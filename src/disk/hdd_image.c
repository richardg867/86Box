/*
 * 86Box    A hypervisor and IBM PC system emulator that specializes in
 *          running old operating systems and software designed for IBM
 *          PC systems and compatibles from 1981 through fairly recent
 *          system designs based on the PCI bus.
 *
 *          This file is part of the 86Box distribution.
 *
 *          Handling of hard disk image files.
 *
 *
 *
 * Authors: Miran Grca, <mgrca8@gmail.com>
 *          Fred N. van Kempen, <decwiz@yahoo.com>
 *
 *          Copyright 2016-2018 Miran Grca.
 *          Copyright 2017-2018 Fred N. van Kempen.
 */
#define _GNU_SOURCE
#include <stdarg.h>
#include <stdbool.h>
#include <stdint.h>
#include <stdio.h>
#include <string.h>
#include <stdlib.h>
#include <time.h>
#include <wchar.h>
#include <errno.h>
#define HAVE_STDARG_H
#include <86box/86box.h>
#include <86box/path.h>
#include <86box/plat.h>
#include <86box/random.h>
#include <86box/hdd.h>
#include "minivhd/minivhd.h"
#include "minivhd/internal.h"

#define HDD_IMAGE_RAW 0
#define HDD_IMAGE_HDI 1
#define HDD_IMAGE_HDX 2
#define HDD_IMAGE_VHD 3

typedef struct
{
    FILE     *file; /* Used for HDD_IMAGE_RAW, HDD_IMAGE_HDI, and HDD_IMAGE_HDX. */
    MVHDMeta *vhd;  /* Used for HDD_IMAGE_VHD. */
    uint32_t  base;
    uint32_t  pos, last_sector;
    uint8_t   type; /* HDD_IMAGE_RAW, HDD_IMAGE_HDI, HDD_IMAGE_HDX, or HDD_IMAGE_VHD */
    uint8_t   loaded;
} hdd_image_t;

hdd_image_t hdd_images[HDD_NUM];

static char  empty_sector[512];
static char *empty_sector_1mb;

#ifdef ENABLE_HDD_IMAGE_LOG
int hdd_image_do_log = ENABLE_HDD_IMAGE_LOG;

static void
hdd_image_log(const char *fmt, ...)
{
    va_list ap;

    if (hdd_image_do_log) {
        va_start(ap, fmt);
        pclog_ex(fmt, ap);
        va_end(ap);
    }
}
#else
#    define hdd_image_log(fmt, ...)
#endif

int
image_is_hdi(const char *s)
{
    if (!strcasecmp(path_get_extension((char *) s), "HDI"))
        return 1;
    else
        return 0;
}

int
image_is_hdx(const char *s, int check_signature)
{
    FILE    *f;
    uint64_t filelen;
    uint64_t signature;

    if (!strcasecmp(path_get_extension((char *) s), "HDX")) {
        if (check_signature) {
            f = plat_fopen(s, "rb");
            if (!f)
                return 0;
            if (fseeko64(f, 0, SEEK_END))
                fatal("image_is_hdx(): Error while seeking");
            filelen = ftello64(f);
            if (fseeko64(f, 0, SEEK_SET))
                fatal("image_is_hdx(): Error while seeking");
            if (filelen < 44) {
                if (f != NULL)
                    fclose(f);
                return 0;
            }
            if (fread(&signature, 1, 8, f) != 8)
                fatal("image_is_hdx(): Error reading signature\n");
            fclose(f);
            if (signature == 0xD778A82044445459LL)
                return 1;
            else
                return 0;
        } else
            return 1;
    } else
        return 0;
}

int
image_is_vhd(const char *s, int check_signature)
{
    FILE *f;

    if (!strcasecmp(path_get_extension((char *) s), "VHD")) {
        if (check_signature) {
            f = plat_fopen(s, "rb");
            if (!f)
                return 0;

            bool is_vhd = mvhd_file_is_vhd(f);
            fclose(f);
            return is_vhd ? 1 : 0;
        } else
            return 1;
    } else
        return 0;
}

void
hdd_image_calc_chs(uint32_t *c, uint32_t *h, uint32_t *s, uint32_t size)
{
    /* Calculate the geometry from size (in MB), using the algorithm provided in
    "Virtual Hard Disk Image Format Specification, Appendix: CHS Calculation" */
    uint64_t ts = ((uint64_t) size) << 11LL;
    uint32_t spt;
    uint32_t heads;
    uint32_t cyl;
    uint32_t cth;

    if (ts > 65535 * 16 * 255)
        ts = 65535 * 16 * 255;

    if (ts >= 65535 * 16 * 63) {
        spt   = 255;
        heads = 16;
        cth   = (uint32_t) (ts / spt);
    } else {
        spt   = 17;
        cth   = (uint32_t) (ts / spt);
        heads = (cth + 1023) / 1024;
        if (heads < 4)
            heads = 4;
        if ((cth >= (heads * 1024)) || (heads > 16)) {
            spt   = 31;
            heads = 16;
            cth   = (uint32_t) (ts / spt);
        }
        if (cth >= (heads * 1024)) {
            spt   = 63;
            heads = 16;
            cth   = (uint32_t) (ts / spt);
        }
    }
    cyl = cth / heads;
    *c  = cyl;
    *h  = heads;
    *s  = spt;
}

static int
prepare_new_hard_disk(uint8_t id, uint64_t full_size)
{
    uint64_t target_size = (full_size + hdd_images[id].base) - ftello64(hdd_images[id].file);

    uint32_t size;
    uint32_t t;

    t    = (uint32_t) (target_size >> 20);     /* Amount of 1 MB blocks. */
    size = (uint32_t) (target_size & 0xfffff); /* 1 MB mask. */

    empty_sector_1mb = (char *) malloc(1048576);
    memset(empty_sector_1mb, 0, 1048576);

    /* Temporarily switch off suppression of seen messages so that the
       progress gets displayed. */
    pclog_toggle_suppr();
    pclog("Writing image sectors: [");

    /* First, write all the 1 MB blocks. */
    if (t > 0) {
        for (uint32_t i = 0; i < t; i++) {
            fseek(hdd_images[id].file, 0, SEEK_END);
            fwrite(empty_sector_1mb, 1, 1048576, hdd_images[id].file);
            pclog("#");
        }
    }

    /* Then, write the remainder. */
    if (size > 0) {
        fseek(hdd_images[id].file, 0, SEEK_END);
        fwrite(empty_sector_1mb, 1, size, hdd_images[id].file);
        pclog("#");
    }
    pclog("]\n");
    /* Switch the suppression of seen messages back on. */
    pclog_toggle_suppr();

    free(empty_sector_1mb);

    hdd_images[id].last_sector = (uint32_t) (full_size >> 9) - 1;

    hdd_images[id].loaded = 1;

    return 1;
}

void
hdd_image_init(void)
{
    for (uint8_t i = 0; i < HDD_NUM; i++)
        memset(&hdd_images[i], 0, sizeof(hdd_image_t));
}

int
hdd_image_load(int id)
{
    uint32_t sector_size = 512;
    uint32_t zero        = 0;
    uint64_t signature   = 0xD778A82044445459LL;
    uint64_t full_size   = 0;
    uint64_t spt         = 0;
    uint64_t hpc         = 0;
    uint64_t tracks      = 0;
    int      ret;
    uint64_t s         = 0;
    char    *fn        = hdd[id].fn;
    int      is_hdx[2] = { 0, 0 };
    int      is_vhd[2] = { 0, 0 };
    int      vhd_error = 0;

    memset(empty_sector, 0, sizeof(empty_sector));
    if (fn) {
        path_normalize(fn);
    }

    hdd_images[id].base = 0;

    if (hdd_images[id].loaded) {
        if (hdd_images[id].file) {
            fclose(hdd_images[id].file);
            hdd_images[id].file = NULL;
        } else if (hdd_images[id].vhd) {
            mvhd_close(hdd_images[id].vhd);
            hdd_images[id].vhd = NULL;
        }
        hdd_images[id].loaded = 0;
    }

    is_hdx[0] = image_is_hdx(fn, 0);
    is_hdx[1] = image_is_hdx(fn, 1);

    is_vhd[0] = image_is_vhd(fn, 0);
    is_vhd[1] = image_is_vhd(fn, 1);

    hdd_images[id].pos = 0;

    /* Try to open existing hard disk image */
    if (fn[0] == '.') {
        hdd_image_log("File name starts with .\n");
        memset(hdd[id].fn, 0, sizeof(hdd[id].fn));
        return 0;
    }
    hdd_images[id].file = plat_fopen(fn, "rb+");
    if (hdd_images[id].file == NULL) {
        /* Failed to open existing hard disk image */
        if (errno == ENOENT) {
            /* Failed because it does not exist,
               so try to create new file */
            if (hdd[id].wp) {
                hdd_image_log("A write-protected image must exist\n");
                memset(hdd[id].fn, 0, sizeof(hdd[id].fn));
                return 0;
            }

            hdd_images[id].file = plat_fopen(fn, "wb+");
            if (hdd_images[id].file == NULL) {
                hdd_image_log("Unable to open image\n");
                memset(hdd[id].fn, 0, sizeof(hdd[id].fn));
                return 0;
            } else {
                if (image_is_hdi(fn)) {
                    full_size           = ((uint64_t) hdd[id].spt) * ((uint64_t) hdd[id].hpc) * ((uint64_t) hdd[id].tracks) << 9LL;
                    hdd_images[id].base = 0x1000;
                    fwrite(&zero, 1, 4, hdd_images[id].file);
                    fwrite(&zero, 1, 4, hdd_images[id].file);
                    fwrite(&(hdd_images[id].base), 1, 4, hdd_images[id].file);
                    fwrite(&full_size, 1, 4, hdd_images[id].file);
                    fwrite(&sector_size, 1, 4, hdd_images[id].file);
                    fwrite(&(hdd[id].spt), 1, 4, hdd_images[id].file);
                    fwrite(&(hdd[id].hpc), 1, 4, hdd_images[id].file);
                    fwrite(&(hdd[id].tracks), 1, 4, hdd_images[id].file);
                    for (uint16_t c = 0; c < 0x3f8; c++)
                        fwrite(&zero, 1, 4, hdd_images[id].file);
                    hdd_images[id].type = HDD_IMAGE_HDI;
                } else if (is_hdx[0]) {
                    full_size           = ((uint64_t) hdd[id].spt) * ((uint64_t) hdd[id].hpc) * ((uint64_t) hdd[id].tracks) << 9LL;
                    hdd_images[id].base = 0x28;
                    fwrite(&signature, 1, 8, hdd_images[id].file);
                    fwrite(&full_size, 1, 8, hdd_images[id].file);
                    fwrite(&sector_size, 1, 4, hdd_images[id].file);
                    fwrite(&(hdd[id].spt), 1, 4, hdd_images[id].file);
                    fwrite(&(hdd[id].hpc), 1, 4, hdd_images[id].file);
                    fwrite(&(hdd[id].tracks), 1, 4, hdd_images[id].file);
                    fwrite(&zero, 1, 4, hdd_images[id].file);
                    fwrite(&zero, 1, 4, hdd_images[id].file);
                    hdd_images[id].type = HDD_IMAGE_HDX;
                } else if (is_vhd[0]) {
                    fclose(hdd_images[id].file);
                    MVHDGeom geometry;
                    geometry.cyl               = hdd[id].tracks;
                    geometry.heads             = hdd[id].hpc;
                    geometry.spt               = hdd[id].spt;
                    full_size                  = ((uint64_t) hdd[id].spt) * ((uint64_t) hdd[id].hpc) * ((uint64_t) hdd[id].tracks) << 9LL;
                    hdd_images[id].last_sector = (full_size >> 9LL) - 1;

                    if (hdd[id].vhd_blocksize || hdd[id].vhd_parent[0]) {
                        MVHDCreationOptions options;
retry_vhd:
                        options.block_size_in_sectors = hdd[id].vhd_blocksize;
                        options.path                  = fn;
                        options.size_in_bytes         = 0;
                        options.geometry              = geometry;
                        if (hdd[id].vhd_parent[0]) {
                            options.type        = MVHD_TYPE_DIFF;
                            options.parent_path = hdd[id].vhd_parent;
                        } else {
                            options.type        = MVHD_TYPE_DYNAMIC;
                            options.parent_path = NULL;
                        }

                        hdd_images[id].vhd = mvhd_create_ex(options, &vhd_error);
                    } else {
                        hdd_images[id].vhd = mvhd_create_fixed(fn, geometry, &vhd_error, NULL);
                    }
                    if (hdd_images[id].vhd == NULL) {
                        /* Don't lock out if the parent of a differential VHD doesn't exist. */
                        if (hdd[id].vhd_parent[0]) {
                            hdd[id].vhd_parent[0] = '\0';
                            goto retry_vhd;
                        }
                        fatal("hdd_image_load(): VHD: Could not create VHD : %s\n", mvhd_strerr(vhd_error));
                    }
<<<<<<< HEAD

=======
>>>>>>> 7b719eb9
                    hdd_images[id].type = HDD_IMAGE_VHD;

                    return 1;
                } else {
                    hdd_images[id].type = HDD_IMAGE_RAW;
                }
                hdd_images[id].last_sector = 0;
            }

            s = full_size = ((uint64_t) hdd[id].spt) * ((uint64_t) hdd[id].hpc) * ((uint64_t) hdd[id].tracks) << 9LL;

            ret = prepare_new_hard_disk(id, full_size);
            return ret;
        } else {
            /* Failed for another reason */
            hdd_image_log("Failed for another reason\n");
            return 0;
        }
    } else {
        if (image_is_hdi(fn)) {
            if (fseeko64(hdd_images[id].file, 0x8, SEEK_SET) == -1)
                fatal("hdd_image_load(): HDI: Error seeking to offset 0x8\n");
            if (fread(&(hdd_images[id].base), 1, 4, hdd_images[id].file) != 4)
                fatal("hdd_image_load(): HDI: Error reading base offset\n");
            if (fseeko64(hdd_images[id].file, 0xC, SEEK_SET) == -1)
                fatal("hdd_image_load(): HDI: Error seeking to offest 0xC\n");
            full_size = 0LL;
            if (fread(&full_size, 1, 4, hdd_images[id].file) != 4)
                fatal("hdd_image_load(): HDI: Error reading full size\n");
            if (fseeko64(hdd_images[id].file, 0x10, SEEK_SET) == -1)
                fatal("hdd_image_load(): HDI: Error seeking to offset 0x10\n");
            if (fread(&sector_size, 1, 4, hdd_images[id].file) != 4)
                fatal("hdd_image_load(): HDI: Error reading sector size\n");
            if (sector_size != 512) {
                /* Sector size is not 512 */
                hdd_image_log("HDI: Sector size is not 512\n");
                fclose(hdd_images[id].file);
                hdd_images[id].file = NULL;
                memset(hdd[id].fn, 0, sizeof(hdd[id].fn));
                return 0;
            }
            if (fread(&spt, 1, 4, hdd_images[id].file) != 4)
                fatal("hdd_image_load(): HDI: Error reading sectors per track\n");
            if (fread(&hpc, 1, 4, hdd_images[id].file) != 4)
                fatal("hdd_image_load(): HDI: Error reading heads per cylinder\n");
            if (fread(&tracks, 1, 4, hdd_images[id].file) != 4)
                fatal("hdd_image_load(): HDI: Error reading number of tracks\n");
            hdd[id].spt         = spt;
            hdd[id].hpc         = hpc;
            hdd[id].tracks      = tracks;
            hdd_images[id].type = HDD_IMAGE_HDI;
        } else if (is_hdx[1]) {
            hdd_images[id].base = 0x28;
            if (fseeko64(hdd_images[id].file, 8, SEEK_SET) == -1)
                fatal("hdd_image_load(): HDX: Error seeking to offset 0x8\n");
            if (fread(&full_size, 1, 8, hdd_images[id].file) != 8)
                fatal("hdd_image_load(): HDX: Error reading full size\n");
            if (fseeko64(hdd_images[id].file, 0x10, SEEK_SET) == -1)
                fatal("hdd_image_load(): HDX: Error seeking to offset 0x10\n");
            if (fread(&sector_size, 1, 4, hdd_images[id].file) != 4)
                fatal("hdd_image_load(): HDX: Error reading sector size\n");
            if (sector_size != 512) {
                /* Sector size is not 512 */
                hdd_image_log("HDX: Sector size is not 512\n");
                fclose(hdd_images[id].file);
                hdd_images[id].file = NULL;
                memset(hdd[id].fn, 0, sizeof(hdd[id].fn));
                return 0;
            }
            if (fread(&spt, 1, 4, hdd_images[id].file) != 4)
                fatal("hdd_image_load(): HDI: Error reading sectors per track\n");
            if (fread(&hpc, 1, 4, hdd_images[id].file) != 4)
                fatal("hdd_image_load(): HDI: Error reading heads per cylinder\n");
            if (fread(&tracks, 1, 4, hdd_images[id].file) != 4)
                fatal("hdd_image_load(): HDX: Error reading number of tracks\n");
            hdd[id].spt         = spt;
            hdd[id].hpc         = hpc;
            hdd[id].tracks      = tracks;
            hdd_images[id].type = HDD_IMAGE_HDX;
        } else if (is_vhd[1]) {
            fclose(hdd_images[id].file);
            hdd_images[id].file = NULL;
            hdd_images[id].vhd  = mvhd_open(fn, (bool) 0, &vhd_error);
            if (hdd_images[id].vhd == NULL) {
                if (vhd_error == MVHD_ERR_FILE)
                    fatal("hdd_image_load(): VHD: Error opening VHD file '%s': %s\n", fn, strerror(mvhd_errno));
                else
                    fatal("hdd_image_load(): VHD: Error opening VHD file '%s': %s\n", fn, mvhd_strerr(vhd_error));
            } else if (vhd_error == MVHD_ERR_TIMESTAMP) {
                fatal("hdd_image_load(): VHD: Parent/child timestamp mismatch for VHD file '%s'\n", fn);
            }

            hdd[id].tracks        = hdd_images[id].vhd->footer.geom.cyl;
            hdd[id].hpc           = hdd_images[id].vhd->footer.geom.heads;
            hdd[id].spt           = hdd_images[id].vhd->footer.geom.spt;
            hdd[id].vhd_blocksize = (hdd_images[id].vhd->footer.disk_type == MVHD_TYPE_FIXED) ? 0 : (hdd_images[id].vhd->sparse.block_sz / MVHD_SECTOR_SIZE);
            if (hdd_images[id].vhd->parent && hdd_images[id].vhd->parent->filename[0])
                strncpy(hdd[id].vhd_parent, hdd_images[id].vhd->parent->filename, sizeof(hdd[id].vhd_parent) - 1);
            full_size           = ((uint64_t) hdd[id].spt) * ((uint64_t) hdd[id].hpc) * ((uint64_t) hdd[id].tracks) << 9LL;
            hdd_images[id].type = HDD_IMAGE_VHD;
            /* If we're here, this means there is a valid VHD footer in the
               image, which means that by definition, all valid sectors
               are there. */
            hdd_images[id].last_sector = (uint32_t) (full_size >> 9) - 1;
            hdd_images[id].loaded      = 1;
            return 1;
        } else {
            full_size           = ((uint64_t) hdd[id].spt) * ((uint64_t) hdd[id].hpc) * ((uint64_t) hdd[id].tracks) << 9LL;
            hdd_images[id].type = HDD_IMAGE_RAW;
        }
    }

    if (fseeko64(hdd_images[id].file, 0, SEEK_END) == -1)
        fatal("hdd_image_load(): Error seeking to the end of file\n");
    s = ftello64(hdd_images[id].file);
    if (s < (full_size + hdd_images[id].base))
        ret = prepare_new_hard_disk(id, full_size);
    else {
        hdd_images[id].last_sector = (uint32_t) (full_size >> 9) - 1;
        hdd_images[id].loaded      = 1;
        ret                        = 1;
    }

    return ret;
}

void
hdd_image_seek(uint8_t id, uint32_t sector)
{
    off64_t addr = sector;
    addr         = (uint64_t) sector << 9LL;

    hdd_images[id].pos = sector;
    if (hdd_images[id].type != HDD_IMAGE_VHD) {
        if (fseeko64(hdd_images[id].file, addr + hdd_images[id].base, SEEK_SET) == -1)
            fatal("hdd_image_seek(): Error seeking\n");
    }
}

void
hdd_image_read(uint8_t id, uint32_t sector, uint32_t count, uint8_t *buffer)
{
    int    non_transferred_sectors;
    size_t num_read;

    if (hdd_images[id].type == HDD_IMAGE_VHD) {
        non_transferred_sectors = mvhd_read_sectors(hdd_images[id].vhd, sector, count, buffer);
        hdd_images[id].pos      = sector + count - non_transferred_sectors - 1;
    } else {
        if (fseeko64(hdd_images[id].file, ((uint64_t) (sector) << 9LL) + hdd_images[id].base, SEEK_SET) == -1) {
            fatal("Hard disk image %i: Read error during seek\n", id);
            return;
        }

        num_read           = fread(buffer, 512, count, hdd_images[id].file);
        hdd_images[id].pos = sector + num_read;
    }
}

uint32_t
hdd_image_get_last_sector(uint8_t id)
{
    return hdd_images[id].last_sector;
}

uint32_t
hdd_sectors(uint8_t id)
{
    return hdd_image_get_last_sector(id) - 1;
}

int
hdd_image_read_ex(uint8_t id, uint32_t sector, uint32_t count, uint8_t *buffer)
{
    uint32_t transfer_sectors = count;
    uint32_t sectors          = hdd_sectors(id);

    if ((sectors - sector) < transfer_sectors)
        transfer_sectors = sectors - sector;

    hdd_image_read(id, sector, transfer_sectors, buffer);

    if (count != transfer_sectors)
        return 1;
    return 0;
}

void
hdd_image_write(uint8_t id, uint32_t sector, uint32_t count, uint8_t *buffer)
{
    int    non_transferred_sectors;
    size_t num_write;

    if (hdd_images[id].type == HDD_IMAGE_VHD) {
        non_transferred_sectors = mvhd_write_sectors(hdd_images[id].vhd, sector, count, buffer);
        hdd_images[id].pos      = sector + count - non_transferred_sectors - 1;
    } else {
        if (fseeko64(hdd_images[id].file, ((uint64_t) (sector) << 9LL) + hdd_images[id].base, SEEK_SET) == -1) {
            fatal("Hard disk image %i: Write error during seek\n", id);
            return;
        }

        num_write          = fwrite(buffer, 512, count, hdd_images[id].file);
        hdd_images[id].pos = sector + num_write;
    }
}

int
hdd_image_write_ex(uint8_t id, uint32_t sector, uint32_t count, uint8_t *buffer)
{
    uint32_t transfer_sectors = count;
    uint32_t sectors          = hdd_sectors(id);

    if ((sectors - sector) < transfer_sectors)
        transfer_sectors = sectors - sector;

    hdd_image_write(id, sector, transfer_sectors, buffer);

    if (count != transfer_sectors)
        return 1;
    return 0;
}

void
hdd_image_zero(uint8_t id, uint32_t sector, uint32_t count)
{
    if (hdd_images[id].type == HDD_IMAGE_VHD) {
        int non_transferred_sectors = mvhd_format_sectors(hdd_images[id].vhd, sector, count);
        hdd_images[id].pos          = sector + count - non_transferred_sectors - 1;
    } else {
        memset(empty_sector, 0, 512);

        if (fseeko64(hdd_images[id].file, ((uint64_t) (sector) << 9LL) + hdd_images[id].base, SEEK_SET) == -1) {
            fatal("Hard disk image %i: Zero error during seek\n", id);
            return;
        }

        for (uint32_t i = 0; i < count; i++) {
            if (feof(hdd_images[id].file))
                break;

            hdd_images[id].pos = sector + i;
            fwrite(empty_sector, 512, 1, hdd_images[id].file);
        }
    }
}

int
hdd_image_zero_ex(uint8_t id, uint32_t sector, uint32_t count)
{
    uint32_t transfer_sectors = count;
    uint32_t sectors          = hdd_sectors(id);

    if ((sectors - sector) < transfer_sectors)
        transfer_sectors = sectors - sector;

    hdd_image_zero(id, sector, transfer_sectors);

    if (count != transfer_sectors)
        return 1;
    return 0;
}

uint32_t
hdd_image_get_pos(uint8_t id)
{
    return hdd_images[id].pos;
}

uint8_t
hdd_image_get_type(uint8_t id)
{
    return hdd_images[id].type;
}

void
hdd_image_unload(uint8_t id, int fn_preserve)
{
    if (strlen(hdd[id].fn) == 0)
        return;

    if (hdd_images[id].loaded) {
        if (hdd_images[id].file != NULL) {
            fclose(hdd_images[id].file);
            hdd_images[id].file = NULL;
        } else if (hdd_images[id].vhd != NULL) {
            mvhd_close(hdd_images[id].vhd);
            hdd_images[id].vhd = NULL;
        }
        hdd_images[id].loaded = 0;
    }

    hdd_images[id].last_sector = -1;

    memset(hdd[id].fn, 0, sizeof(hdd[id].fn));
}

void
hdd_image_close(uint8_t id)
{
    hdd_image_log("hdd_image_close(%i)\n", id);

    if (!hdd_images[id].loaded)
        return;

    if (hdd_images[id].file != NULL) {
        fclose(hdd_images[id].file);
        hdd_images[id].file = NULL;
    } else if (hdd_images[id].vhd != NULL) {
        mvhd_close(hdd_images[id].vhd);
        hdd_images[id].vhd = NULL;
    }

    memset(&hdd_images[id], 0, sizeof(hdd_image_t));
    hdd_images[id].loaded = 0;
}<|MERGE_RESOLUTION|>--- conflicted
+++ resolved
@@ -361,10 +361,6 @@
                         }
                         fatal("hdd_image_load(): VHD: Could not create VHD : %s\n", mvhd_strerr(vhd_error));
                     }
-<<<<<<< HEAD
-
-=======
->>>>>>> 7b719eb9
                     hdd_images[id].type = HDD_IMAGE_VHD;
 
                     return 1;
