/*
 * 86Box    A hypervisor and IBM PC system emulator that specializes in
 *          running old operating systems and software designed for IBM
 *          PC systems and compatibles from 1981 through fairly recent
 *          system designs based on the PCI bus.
 *
 *          This file is part of the 86Box distribution.
 *
 *          Main emulator module where most things are controlled.
 *
 *
 *
 * Authors: Sarah Walker, <https://pcem-emulator.co.uk/>
 *          Miran Grca, <mgrca8@gmail.com>
 *          Fred N. van Kempen, <decwiz@yahoo.com>
 *
 *          Copyright 2008-2020 Sarah Walker.
 *          Copyright 2016-2020 Miran Grca.
 *          Copyright 2017-2020 Fred N. van Kempen.
 *          Copyright 2021      Laci bá'
 *          Copyright 2021      dob205
 *          Copyright 2021      Andreas J. Reichel.
 *          Copyright 2021-2022 Jasmine Iwanek.
 */
#include <inttypes.h>
#include <stdarg.h>
#include <stdio.h>
#include <stdint.h>
#include <stdbool.h>
#include <stdlib.h>
#include <string.h>
#include <time.h>
#include <wchar.h>
#include <stdatomic.h>

#ifndef _WIN32
#    include <pwd.h>
#    include <unistd.h>
#endif
#ifdef __APPLE__
#    include <string.h>
#    include <dispatch/dispatch.h>
#    ifdef __aarch64__
#        include <pthread.h>
#    endif
#endif
#ifdef _WIN32
# include <io.h>
#else
# include <unistd.h>
#endif
#define HAVE_STDARG_H
#include <86box/86box.h>
#include <86box/config.h>
#include <86box/mem.h>
#include "cpu.h"
#ifdef USE_DYNAREC
#    include "codegen_public.h"
#endif
#include "x86_ops.h"
#include <86box/io.h>
#include <86box/rom.h>
#include <86box/dma.h>
#include <86box/pci.h>
#include <86box/pic.h>
#include <86box/timer.h>
#include <86box/device.h>
#include <86box/pit.h>
#include <86box/random.h>
#include <86box/nvr.h>
#include <86box/machine.h>
#include <86box/bugger.h>
#include <86box/postcard.h>
#include <86box/isamem.h>
#include <86box/isartc.h>
#include <86box/lpt.h>
#include <86box/serial.h>
#include <86box/serial_passthrough.h>
#include <86box/keyboard.h>
#include <86box/mouse.h>
#include <86box/gameport.h>
#include <86box/fdd.h>
#include <86box/fdc.h>
#include <86box/fdc_ext.h>
#include <86box/hdd.h>
#include <86box/hdc.h>
#include <86box/hdc_ide.h>
#include <86box/scsi.h>
#include <86box/scsi_device.h>
#include <86box/cdrom.h>
#include <86box/cdrom_interface.h>
#include <86box/zip.h>
#include <86box/mo.h>
#include <86box/scsi_disk.h>
#include <86box/cdrom_image.h>
#include <86box/thread.h>
#include <86box/network.h>
#include <86box/sound.h>
#include <86box/midi.h>
#include <86box/snd_speaker.h>
#include <86box/video.h>
#include <86box/ui.h>
#include <86box/path.h>
#include <86box/plat.h>
#include <86box/version.h>
#include <86box/gdbstub.h>
#include <86box/machine_status.h>
<<<<<<< HEAD
=======
#include <86box/apm.h>
#include <86box/acpi.h>
>>>>>>> 31ca8fc0
#include <86box/cli.h>
#include <86box/vfio.h>

// Disable c99-designator to avoid the warnings about int ng
#ifdef __clang__
#    if __has_warning("-Wunused-but-set-variable")
#        pragma clang diagnostic ignored "-Wunused-but-set-variable"
#    endif
#endif

/* Stuff that used to be globally declared in plat.h but is now extern there
   and declared here instead. */
int          dopause;  /* system is paused */
atomic_flag  doresize; /* screen resize requested */
volatile int is_quit;  /* system exit requested */
uint64_t     timer_freq;
char         emu_version[200]; /* version ID string */

#ifdef MTR_ENABLED
int tracing_on = 0;
#endif

/* Commandline options. */
int dump_on_exit        = 0; /* (O) dump regs on exit */
int do_dump_config      = 0; /* (O) dump config on load */
int start_in_fullscreen = 0; /* (O) start in fullscreen */
#ifdef _WIN32
int force_debug = 0; /* (O) force debug output */
#endif
#ifdef USE_WX
int video_fps = RENDER_FPS; /* (O) render speed in fps */
#endif
int settings_only     = 0; /* (O) show only the settings dialog */
int confirm_exit_cmdl = 1; /* (O) do not ask for confirmation on quit if set to 0 */
#ifdef _WIN32
uint64_t unique_id   = 0;
uint64_t source_hwnd = 0;
#endif
char       rom_path[1024] = { '\0' };     /* (O) full path to ROMs */
rom_path_t rom_paths      = { "", NULL }; /* (O) full paths to ROMs */
char       log_path[1024] = { '\0' };     /* (O) full path of logfile */
char       vm_name[1024]  = { '\0' };     /* (O) display name of the VM */
#ifdef USE_INSTRUMENT
uint8_t  instru_enabled = 0;
uint64_t instru_run_ms  = 0;
#endif

/* Configuration values. */
int      window_remember;
int      vid_resize;                                              /* (C) allow resizing */
int      invert_display                         = 0;              /* (C) invert the display */
int      suppress_overscan                      = 0;              /* (C) suppress overscans */
int      scale                                  = 0;              /* (C) screen scale factor */
int      dpi_scale                              = 0;              /* (C) DPI scaling of the emulated screen */
int      vid_api                                = 0;              /* (C) video renderer */
int      vid_cga_contrast                       = 0;              /* (C) video */
int      video_fullscreen                       = 0;              /* (C) video */
int      video_fullscreen_scale                 = 0;              /* (C) video */
int      video_fullscreen_first                 = 0;              /* (C) video */
int      enable_overscan                        = 0;              /* (C) video */
int      force_43                               = 0;              /* (C) video */
int      video_filter_method                    = 1;              /* (C) video */
int      video_vsync                            = 0;              /* (C) video */
int      video_framerate                        = -1;             /* (C) video */
char     video_shader[512]                      = { '\0' };       /* (C) video */
bool     serial_passthrough_enabled[SERIAL_MAX] = { 0, 0, 0, 0 }; /* (C) activation and kind of pass-through for serial ports */
int      bugger_enabled                         = 0;              /* (C) enable ISAbugger */
int      postcard_enabled                       = 0;              /* (C) enable POST card */
int      isamem_type[ISAMEM_MAX]                = { 0, 0, 0, 0 }; /* (C) enable ISA mem cards */
int      isartc_type                            = 0;              /* (C) enable ISA RTC card */
int      gfxcard[2]                             = { 0, 0 };       /* (C) graphics/video card */
int      show_second_monitors                   = 1;              /* (C) show non-primary monitors */
int      sound_is_float                         = 1;              /* (C) sound uses FP values */
int      voodoo_enabled                         = 0;              /* (C) video option */
int      ibm8514_enabled                        = 0;              /* (C) video option */
int      xga_enabled                            = 0;              /* (C) video option */
uint32_t mem_size                               = 0;              /* (C) memory size (Installed on system board)*/
uint32_t isa_mem_size                           = 0;              /* (C) memory size (ISA Memory Cards) */
int      cpu_use_dynarec                        = 0;              /* (C) cpu uses/needs Dyna */
int      cpu                                    = 0;              /* (C) cpu type */
int      fpu_type                               = 0;              /* (C) fpu type */
int      time_sync                              = 0;              /* (C) enable time sync */
int      confirm_reset                          = 1;              /* (C) enable reset confirmation */
int      confirm_exit                           = 1;              /* (C) enable exit confirmation */
int      confirm_save                           = 1;              /* (C) enable save confirmation */
int      enable_discord                         = 0;              /* (C) enable Discord integration */
int      pit_mode                               = -1;             /* (C) force setting PIT mode */
int      fm_driver                              = 0;              /* (C) select FM sound driver */
int      open_dir_usr_path                      = 0;              /* default file open dialog directory of usr_path */
int      video_fullscreen_scale_maximized       = 0;              /* (C) Whether fullscreen scaling settings also apply when maximized. */

/* Statistics. */
extern int mmuflush;
extern int readlnum;
extern int writelnum;

/* emulator % */
int fps;
int framecount;

extern int CPUID;
extern int output;
int        atfullspeed;

char  exe_path[2048]; /* path (dir) of executable */
char  usr_path[1024]; /* path (dir) of user data */
char  cfg_path[1024]; /* full path of config file */
FILE *stdlog = NULL;  /* file to log output to */
// int   scrnsz_x = SCREEN_RES_X; /* current screen size, X */
// int   scrnsz_y = SCREEN_RES_Y; /* current screen size, Y */
int config_changed; /* config has changed */
int title_update;
int framecountx        = 0;
int hard_reset_pending = 0;

// int unscaled_size_x = SCREEN_RES_X; /* current unscaled size X */
// int unscaled_size_y = SCREEN_RES_Y; /* current unscaled size Y */
// int efscrnsz_y = SCREEN_RES_Y;

static wchar_t mouse_msg[3][200];

#ifndef RELEASE_BUILD
static char buff[1024];
static int  seen = 0;

static int suppr_seen = 1;
#endif

/*
 * Log something to the logfile or stdout.
 *
 * To avoid excessively-large logfiles because some
 * module repeatedly logs, we keep track of what is
 * being logged, and catch repeating entries.
 */
void
pclog_ex(const char *fmt, va_list ap)
{
#ifndef RELEASE_BUILD
    char temp[1024];

    if (stdlog == NULL) {
        if (log_path[0] != '\0') {
            stdlog = plat_fopen(log_path, "w");
            if (stdlog == NULL)
                stdlog = stdout;
        } else {
# ifdef USE_CLI
            /* Don't output to stdout on CLI mode unless it is redirected. */
            if (isatty(fileno(stdout)))
                return;
# endif
            stdlog = stdout;
        }
    }

    vsprintf(temp, fmt, ap);
    if (suppr_seen && !strcmp(buff, temp)) {
        seen++;
    } else {
        if (suppr_seen && seen) {
            fprintf(stdlog, "*** %d repeats ***\n", seen);
        }
        seen = 0;
        strcpy(buff, temp);
        fprintf(stdlog, temp, ap);
    }

    fflush(stdlog);
#endif
}

void
pclog_toggle_suppr(void)
{
#ifndef RELEASE_BUILD
    suppr_seen ^= 1;
#endif
}

/* Log something. We only do this in non-release builds. */
void
pclog(const char *fmt, ...)
{
#ifndef RELEASE_BUILD
    va_list ap;

    va_start(ap, fmt);
    pclog_ex(fmt, ap);
    va_end(ap);
#endif
}

/* Log a fatal error, and display a UI message before exiting. */
void
fatal(const char *fmt, ...)
{
    char    temp[1024];
    va_list ap;
    char   *sp;

    va_start(ap, fmt);

    if (stdlog == NULL) {
        if (log_path[0] != '\0') {
            stdlog = plat_fopen(log_path, "w");
            if (stdlog == NULL)
                stdlog = stdout;
        } else
            stdlog = stdout;
    }

    vsprintf(temp, fmt, ap);
    fprintf(stdlog, "%s", temp);
    fflush(stdlog);
    va_end(ap);

    nvr_save();

    config_save();

#ifdef ENABLE_808X_LOG
    dumpregs(1);
#endif

    /* Make sure the message does not have a trailing newline. */
    if ((sp = strchr(temp, '\n')) != NULL)
        *sp = '\0';

    /* Cleanly terminate all of the emulator's components so as
       to avoid things like threads getting stuck. */
    do_stop();

    ui_msgbox(MBX_ERROR | MBX_FATAL | MBX_ANSI, temp);

    fflush(stdlog);

    exit(-1);
}

void
fatal_ex(const char *fmt, va_list ap)
{
    char  temp[1024];
    char *sp;

    if (stdlog == NULL) {
        if (log_path[0] != '\0') {
            stdlog = plat_fopen(log_path, "w");
            if (stdlog == NULL)
                stdlog = stdout;
        } else
            stdlog = stdout;
    }

    vsprintf(temp, fmt, ap);
    fprintf(stdlog, "%s", temp);
    fflush(stdlog);

    nvr_save();

    config_save();

#ifdef ENABLE_808X_LOG
    dumpregs(1);
#endif

    /* Make sure the message does not have a trailing newline. */
    if ((sp = strchr(temp, '\n')) != NULL)
        *sp = '\0';

    /* Cleanly terminate all of the emulator's components so as
       to avoid things like threads getting stuck. */
    do_stop();

    ui_msgbox(MBX_ERROR | MBX_FATAL | MBX_ANSI, temp);

    fflush(stdlog);
}

#ifdef ENABLE_PC_LOG
int pc_do_log = ENABLE_PC_LOG;

static void
pc_log(const char *fmt, ...)
{
    va_list ap;

    if (pc_do_log) {
        va_start(ap, fmt);
        pclog_ex(fmt, ap);
        va_end(ap);
    }
}
#else
#    define pc_log(fmt, ...)
#endif

/*
 * Perform initial startup of the PC.
 *
 * This is the platform-indepenent part of the startup,
 * where we check commandline arguments and load a
 * configuration file.
 */
int
pc_init(int argc, char *argv[])
{
    char      *ppath = NULL, *rpath = NULL;
    char      *cfg = NULL, *p;
    char       temp[2048], *fn[FDD_NUM] = { NULL };
    char       drive = 0, *temp2 = NULL;
    struct tm *info;
    time_t     now;
    int        c, lvmp = 0;
    int        i;
#ifdef ENABLE_NG
    int ng = 0;
#endif
#ifdef _WIN32
    uint32_t *uid, *shwnd;
#endif
    uint32_t lang_init = 0;

    /* Grab the executable's full path. */
    plat_get_exe_name(exe_path, sizeof(exe_path) - 1);
    p  = path_get_filename(exe_path);
    *p = '\0';
#if defined(__APPLE__)
    c = strlen(exe_path);
    if ((c >= 16) && !strcmp(&exe_path[c - 16], "/Contents/MacOS/")) {
        exe_path[c - 16] = '\0';
        p                = path_get_filename(exe_path);
        *p               = '\0';
    }
    if (!strncmp(exe_path, "/private/var/folders/", 21)) {
        ui_msgbox_header(MBX_FATAL, L"App Translocation", EMU_NAME_W L" cannot determine the emulated machine's location due to a macOS security feature. Please move the " EMU_NAME_W L" app to another folder (not /Applications), or make a copy of it and open that copy instead.");
        return (0);
    }
#elif !defined(_WIN32)
    /* Grab the actual path if we are an AppImage. */
    p = getenv("APPIMAGE");
    if (p && (p[0] != '\0'))
        path_get_dirname(exe_path, p);
#endif

    path_slash(exe_path);

    /*
     * Get the current working directory.
     *
     * This is normally the directory from where the
     * program was run. If we have been started via
     * a shortcut (desktop icon), however, the CWD
     * could have been set to something else.
     */
    plat_getcwd(usr_path, sizeof(usr_path) - 1);
    plat_getcwd(rom_path, sizeof(rom_path) - 1);

    for (c = 1; c < argc; c++) {
        if (argv[c][0] != '-')
            break;

        if (!strcasecmp(argv[c], "--help") || !strcasecmp(argv[c], "-?")) {
usage:
            for (i = 0; i < FDD_NUM; i++) {
                if (fn[i] != NULL) {
                    free(fn[i]);
                    fn[i] = NULL;
                }
            }

            printf("\nUsage: 86box [options] [cfg-file]\n\n");
            printf("Valid options are:\n\n");
            printf("-? or --help         - show this information\n");
            printf("-C or --config path  - set 'path' to be config file\n");
#ifdef _WIN32
            printf("-D or --debug        - force debug output logging\n");
#endif
#if 0
            printf("-E or --nographic    - forces the old behavior\n");
#endif
            printf("-F or --fullscreen   - start in fullscreen mode\n");
            printf("-G or --lang langid  - start with specified language (e.g. en-US, or system)\n");
#ifdef _WIN32
            printf("-H or --hwnd id,hwnd - sends back the main dialog's hwnd\n");
#endif
            printf("-I or --image d:path - load 'path' as floppy image on drive d\n");
            printf("-L or --logfile path - set 'path' to be the logfile\n");
            printf("-N or --noconfirm    - do not ask for confirmation on quit\n");
            printf("-O or --dumpcfg      - dump config file after loading\n");
            printf("-P or --vmpath path  - set 'path' to be root for vm\n");
            printf("-R or --rompath path - set 'path' to be ROM path\n");
            printf("-S or --settings     - show only the settings dialog\n");
            printf("-V or --vmname name  - overrides the name of the running VM\n");
            printf("-Z or --lastvmpath   - the last parameter is VM path rather than config\n");
            printf("\nA config file can be specified. If none is, the default file will be used.\n");
            return (0);
        } else if (!strcasecmp(argv[c], "--lastvmpath") || !strcasecmp(argv[c], "-Z")) {
            lvmp = 1;
        } else if (!strcasecmp(argv[c], "--dumpcfg") || !strcasecmp(argv[c], "-O")) {
            do_dump_config = 1;
#ifdef _WIN32
        } else if (!strcasecmp(argv[c], "--debug") || !strcasecmp(argv[c], "-D")) {
            force_debug = 1;
#endif
#ifdef ENABLE_NG
        } else if (!strcasecmp(argv[c], "--nographic") || !strcasecmp(argv[c], "-E")) {
            /* Currently does nothing, but if/when we implement a built-in manager,
               it's going to force the manager not to run, allowing the old usage
               without parameter. */
            ng = 1;
#endif
        } else if (!strcasecmp(argv[c], "--fullscreen") || !strcasecmp(argv[c], "-F")) {
            start_in_fullscreen = 1;
        } else if (!strcasecmp(argv[c], "--logfile") || !strcasecmp(argv[c], "-L")) {
            if ((c + 1) == argc)
                goto usage;

            strcpy(log_path, argv[++c]);
        } else if (!strcasecmp(argv[c], "--vmpath") || !strcasecmp(argv[c], "-P")) {
            if ((c + 1) == argc)
                goto usage;

            ppath = argv[++c];
        } else if (!strcasecmp(argv[c], "--rompath") || !strcasecmp(argv[c], "-R")) {
            if ((c + 1) == argc)
                goto usage;

            rpath = argv[++c];
            rom_add_path(rpath);
        } else if (!strcasecmp(argv[c], "--config") || !strcasecmp(argv[c], "-C")) {
            if ((c + 1) == argc || plat_dir_check(argv[c + 1]))
                goto usage;

            cfg = argv[++c];
        } else if (!strcasecmp(argv[c], "--image") || !strcasecmp(argv[c], "-I")) {
            if ((c + 1) == argc)
                goto usage;

            temp2 = (char *) calloc(2048, 1);
            sscanf(argv[++c], "%c:%s", &drive, temp2);
            if (drive > 0x40)
                drive = (drive & 0x1f) - 1;
            else
                drive = drive & 0x1f;
            if (drive < 0)
                drive = 0;
            if (drive >= FDD_NUM)
                drive = FDD_NUM - 1;
            fn[(int) drive] = (char *) calloc(2048, 1);
            strcpy(fn[(int) drive], temp2);
            pclog("Drive %c: %s\n", drive + 0x41, fn[(int) drive]);
            free(temp2);
            temp2 = NULL;
        } else if (!strcasecmp(argv[c], "--vmname") || !strcasecmp(argv[c], "-V")) {
            if ((c + 1) == argc)
                goto usage;

            strcpy(vm_name, argv[++c]);
        } else if (!strcasecmp(argv[c], "--settings") || !strcasecmp(argv[c], "-S")) {
            settings_only = 1;
        } else if (!strcasecmp(argv[c], "--noconfirm") || !strcasecmp(argv[c], "-N")) {
            confirm_exit_cmdl = 0;
#ifdef _WIN32
        } else if (!strcasecmp(argv[c], "--hwnd") || !strcasecmp(argv[c], "-H")) {

            if ((c + 1) == argc)
                goto usage;

            uid   = (uint32_t *) &unique_id;
            shwnd = (uint32_t *) &source_hwnd;
            sscanf(argv[++c], "%08X%08X,%08X%08X", uid + 1, uid, shwnd + 1, shwnd);
        } else if (!strcasecmp(argv[c], "--lang") || !strcasecmp(argv[c], "-G")) {

#endif
            // This function is currently unimplemented for *nix but has placeholders.

            lang_init = plat_language_code(argv[++c]);
            if (!lang_init)
                printf("\nWarning: Invalid language code, ignoring --lang parameter.\n\n");

            // The return value of 0 only means that the code is invalid,
            //   not related to that translation is exists or not for the
            //  selected language.
        } else if (!strcasecmp(argv[c], "--test")) {
            /* some (undocumented) test function here.. */

            /* .. and then exit. */
            return (0);
#ifdef USE_INSTRUMENT
        } else if (!strcasecmp(argv[c], "--instrument")) {
            if ((c + 1) == argc)
                goto usage;
            instru_enabled = 1;
            sscanf(argv[++c], "%llu", &instru_run_ms);
#endif
        }

        /* Uhm... out of options here.. */
        else
            goto usage;
    }

    /* One argument (config file) allowed. */
    if (c < argc) {
        if (lvmp)
            ppath = argv[c++];
        else
            cfg = argv[c++];
    }

    if (c != argc)
        goto usage;

    path_slash(usr_path);
    path_slash(rom_path);

    /*
     * If the user provided a path for files, use that
     * instead of the current working directory. We do
     * make sure that if that was a relative path, we
     * make it absolute.
     */
    if (ppath != NULL) {
        if (!path_abs(ppath)) {
            /*
             * This looks like a relative path.
             *
             * Add it to the current working directory
             * to convert it (back) to an absolute path.
             */
            strcat(usr_path, ppath);
        } else {
            /*
             * The user-provided path seems like an
             * absolute path, so just use that.
             */
            strcpy(usr_path, ppath);
        }

        /* If the specified path does not yet exist,
           create it. */
        if (!plat_dir_check(usr_path))
            plat_dir_create(usr_path);
    }

    // Add the VM-local ROM path.
    path_append_filename(temp, usr_path, "roms");
    rom_add_path(temp);

    // Add the standard ROM path in the same directory as the executable.
    path_append_filename(temp, exe_path, "roms");
    rom_add_path(temp);

    plat_init_rom_paths();

    /*
     * If the user provided a path for ROMs, use that
     * instead of the current working directory. We do
     * make sure that if that was a relative path, we
     * make it absolute.
     */
    if (rpath != NULL) {
        if (!path_abs(rpath)) {
            /*
             * This looks like a relative path.
             *
             * Add it to the current working directory
             * to convert it (back) to an absolute path.
             */
            strcat(rom_path, rpath);
        } else {
            /*
             * The user-provided path seems like an
             * absolute path, so just use that.
             */
            strcpy(rom_path, rpath);
        }

        /* If the specified path does not yet exist,
           create it. */
        if (!plat_dir_check(rom_path))
            plat_dir_create(rom_path);
    } else
        rom_path[0] = '\0';

    /* Grab the name of the configuration file. */
    if (cfg == NULL)
        cfg = CONFIG_FILE;

    /*
     * If the configuration file name has (part of)
     * a pathname, consider that to be part of the
     * actual working directory.
     *
     * This can happen when people load a config
     * file using the UI, for example.
     */
    p = path_get_filename(cfg);
    if (cfg != p) {
        /*
         * OK, the configuration file name has a
         * path component. Separate the two, and
         * add the path component to the cfg path.
         */
        *(p - 1) = '\0';

        /*
         * If this is an absolute path, keep it, as
         * there is probably have a reason to do so.
         * Otherwise, assume the pathname given is
         * relative to whatever the usr_path is.
         */
        if (path_abs(cfg))
            strcpy(usr_path, cfg);
        else
            strcat(usr_path, cfg);
    }

    /* Make sure we have a trailing backslash. */
    path_slash(usr_path);
    if (rom_path[0] != '\0')
        path_slash(rom_path);

    /* At this point, we can safely create the full path name. */
    path_append_filename(cfg_path, usr_path, p);

    /*
     * Get the current directory's name
     *
     * At this point usr_path is perfectly initialized.
     * If no --vmname parameter specified we'll use the
     *   working directory name as the VM's name.
     */
    if (strlen(vm_name) == 0) {
        char ltemp[1024] = { '\0' };
        path_get_dirname(ltemp, usr_path);
        strcpy(vm_name, path_get_filename(ltemp));
    }

    /*
     * This is where we start outputting to the log file,
     * if there is one. Create a little info header first.
     */
    (void) time(&now);
    info = localtime(&now);
    strftime(temp, sizeof(temp), "%Y/%m/%d %H:%M:%S", info);
    pclog("#\n# %ls v%ls logfile, created %s\n#\n",
          EMU_NAME_W, EMU_VERSION_FULL_W, temp);
    pclog("# VM: %s\n#\n", vm_name);
    pclog("# Emulator path: %s\n", exe_path);
    pclog("# Userfiles path: %s\n", usr_path);
    for (rom_path_t *rom_path = &rom_paths; rom_path != NULL; rom_path = rom_path->next) {
        pclog("# ROM path: %s\n", rom_path->path);
    }

    pclog("# Configuration file: %s\n#\n\n", cfg_path);
    /*
     * We are about to read the configuration file, which MAY
     * put data into global variables (the hard- and floppy
     * disks are an example) so we have to initialize those
     * modules before we load the config..
     */
    hdd_init();
    network_init();
    mouse_init();
    cdrom_global_init();
    zip_global_init();
    mo_global_init();

    /* Load the configuration file. */
    config_load();

    for (i = 0; i < FDD_NUM; i++) {
        if (fn[i] != NULL) {
            if (strlen(fn[i]) <= 511)
                strncpy(floppyfns[i], fn[i], 511);
            free(fn[i]);
            fn[i] = NULL;
        }
    }

    /* Load the desired language */
    if (lang_init)
        lang_id = lang_init;

    gdbstub_init();

    /* All good! */
    return (1);
}

void
pc_speed_changed(void)
{
    if (cpu_s->cpu_type >= CPU_286)
        pit_set_clock(cpu_s->rspeed);
    else
        pit_set_clock(14318184.0);
}

void
pc_full_speed(void)
{
    if (!atfullspeed) {
        pc_log("Set fullspeed - %i %i\n", is386, is486);
        pc_speed_changed();
    }
    atfullspeed = 1;
}

/* Initialize modules, ran once, after pc_init. */
int
pc_init_modules(void)
{
    int     c, m;
    wchar_t temp[512];
    char    tempc[512];

#ifdef PRINT_MISSING_MACHINES_AND_VIDEO_CARDS
    c = m = 0;
    while (machine_get_internal_name_ex(c) != NULL) {
        m = machine_available(c);
        if (!m)
            pclog("Missing machine: %s\n", machine_getname_ex(c));
        c++;
    }

    c = m = 0;
    while (video_get_internal_name(c) != NULL) {
        memset(tempc, 0, sizeof(tempc));
        device_get_name(video_card_getdevice(c), 0, tempc);
        if ((c > 1) && !(tempc[0]))
            break;
        m = video_card_available(c);
        if (!m)
            pclog("Missing video card: %s\n", tempc);
        c++;
    }
#endif

    pc_log("Scanning for ROM images:\n");
    c = m = 0;
    while (machine_get_internal_name_ex(m) != NULL) {
        c += machine_available(m);
        m++;
    }
    if (c == 0) {
        /* No usable ROMs found, aborting. */
        return (0);
    }
    pc_log("A total of %d ROM sets have been loaded.\n", c);

    /* Load the ROMs for the selected machine. */
    if (!machine_available(machine)) {
        swprintf(temp, sizeof_w(temp), plat_get_string(IDS_2063), machine_getname());
        c       = 0;
        machine = -1;
        while (machine_get_internal_name_ex(c) != NULL) {
            if (machine_available(c)) {
                ui_msgbox_header(MBX_INFO, (wchar_t *) IDS_2129, temp);
                machine = c;
                config_save();
                break;
            }
            c++;
        }
        if (machine == -1) {
            fatal("No available machines\n");
            exit(-1);
            return (0);
        }
    }

    /* Make sure we have a usable video card. */
    if (!video_card_available(gfxcard[0])) {
        memset(tempc, 0, sizeof(tempc));
        device_get_name(video_card_getdevice(gfxcard[0]), 0, tempc);
        swprintf(temp, sizeof_w(temp), plat_get_string(IDS_2064), tempc);
        c = 0;
        while (video_get_internal_name(c) != NULL) {
            gfxcard[0] = -1;
            if (video_card_available(c)) {
                ui_msgbox_header(MBX_INFO, (wchar_t *) IDS_2129, temp);
                gfxcard[0] = c;
                config_save();
                break;
            }
            c++;
        }
        if (gfxcard[0] == -1) {
            fatal("No available video cards\n");
            exit(-1);
            return (0);
        }
    }

    if (!video_card_available(gfxcard[1])) {
        char tempc[512] = { 0 };
        device_get_name(video_card_getdevice(gfxcard[1]), 0, tempc);
        swprintf(temp, sizeof_w(temp), plat_get_string(IDS_2163), tempc);
        ui_msgbox_header(MBX_INFO, (wchar_t *) IDS_2129, temp);
        gfxcard[1] = 0;
    }

    atfullspeed = 0;

#ifdef USE_CLI
    cli_init();
#endif

    random_init();
#ifdef USE_CLI
	cli_init();
#endif

    mem_init();

#ifdef USE_DYNAREC
#    if defined(__APPLE__) && defined(__aarch64__)
    pthread_jit_write_protect_np(0);
#    endif
    codegen_init();
#    if defined(__APPLE__) && defined(__aarch64__)
    pthread_jit_write_protect_np(1);
#    endif
#endif

    keyboard_init();
    joystick_init();

    video_init();

    fdd_init();

    sound_init();

    hdc_init();

    video_reset_close();

    machine_status_init();

    return (1);
}

void
pc_send_ca(uint16_t sc)
{
    keyboard_input(1, 0x1D); /* Ctrl key pressed */
    keyboard_input(1, 0x38); /* Alt key pressed */
    keyboard_input(1, sc);
    keyboard_input(0, sc);
    keyboard_input(0, 0x38); /* Alt key released */
    keyboard_input(0, 0x1D); /* Ctrl key released */
}

/* Send the machine a Control-Alt-DEL sequence. */
void
pc_send_cad(void)
{
    pc_send_ca(0x153);
}

/* Send the machine a Control-Alt-ESC sequence. */
void
pc_send_cae(void)
{
    pc_send_ca(1);
}

void
pc_reset_hard_close(void)
{
    ui_sb_set_ready(0);

    /* Close all the memory mappings. */
    mem_close();

    /* Turn off timer processing to avoid potential segmentation faults. */
    timer_close();

    suppress_overscan = 0;

    nvr_save();
    nvr_close();

    mouse_close();

    lpt_devices_close();

    device_close_all();

    scsi_device_close_all();

    midi_out_close();

    midi_in_close();

    cdrom_close();

    zip_close();

    mo_close();

    scsi_disk_close();

    closeal();

    video_reset_close();

    cpu_close();

    serial_set_next_inst(0);
}

/*
 * This is basically the spot where we start up the actual machine,
 * by issuing a 'hard reset' to the entire configuration. Order is
 * somewhat important here. Functions here should be named _reset
 * really, as that is what they do.
 */
void
pc_reset_hard_init(void)
{
    /*
     * First, we reset the modules that are not part of
     * the actual machine, but which support some of the
     * modules that are.
     */

    /* Mark ACPI as unavailable */
    acpi_enabled = 0;

    /* Reset the general machine support modules. */
    io_init();

    /* Turn on and (re)initialize timer processing. */
    timer_init();

    device_init();

    sound_reset();

    scsi_reset();
    scsi_device_init();

    /* Initialize the actual machine and its basic modules. */
    machine_init();

    /* Reset and reconfigure the serial ports. */
    serial_standalone_init();
    serial_passthrough_init();

    /* Reset and reconfigure the Sound Card layer. */
    sound_card_reset();

    /* Reset any ISA RTC cards. */
    isartc_reset();

    fdc_card_init();

    fdd_reset();

    /*
     * Once the machine has been initialized, all that remains
     * should be resetting all devices set up for it, to their
     * current configurations !
     *
     * For now, we will call their reset functions here, but
     * that will be a call to device_reset_all() later !
     */

    /* Reset some basic devices. */
    speaker_init();
    lpt_devices_init();
    shadowbios = 0;

    /*
     * Reset the mouse, this will attach it to any port needed.
     */
    mouse_reset();

    /* Reset the Hard Disk Controller module. */
    hdc_reset();

    /* Reset the CD-ROM Controller module. */
    cdrom_interface_reset();

    /* Reset and reconfigure the SCSI layer. */
    scsi_card_init();

    cdrom_hard_reset();

    zip_hard_reset();

    mo_hard_reset();

    scsi_disk_hard_reset();

    /* Reset and reconfigure the Network Card layer. */
    network_reset();

    if (joystick_type)
        gameport_update_joystick_type();

#ifdef USE_VFIO
    vfio_init();
#endif

<<<<<<< HEAD
	ui_sb_update_panes();
=======
    ui_sb_update_panes();
>>>>>>> 31ca8fc0

	if (config_changed) {
    if (config_changed) {
        config_save();

        config_changed = 0;
    } else
        ui_sb_set_ready(1);

    /* Needs the status bar... */
    if (bugger_enabled)
        device_add(&bugger_device);
    if (postcard_enabled)
        device_add(&postcard_device);

    /* Reset the CPU module. */
    resetx86();
    dma_reset();
    pci_pic_reset();
    cpu_cache_int_enabled = cpu_cache_ext_enabled = 0;

    atfullspeed = 0;
    pc_full_speed();

    cycles = 0;
#ifdef FPU_CYCLES
    fpu_cycles = 0;
#endif
#ifdef USE_DYNAREC
    cycles_main = 0;
#endif

    update_mouse_msg();

    ui_hard_reset_completed();
}

void
update_mouse_msg(void)
{
    wchar_t wcpufamily[2048], wcpu[2048], wmachine[2048], *wcp;

    mbstowcs(wmachine, machine_getname(), strlen(machine_getname()) + 1);

    if (!cpu_override)
        mbstowcs(wcpufamily, cpu_f->name, strlen(cpu_f->name) + 1);
    else
        swprintf(wcpufamily, sizeof_w(wcpufamily), L"[U] %hs", cpu_f->name);

    wcp = wcschr(wcpufamily, L'(');
    if (wcp) /* remove parentheses */
        *(wcp - 1) = L'\0';
    mbstowcs(wcpu, cpu_s->name, strlen(cpu_s->name) + 1);
#ifdef _WIN32
    swprintf(mouse_msg[0], sizeof_w(mouse_msg[0]), L"%%i%%%% - %ls",
             plat_get_string(IDS_2077));
    swprintf(mouse_msg[1], sizeof_w(mouse_msg[1]), L"%%i%%%% - %ls",
             (mouse_get_buttons() > 2) ? plat_get_string(IDS_2078) : plat_get_string(IDS_2079));
    wcsncpy(mouse_msg[2], L"%i%%", sizeof_w(mouse_msg[2]));
#else
    swprintf(mouse_msg[0], sizeof_w(mouse_msg[0]), L"%ls v%ls - %%i%%%% - %ls - %ls/%ls - %ls",
             EMU_NAME_W, EMU_VERSION_FULL_W, wmachine, wcpufamily, wcpu,
             plat_get_string(IDS_2077));
    swprintf(mouse_msg[1], sizeof_w(mouse_msg[1]), L"%ls v%ls - %%i%%%% - %ls - %ls/%ls - %ls",
             EMU_NAME_W, EMU_VERSION_FULL_W, wmachine, wcpufamily, wcpu,
             (mouse_get_buttons() > 2) ? plat_get_string(IDS_2078) : plat_get_string(IDS_2079));
    swprintf(mouse_msg[2], sizeof_w(mouse_msg[2]), L"%ls v%ls - %%i%%%% - %ls - %ls/%ls",
             EMU_NAME_W, EMU_VERSION_FULL_W, wmachine, wcpufamily, wcpu);
#endif
}

void
pc_reset_hard(void)
{
    hard_reset_pending = 1;
}

void
pc_close(thread_t *ptr)
{
    int i;

    /* Wait a while so things can shut down. */
    plat_delay_ms(200);

    /* Claim the video blitter. */
    startblit();

    /* Terminate the UI thread. */
    is_quit = 1;

#if (defined(USE_DYNAREC) && defined(USE_NEW_DYNAREC))
    codegen_close();
#endif

    nvr_save();

    config_save();

    plat_mouse_capture(0);

    /* Close all the memory mappings. */
    mem_close();

    /* Turn off timer processing to avoid potential segmentation faults. */
    timer_close();

    lpt_devices_close();

    for (i = 0; i < FDD_NUM; i++)
        fdd_close(i);

#ifdef ENABLE_808X_LOG
    if (dump_on_exit)
        dumpregs(0);
#endif

    video_close();

#ifdef USE_CLI
    cli_close();
#endif

    device_close_all();

    scsi_device_close_all();

    midi_out_close();

    midi_in_close();

    network_close();

    sound_cd_thread_end();

    cdrom_close();

    zip_close();

    mo_close();

    scsi_disk_close();

    gdbstub_close();
}

#ifdef __APPLE__
static void
_ui_window_title(void *s)
{
    ui_window_title((wchar_t *) s);
    free(s);
}
#endif

void
pc_run(void)
{
    int     mouse_msg_idx;
    wchar_t temp[200];

    /* Trigger a hard reset if one is pending. */
    if (hard_reset_pending) {
        hard_reset_pending = 0;
        pc_reset_hard_close();
        pc_reset_hard_init();
    }

    /* Run a block of code. */
    startblit();
    cpu_exec(cpu_s->rspeed / 100);
#ifdef USE_GDBSTUB /* avoid a KBC FIFO overflow when CPU emulation is stalled */
    if (gdbstub_step == GDBSTUB_EXEC)
#endif
        mouse_process();
    joystick_process();
    endblit();

    /* Done with this frame, update statistics. */
    framecount++;
    if (++framecountx >= 100) {
        framecountx = 0;
        frames      = 0;
    }

    if (title_update) {
        mouse_msg_idx = ((mouse_type == MOUSE_TYPE_NONE) || (mouse_mode >= 1)) ? 2 : !!mouse_capture;
        swprintf(temp, sizeof_w(temp), mouse_msg[mouse_msg_idx], fps);
#ifdef __APPLE__
        /* Needed due to modifying the UI on the non-main thread is a big no-no. */
        dispatch_async_f(dispatch_get_main_queue(), wcsdup((const wchar_t *) temp), _ui_window_title);
#else
        ui_window_title(temp);
#endif
#ifdef USE_CLI
        swprintf(temp, sizeof_w(temp), L"%hs - %i%% - %ls %ls", vm_name, fps, EMU_NAME_W, EMU_VERSION_FULL_W);
        cli_render_write_title(temp);
#endif
        title_update = 0;
    }
}

/* Handler for the 1-second timer to refresh the window title. */
void
pc_onesec(void)
{
    fps        = framecount;
    framecount = 0;

    title_update = 1;
}

void
set_screen_size_monitor(int x, int y, int monitor_index)
{
    int    temp_overscan_x = monitors[monitor_index].mon_overscan_x;
    int    temp_overscan_y = monitors[monitor_index].mon_overscan_y;
    double dx, dy, dtx, dty;

    /* Make sure we keep usable values. */
#if 0
    pc_log("SetScreenSize(%d, %d) resize=%d\n", x, y, vid_resize);
#endif
    if (x < 320)
        x = 320;
    if (y < 200)
        y = 200;
    if (x > 2048)
        x = 2048;
    if (y > 2048)
        y = 2048;

    /* Save the new values as "real" (unscaled) resolution. */
    monitors[monitor_index].mon_unscaled_size_x = x;
    monitors[monitor_index].mon_efscrnsz_y      = y;

    if (suppress_overscan)
        temp_overscan_x = temp_overscan_y = 0;

    if (force_43) {
        dx  = (double) x;
        dtx = (double) temp_overscan_x;

        dy  = (double) y;
        dty = (double) temp_overscan_y;

        /* Account for possible overscan. */
        if (video_get_type_monitor(monitor_index) != VIDEO_FLAG_TYPE_SPECIAL && (temp_overscan_y == 16)) {
            /* CGA */
            dy = (((dx - dtx) / 4.0) * 3.0) + dty;
        } else if (video_get_type_monitor(monitor_index) != VIDEO_FLAG_TYPE_SPECIAL && (temp_overscan_y < 16)) {
            /* MDA/Hercules */
            dy = (x / 4.0) * 3.0;
        } else {
            if (enable_overscan) {
                /* EGA/(S)VGA with overscan */
                dy = (((dx - dtx) / 4.0) * 3.0) + dty;
            } else {
                /* EGA/(S)VGA without overscan */
                dy = (x / 4.0) * 3.0;
            }
        }
        monitors[monitor_index].mon_unscaled_size_y = (int) dy;
    } else
        monitors[monitor_index].mon_unscaled_size_y = monitors[monitor_index].mon_efscrnsz_y;

    switch (scale) {
        case 0: /* 50% */
            monitors[monitor_index].mon_scrnsz_x = (monitors[monitor_index].mon_unscaled_size_x >> 1);
            monitors[monitor_index].mon_scrnsz_y = (monitors[monitor_index].mon_unscaled_size_y >> 1);
            break;

        case 1: /* 100% */
            monitors[monitor_index].mon_scrnsz_x = monitors[monitor_index].mon_unscaled_size_x;
            monitors[monitor_index].mon_scrnsz_y = monitors[monitor_index].mon_unscaled_size_y;
            break;

        case 2: /* 150% */
            monitors[monitor_index].mon_scrnsz_x = ((monitors[monitor_index].mon_unscaled_size_x * 3) >> 1);
            monitors[monitor_index].mon_scrnsz_y = ((monitors[monitor_index].mon_unscaled_size_y * 3) >> 1);
            break;

        case 3: /* 200% */
            monitors[monitor_index].mon_scrnsz_x = (monitors[monitor_index].mon_unscaled_size_x << 1);
            monitors[monitor_index].mon_scrnsz_y = (monitors[monitor_index].mon_unscaled_size_y << 1);
            break;

        case 4: /* 300% */
            monitors[monitor_index].mon_scrnsz_x = (monitors[monitor_index].mon_unscaled_size_x * 3);
            monitors[monitor_index].mon_scrnsz_y = (monitors[monitor_index].mon_unscaled_size_y * 3);
            break;

        case 5: /* 400% */
            monitors[monitor_index].mon_scrnsz_x = (monitors[monitor_index].mon_unscaled_size_x << 2);
            monitors[monitor_index].mon_scrnsz_y = (monitors[monitor_index].mon_unscaled_size_y << 2);
            break;

        case 6: /* 500% */
            monitors[monitor_index].mon_scrnsz_x = (monitors[monitor_index].mon_unscaled_size_x * 5);
            monitors[monitor_index].mon_scrnsz_y = (monitors[monitor_index].mon_unscaled_size_y * 5);
            break;

        case 7: /* 600% */
            monitors[monitor_index].mon_scrnsz_x = (monitors[monitor_index].mon_unscaled_size_x * 6);
            monitors[monitor_index].mon_scrnsz_y = (monitors[monitor_index].mon_unscaled_size_y * 6);
            break;

        case 8: /* 700% */
            monitors[monitor_index].mon_scrnsz_x = (monitors[monitor_index].mon_unscaled_size_x * 7);
            monitors[monitor_index].mon_scrnsz_y = (monitors[monitor_index].mon_unscaled_size_y * 7);
            break;

        case 9: /* 800% */
            monitors[monitor_index].mon_scrnsz_x = (monitors[monitor_index].mon_unscaled_size_x << 3);
            monitors[monitor_index].mon_scrnsz_y = (monitors[monitor_index].mon_unscaled_size_y << 3);
            break;
    }

    plat_resize_request(monitors[monitor_index].mon_scrnsz_x, monitors[monitor_index].mon_scrnsz_y, monitor_index);
}

void
set_screen_size(int x, int y)
{
    set_screen_size_monitor(x, y, monitor_index_global);
}

void
reset_screen_size_monitor(int monitor_index)
{
    set_screen_size(monitors[monitor_index].mon_unscaled_size_x, monitors[monitor_index].mon_efscrnsz_y);
}

void
reset_screen_size(void)
{
    for (int i = 0; i < MONITORS_NUM; i++)
        set_screen_size(monitors[i].mon_unscaled_size_x, monitors[i].mon_efscrnsz_y);
}

void
set_screen_size_natural(void)
{
    for (int i = 0; i < MONITORS_NUM; i++)
        set_screen_size(monitors[i].mon_unscaled_size_x, monitors[i].mon_unscaled_size_y);
}

int
get_actual_size_x(void)
{
    return (unscaled_size_x);
}

int
get_actual_size_y(void)
{
    return (efscrnsz_y);
}<|MERGE_RESOLUTION|>--- conflicted
+++ resolved
@@ -105,11 +105,8 @@
 #include <86box/version.h>
 #include <86box/gdbstub.h>
 #include <86box/machine_status.h>
-<<<<<<< HEAD
-=======
 #include <86box/apm.h>
 #include <86box/acpi.h>
->>>>>>> 31ca8fc0
 #include <86box/cli.h>
 #include <86box/vfio.h>
 
@@ -923,9 +920,6 @@
 #endif
 
     random_init();
-#ifdef USE_CLI
-	cli_init();
-#endif
 
     mem_init();
 
@@ -1121,13 +1115,8 @@
     vfio_init();
 #endif
 
-<<<<<<< HEAD
-	ui_sb_update_panes();
-=======
     ui_sb_update_panes();
->>>>>>> 31ca8fc0
-
-	if (config_changed) {
+
     if (config_changed) {
         config_save();
 
