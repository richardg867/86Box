/*
 * 86Box    A hypervisor and IBM PC system emulator that specializes in
 *          running old operating systems and software designed for IBM
 *          PC systems and compatibles from 1981 through fairly recent
 *          system designs based on the PCI bus.
 *
 *          This file is part of the 86Box distribution.
 *
 *          Main emulator module where most things are controlled.
 *
 * Authors: Sarah Walker, <https://pcem-emulator.co.uk/>
 *          Miran Grca, <mgrca8@gmail.com>
 *          Fred N. van Kempen, <decwiz@yahoo.com>
 *          Jasmine Iwanek, <jriwanek@gmail.com>
 *
 *          Copyright 2008-2020 Sarah Walker.
 *          Copyright 2016-2020 Miran Grca.
 *          Copyright 2017-2020 Fred N. van Kempen.
 *          Copyright 2021      Laci bá'
 *          Copyright 2021      dob205
 *          Copyright 2021      Andreas J. Reichel.
 *          Copyright 2021-2025 Jasmine Iwanek.
 */
#include <inttypes.h>
#include <stdarg.h>
#include <stdio.h>
#include <stdint.h>
#include <stdbool.h>
#include <stdlib.h>
#include <string.h>
#include <time.h>
#include <wchar.h>
#include <stdatomic.h>
#include <unistd.h>
#include <math.h>

#ifndef _WIN32
#    include <pwd.h>
#endif
#ifdef __APPLE__
#    include <string.h>
#    include <dispatch/dispatch.h>
#    ifdef __aarch64__
#        include <pthread.h>
#    endif
#endif
#ifdef _WIN32
# include <io.h>
#else
# include <unistd.h>
#endif
#define HAVE_STDARG_H
#include <86box/86box.h>
#include <86box/config.h>
#include <86box/mem.h>
#include "cpu.h"
#ifdef USE_DYNAREC
#    include "codegen_public.h"
#endif
#include "x86_ops.h"
#include <86box/io.h>
#include <86box/rom.h>
#include <86box/dma.h>
#include <86box/pci.h>
#include <86box/pic.h>
#include <86box/timer.h>
#include <86box/device.h>
#include <86box/pit.h>
#include <86box/random.h>
#include <86box/nvr.h>
#include <86box/machine.h>
#include <86box/bugger.h>
#include <86box/postcard.h>
#include <86box/unittester.h>
#include <86box/novell_cardkey.h>
#include <86box/isamem.h>
#include <86box/isartc.h>
#include <86box/lpt.h>
#include <86box/serial.h>
#include <86box/serial_passthrough.h>
#include <86box/keyboard.h>
#include <86box/mouse.h>
#include <86box/gameport.h>
#include <86box/fdd.h>
#include <86box/fdc.h>
#include <86box/fdc_ext.h>
#include <86box/hdd.h>
#include <86box/hdc.h>
#include <86box/hdc_ide.h>
#include <86box/scsi.h>
#include <86box/scsi_device.h>
#include <86box/cdrom.h>
#include <86box/cdrom_interface.h>
#include <86box/zip.h>
#include <86box/mo.h>
#include <86box/scsi_disk.h>
#include <86box/cdrom_image.h>
#include <86box/thread.h>
#include <86box/network.h>
#include <86box/sound.h>
#include <86box/midi.h>
#include <86box/snd_speaker.h>
#include <86box/video.h>
#include <86box/ui.h>
#include <86box/path.h>
#include <86box/plat.h>
#include <86box/version.h>
#include <86box/gdbstub.h>
#include <86box/machine_status.h>
#include <86box/apm.h>
#include <86box/acpi.h>
<<<<<<< HEAD
#include <86box/cli.h>
#include <86box/vfio.h>
=======
#include <86box/nv/vid_nv_rivatimer.h>
>>>>>>> 2007632e

// Disable c99-designator to avoid the warnings about int ng
#ifdef __clang__
#    if __has_warning("-Wunused-but-set-variable")
#        pragma clang diagnostic ignored "-Wunused-but-set-variable"
#    endif
#endif

/* Stuff that used to be globally declared in plat.h but is now extern there
   and declared here instead. */
int          dopause = 1;  /* system is paused */
atomic_flag  doresize; /* screen resize requested */
volatile int is_quit;  /* system exit requested */
uint64_t     timer_freq;
char         emu_version[200]; /* version ID string */

#ifdef MTR_ENABLED
int tracing_on = 0;
#endif

/* Commandline options. */
int dump_on_exit        = 0; /* (O) dump regs on exit */
int start_in_fullscreen = 0; /* (O) start in fullscreen */
#ifdef _WIN32
int force_debug = 0; /* (O) force debug output */
#endif
#ifdef USE_WX
int video_fps = RENDER_FPS; /* (O) render speed in fps */
#endif
int settings_only     = 0; /* (O) show only the settings dialog */
int confirm_exit_cmdl = 1; /* (O) do not ask for confirmation on quit if set to 0 */
#ifdef _WIN32
uint64_t unique_id   = 0;
uint64_t source_hwnd = 0;
#endif
char       rom_path[1024] = { '\0' };     /* (O) full path to ROMs */
rom_path_t rom_paths      = { "", NULL }; /* (O) full paths to ROMs */
char       log_path[1024] = { '\0' };     /* (O) full path of logfile */
char       vm_name[1024]  = { '\0' };     /* (O) display name of the VM */
int      do_nothing                             = 0;
int      dump_missing                           = 0;
int      clear_cmos                             = 0;
#ifdef USE_INSTRUMENT
uint8_t  instru_enabled                         = 0;
uint64_t instru_run_ms                          = 0;
#endif
int      clear_flash                            = 0;
int      auto_paused                            = 0;

/* Configuration values. */
int      window_remember;
int      vid_resize;                                              /* (C) allow resizing */
int      invert_display                         = 0;              /* (C) invert the display */
int      suppress_overscan                      = 0;              /* (C) suppress overscans */
int      lang_id                                = 0;              /* (C) language id */
int      scale                                  = 0;              /* (C) screen scale factor */
int      dpi_scale                              = 0;              /* (C) DPI scaling of the emulated
                                                                         screen */
int      vid_api                                = 0;              /* (C) video renderer */
int      vid_cga_contrast                       = 0;              /* (C) video */
int      video_fullscreen                       = 0;              /* (C) video */
int      video_fullscreen_scale                 = 0;              /* (C) video */
int      enable_overscan                        = 0;              /* (C) video */
int      force_43                               = 0;              /* (C) video */
int      video_filter_method                    = 1;              /* (C) video */
int      video_vsync                            = 0;              /* (C) video */
int      video_framerate                        = -1;             /* (C) video */
bool     serial_passthrough_enabled[SERIAL_MAX - 1] = { 0, 0, 0, 0, 0, 0, 0 }; /* (C) activation and kind of
                                                                                  pass-through for serial ports */
int      bugger_enabled                         = 0;              /* (C) enable ISAbugger */
int      novell_keycard_enabled                 = 0;              /* (C) enable Novell NetWare 2.x key card emulation. */
int      postcard_enabled                       = 0;              /* (C) enable POST card */
int      unittester_enabled                     = 0;              /* (C) enable unit tester device */
int      gameport_type[GAMEPORT_MAX]            = { 0, 0 };       /* (C) enable gameports */
int      isamem_type[ISAMEM_MAX]                = { 0, 0, 0, 0 }; /* (C) enable ISA mem cards */
int      isartc_type                            = 0;              /* (C) enable ISA RTC card */
int      gfxcard[GFXCARD_MAX]                   = { 0, 0 };       /* (C) graphics/video card */
int      show_second_monitors                   = 1;              /* (C) show non-primary monitors */
int      sound_is_float                         = 1;              /* (C) sound uses FP values */
int      voodoo_enabled                         = 0;              /* (C) video option */
int      lba_enhancer_enabled                   = 0;              /* (C) enable Vision Systems LBA Enhancer */
int      ibm8514_standalone_enabled             = 0;              /* (C) video option */
int      xga_standalone_enabled                 = 0;              /* (C) video option */
int      da2_standalone_enabled                 = 0;              /* (C) video option */
uint32_t mem_size                               = 0;              /* (C) memory size (Installed on
                                                                         system board)*/
uint32_t isa_mem_size                           = 0;              /* (C) memory size (ISA Memory Cards) */
int      cpu_use_dynarec                        = 0;              /* (C) cpu uses/needs Dyna */
int      cpu                                    = 0;              /* (C) cpu type */
int      fpu_type                               = 0;              /* (C) fpu type */
int      fpu_softfloat                          = 0;              /* (C) fpu uses softfloat */
int      time_sync                              = 0;              /* (C) enable time sync */
int      confirm_reset                          = 1;              /* (C) enable reset confirmation */
int      confirm_exit                           = 1;              /* (C) enable exit confirmation */
int      confirm_save                           = 1;              /* (C) enable save confirmation */
int      enable_discord                         = 0;              /* (C) enable Discord integration */
int      pit_mode                               = -1;             /* (C) force setting PIT mode */
int      fm_driver                              = 0;              /* (C) select FM sound driver */
int      open_dir_usr_path                      = 0;              /* (C) default file open dialog directory
                                                                         of usr_path */
int      video_fullscreen_scale_maximized       = 0;              /* (C) Whether fullscreen scaling settings
                                                                         also apply when maximized. */
int      do_auto_pause                          = 0;              /* (C) Auto-pause the emulator on focus
                                                                         loss */
int      hook_enabled                           = 1;              /* (C) Keyboard hook is enabled */
int      test_mode                              = 0;              /* (C) Test mode */
char     uuid[MAX_UUID_LEN]                     = { '\0' };       /* (C) UUID or machine identifier */
int      sound_muted                            = 0;              /* (C) Is sound muted? */
int      inhibit_multimedia_keys;                                 /* (C) Inhibit multimedia keys on Windows. */

int      other_ide_present = 0;                                   /* IDE controllers from non-IDE cards are
                                                                     present */
int      other_scsi_present = 0;                                  /* SCSI controllers from non-SCSI cards are
                                                                     present */

// Accelerator key array
struct accelKey acc_keys[NUM_ACCELS];

// Default accelerator key values
struct accelKey def_acc_keys[NUM_ACCELS] = {
	{	.name="send_ctrl_alt_del", 	.desc="Send Control+Alt+Del",
		.seq="Ctrl+F12" },
		
	{	.name="send_ctrl_alt_esc", 	.desc="Send Control+Alt+Escape", 	
		.seq="Ctrl+F10" },
		
	{	.name="fullscreen", 		.desc="Toggle fullscreen", 				
		.seq="Ctrl+Alt+PgUp" },
		
	{	.name="screenshot", 		.desc="Screenshot", 				
		.seq="Ctrl+F11" },
		
	{	.name="release_mouse", 		.desc="Release mouse pointer", 		
		.seq="Ctrl+End" },
		
	{	.name="hard_reset", 		.desc="Hard reset", 				
		.seq="Ctrl+Alt+F12" },
		
	{	.name="pause", 				.desc="Toggle pause", 				
		.seq="Ctrl+Alt+F1" },
	
	{	.name="mute", 				.desc="Toggle mute", 				
		.seq="Ctrl+Alt+M" }	
};


/* Statistics. */
extern int mmuflush;
extern int readlnum;
extern int writelnum;

/* emulator % */
int fps;
int framecount;

extern int CPUID;
extern int output;
int        atfullspeed;

extern double exp_pow_table[0x800];

char  exe_path[2048]; /* path (dir) of executable */
char  usr_path[1024]; /* path (dir) of user data */
char  cfg_path[1024]; /* full path of config file */
FILE *stdlog = NULL;  /* file to log output to */
#if 0
int   scrnsz_x = SCREEN_RES_X; /* current screen size, X */
int   scrnsz_y = SCREEN_RES_Y; /* current screen size, Y */
#endif
int config_changed; /* config has changed */
int title_update;
int framecountx        = 0;
int hard_reset_pending = 0;

#if 0
int unscaled_size_x = SCREEN_RES_X; /* current unscaled size X */
int unscaled_size_y = SCREEN_RES_Y; /* current unscaled size Y */
int efscrnsz_y = SCREEN_RES_Y;
#endif

__thread int is_cpu_thread = 0;

static wchar_t mouse_msg[3][200];

static volatile atomic_int do_pause_ack = 0;
static volatile atomic_int pause_ack = 0;

#ifndef RELEASE_BUILD

#define LOG_SIZE_BUFFER 1024            /* Log size buffer */

static char buff[LOG_SIZE_BUFFER];

static int seen = 0;

static int suppr_seen = 1;

// Functions only used in this translation unit
void pclog_ensure_stdlog_open(void);
#endif

/* 
    Ensures STDLOG is open for pclog_ex and pclog_ex_cyclic
*/
void pclog_ensure_stdlog_open(void)
{
#ifndef RELEASE_BUILD
    if (stdlog == NULL) {
        if (log_path[0] != '\0') {
            stdlog = plat_fopen(log_path, "w");
            if (stdlog == NULL)
                stdlog = stdout;
        } else
            stdlog = stdout;
    }
#endif
}

/*
 * Log something to the logfile or stdout.
 *
 * To avoid excessively-large logfiles because some
 * module repeatedly logs, we keep track of what is
 * being logged, and catch repeating entries.
 */
void
pclog_ex(UNUSED(const char *fmt), UNUSED(va_list ap))
{
#ifndef RELEASE_BUILD
    char temp[LOG_SIZE_BUFFER];

<<<<<<< HEAD
    if (stdlog == NULL) {
        if (log_path[0] != '\0') {
            stdlog = plat_fopen(log_path, "w");
            if (stdlog == NULL)
                stdlog = stdout;
        } else {
# ifdef USE_CLI
            /* Don't output to stdout on CLI mode unless it is redirected. */
            if (isatty(fileno(stdout)))
                return;
# endif
            stdlog = stdout;
        }
    }
=======
    if (strcmp(fmt, "") == 0)
        return;

    pclog_ensure_stdlog_open();
>>>>>>> 2007632e

    vsprintf(temp, fmt, ap);
    if (suppr_seen && !strcmp(buff, temp)) {
        seen++;
    } else {
        if (suppr_seen && seen) {
            fprintf(stdlog, "*** %d repeats ***\n", seen);
        }
        seen = 0;
        strcpy(buff, temp);
        fprintf(stdlog, temp, ap);
    }

    fflush(stdlog);
#endif
}



void
pclog_toggle_suppr(void)
{
#ifndef RELEASE_BUILD
    suppr_seen ^= 1;
#endif
}

/* Log something. We only do this in non-release builds. */
void
pclog(UNUSED(const char *fmt), ...)
{
#ifndef RELEASE_BUILD
    va_list ap;

    va_start(ap, fmt);
    pclog_ex(fmt, ap);
    va_end(ap);
#endif
}

/* Log a fatal error, and display a UI message before exiting. */
void
fatal(const char *fmt, ...)
{
    char    temp[1024];
    va_list ap;
    char   *sp;

    va_start(ap, fmt);

    if (stdlog == NULL) {
        if (log_path[0] != '\0') {
            stdlog = plat_fopen(log_path, "w");
            if (stdlog == NULL)
                stdlog = stdout;
        } else
            stdlog = stdout;
    }

    vsprintf(temp, fmt, ap);
    fprintf(stdlog, "%s", temp);
    fflush(stdlog);
    va_end(ap);

    nvr_save();

    config_save();

#ifdef ENABLE_808X_LOG
    dumpregs(1);
#endif

    /* Make sure the message does not have a trailing newline. */
    if ((sp = strchr(temp, '\n')) != NULL)
        *sp = '\0';

    do_pause(2);

    ui_msgbox(MBX_ERROR | MBX_FATAL | MBX_ANSI, temp);

    /* Cleanly terminate all of the emulator's components so as
       to avoid things like threads getting stuck. */
    do_stop();

    fflush(stdlog);

    exit(-1);
}

void
fatal_ex(const char *fmt, va_list ap)
{
    char  temp[1024];
    char *sp;

    if (stdlog == NULL) {
        if (log_path[0] != '\0') {
            stdlog = plat_fopen(log_path, "w");
            if (stdlog == NULL)
                stdlog = stdout;
        } else
            stdlog = stdout;
    }

    vsprintf(temp, fmt, ap);
    fprintf(stdlog, "%s", temp);
    fflush(stdlog);

    nvr_save();

    config_save();

#ifdef ENABLE_808X_LOG
    dumpregs(1);
#endif

    /* Make sure the message does not have a trailing newline. */
    if ((sp = strchr(temp, '\n')) != NULL)
        *sp = '\0';

    do_pause(2);

    ui_msgbox(MBX_ERROR | MBX_FATAL | MBX_ANSI, temp);

    /* Cleanly terminate all of the emulator's components so as
       to avoid things like threads getting stuck. */
    do_stop();

    fflush(stdlog);
}

/* Log a warning error, and display a UI message without exiting. */
void
warning(const char *fmt, ...)
{
    char    temp[1024];
    va_list ap;
    char   *sp;

    va_start(ap, fmt);

    if (stdlog == NULL) {
        if (log_path[0] != '\0') {
            stdlog = plat_fopen(log_path, "w");
            if (stdlog == NULL)
                stdlog = stdout;
        } else
            stdlog = stdout;
    }

    vsprintf(temp, fmt, ap);
    fprintf(stdlog, "%s", temp);
    fflush(stdlog);
    va_end(ap);

    /* Make sure the message does not have a trailing newline. */
    if ((sp = strchr(temp, '\n')) != NULL)
        *sp = '\0';

    do_pause(2);

    ui_msgbox(MBX_ERROR | MBX_ANSI, temp);

    fflush(stdlog);

    do_pause(0);
}

void
warning_ex(const char *fmt, va_list ap)
{
    char  temp[1024];
    char *sp;

    if (stdlog == NULL) {
        if (log_path[0] != '\0') {
            stdlog = plat_fopen(log_path, "w");
            if (stdlog == NULL)
                stdlog = stdout;
        } else
            stdlog = stdout;
    }

    vsprintf(temp, fmt, ap);
    fprintf(stdlog, "%s", temp);
    fflush(stdlog);

    /* Make sure the message does not have a trailing newline. */
    if ((sp = strchr(temp, '\n')) != NULL)
        *sp = '\0';

    do_pause(2);

    ui_msgbox(MBX_ERROR | MBX_ANSI, temp);

    fflush(stdlog);

    do_pause(0);
}

#ifdef ENABLE_PC_LOG
int pc_do_log = ENABLE_PC_LOG;

static void
pc_log(const char *fmt, ...)
{
    va_list ap;

    if (pc_do_log) {
        va_start(ap, fmt);
        pclog_ex(fmt, ap);
        va_end(ap);
    }
}
#else
#    define pc_log(fmt, ...)
#endif

static void
delete_nvr_file(uint8_t flash)
{
    char *fn = NULL;
    int c;

    /* Set up the NVR file's name. */
    c       = strlen(machine_get_nvr_name()) + 5;
    fn      = (char *) malloc(c + 1);

    if (fn == NULL)
        fatal("Error allocating memory for the removal of the %s file\n",
              flash ? "BIOS flash" : "CMOS");

    if (flash)
        sprintf(fn, "%s.bin", machine_get_nvr_name());
    else
        sprintf(fn, "%s.nvr", machine_get_nvr_name());

    remove(nvr_path(fn));

    free(fn);
    fn = NULL;
}

extern void  device_find_all_descs(void);

static void
pc_show_usage(char *s)
{
    char p[4096] = { 0 };

    sprintf(p,
            "\n%sUsage: 86box [options] [cfg-file]\n\n"
            "Valid options are:\n\n"
            "-? or --help\t\t\t- show this information\n"
            "-C or --config path\t\t- set 'path' to be config file\n"
#ifdef _WIN32
            "-D or --debug\t\t\t- force debug output logging\n"
#endif
#if 0
            "-E or --nographic\t\t- forces the old behavior\n"
#endif
            "-F or --fullscreen\t\t- start in fullscreen mode\n"
            "-G or --lang langid\t\t- start with specified language\n"
            "\t\t\t\t   (e.g. en-US, or system)\n"
#ifdef _WIN32
            "-H or --hwnd id,hwnd\t\t- sends back the main dialog's hwnd\n"
#endif
            "-I or --image d:path\t\t- load 'path' as floppy image on drive d\n"
#ifdef USE_INSTRUMENT
            "-J or --instrument name\t- set 'name' to be the profiling instrument\n"
#endif
            "-L or --logfile pat\t\t- set 'path' to be the logfile\n"
            "-M or --missing\t\t- dump missing machines and video cards\n"
            "-N or --noconfirm\t\t- do not ask for confirmation on quit\n"
            "-P or --vmpath path\t\t- set 'path' to be root for vm\n"
            "-R or --rompath path\t\t- set 'path' to be ROM path\n"
#ifndef USE_SDL_UI
            "-S or --settings\t\t\t- show only the settings dialog\n"
#endif
            "-T or --testmode\t\t- test mode: execute the test mode entry\n"
            "\t\t\t\t   point on init/hard reset\n"
            "-V or --vmname name\t\t- overrides the name of the running VM\n"
            "-W or --nohook\t\t- disables keyboard hook\n"
            "\t\t\t\t   (compatibility-only outside Windows)\n"
            "-X or --clear what\t\t- clears the 'what' (cmos/flash/both)\n"
            "-Y or --donothing\t\t- do not show any UI or run the emulation\n"
            "-Z or --lastvmpath\t\t- the last parameter is VM path rather\n"
            "\t\t\t\t  than config\n"
            "\nA config file can be specified. If none is, the default file will be used.\n",
            (s == NULL) ? "" : s);

#ifdef _WIN32
    ui_msgbox(MBX_ANSI | ((s == NULL) ? MBX_INFO : MBX_WARNING), p);
#else
    if (s == NULL)
        pclog(p);
    else
        ui_msgbox(MBX_ANSI | MBX_WARNING, p);
#endif
}

/*
 * Perform initial startup of the PC.
 *
 * This is the platform-indepenent part of the startup,
 * where we check commandline arguments and load a
 * configuration file.
 */
int
pc_init(int argc, char *argv[])
{
    char            *ppath = NULL;
    char            *rpath = NULL;
    char            *cfg = NULL;
    char            *p;
    char             temp[2048];
    char            *fn[FDD_NUM] = { NULL };
    char             drive = 0;
    char            *temp2 = NULL;
    char            *what;
    const struct tm *info;
    time_t           now;
    int              c;
    int              lvmp = 0;
#ifdef DEPRECATE_USAGE
    int              deprecated = 1;
#endif
#ifdef ENABLE_NG
    int ng = 0;
#endif
#ifdef _WIN32
    uint32_t *uid;
    uint32_t *shwnd;
#endif
    int lang_init = 0;

    /* Grab the executable's full path. */
    plat_get_exe_name(exe_path, sizeof(exe_path) - 1);
    p  = path_get_filename(exe_path);
    *p = '\0';
#if defined(__APPLE__)
    c = strlen(exe_path);
    if ((c >= 16) && !strcmp(&exe_path[c - 16], "/Contents/MacOS/")) {
        exe_path[c - 16] = '\0';
        p                = path_get_filename(exe_path);
        *p               = '\0';
    }
    if (!strncmp(exe_path, "/private/var/folders/", 21)) {
        ui_msgbox_header(MBX_FATAL, L"App Translocation", EMU_NAME_W L" cannot determine the emulated machine's location due to a macOS security feature. Please move the " EMU_NAME_W L" app to another folder (not /Applications), or make a copy of it and open that copy instead.");
        return 0;
    }
#elif !defined(_WIN32)
    /* Grab the actual path if we are an AppImage. */
    p = getenv("APPIMAGE");
    if (p && (p[0] != '\0'))
        path_get_dirname(exe_path, p);
#endif

    path_slash(exe_path);

    /*
     * Get the current working directory.
     *
     * This is normally the directory from where the
     * program was run. If we have been started via
     * a shortcut (desktop icon), however, the CWD
     * could have been set to something else.
     */
    plat_getcwd(usr_path, sizeof(usr_path) - 1);
    plat_getcwd(rom_path, sizeof(rom_path) - 1);

    for (c = 1; c < argc; c++) {
        if (argv[c][0] != '-')
            break;

        if (!strcasecmp(argv[c], "--help") || !strcasecmp(argv[c], "-?")) {
usage:
            for (uint8_t i = 0; i < FDD_NUM; i++) {
                if (fn[i] != NULL) {
                    free(fn[i]);
                    fn[i] = NULL;
                }
            }

            pc_show_usage(NULL);
            return 0;
        } else if (!strcasecmp(argv[c], "--lastvmpath") || !strcasecmp(argv[c], "-Z")) {
            lvmp = 1;
#ifdef _WIN32
        } else if (!strcasecmp(argv[c], "--debug") || !strcasecmp(argv[c], "-D")) {
            force_debug = 1;
#endif
#ifdef ENABLE_NG
        } else if (!strcasecmp(argv[c], "--nographic") || !strcasecmp(argv[c], "-E")) {
            /* Currently does nothing, but if/when we implement a built-in manager,
               it's going to force the manager not to run, allowing the old usage
               without parameter. */
            ng = 1;
#endif
        } else if (!strcasecmp(argv[c], "--fullscreen") || !strcasecmp(argv[c], "-F")) {
            start_in_fullscreen = 1;
        } else if (!strcasecmp(argv[c], "--logfile") || !strcasecmp(argv[c], "-L")) {
            if ((c + 1) == argc)
                goto usage;

            strcpy(log_path, argv[++c]);
        } else if (!strcasecmp(argv[c], "--vmpath") || !strcasecmp(argv[c], "-P")) {
            if ((c + 1) == argc)
                goto usage;

            ppath = argv[++c];
#ifdef DEPRECATE_USAGE
            deprecated = 0;
#endif
        } else if (!strcasecmp(argv[c], "--rompath") || !strcasecmp(argv[c], "-R")) {
            if ((c + 1) == argc)
                goto usage;

            rpath = argv[++c];
            rom_add_path(rpath);
        } else if (!strcasecmp(argv[c], "--config") || !strcasecmp(argv[c], "-C")) {
            if ((c + 1) == argc || plat_dir_check(argv[c + 1]))
                goto usage;

            cfg = argv[++c];
#ifdef DEPRECATE_USAGE
            deprecated = 0;
#endif
        } else if (!strcasecmp(argv[c], "--image") || !strcasecmp(argv[c], "-I")) {
            if ((c + 1) == argc)
                goto usage;

            temp2 = (char *) calloc(2048, 1);
            sscanf(argv[++c], "%c:%s", &drive, temp2);
            if (drive > 0x40)
                drive = (drive & 0x1f) - 1;
            else
                drive = drive & 0x1f;
            if (drive < 0)
                drive = 0;
            if (drive >= FDD_NUM)
                drive = FDD_NUM - 1;
            fn[(int) drive] = (char *) calloc(2048, 1);
            strcpy(fn[(int) drive], temp2);
            pclog("Drive %c: %s\n", drive + 0x41, fn[(int) drive]);
            free(temp2);
            temp2 = NULL;
        } else if (!strcasecmp(argv[c], "--vmname") || !strcasecmp(argv[c], "-V")) {
            if ((c + 1) == argc)
                goto usage;

            strcpy(vm_name, argv[++c]);
#ifndef USE_SDL_UI
        } else if (!strcasecmp(argv[c], "--settings") || !strcasecmp(argv[c], "-S")) {
            settings_only = 1;
#endif
        } else if (!strcasecmp(argv[c], "--testmode") || !strcasecmp(argv[c], "-T")) {
            test_mode = 1;
        } else if (!strcasecmp(argv[c], "--noconfirm") || !strcasecmp(argv[c], "-N")) {
            confirm_exit_cmdl = 0;
        } else if (!strcasecmp(argv[c], "--missing") || !strcasecmp(argv[c], "-M")) {
            dump_missing = 1;
        } else if (!strcasecmp(argv[c], "--donothing") || !strcasecmp(argv[c], "-Y")) {
            do_nothing = 1;
        } else if (!strcasecmp(argv[c], "--nohook") || !strcasecmp(argv[c], "-W")) {
            hook_enabled = 0;
        } else if (!strcasecmp(argv[c], "--clearboth") || !strcasecmp(argv[c], "-X")) {
            if ((c + 1) == argc)
                goto usage;

            what = argv[++c];

            if (!strcasecmp(what, "cmos"))
                clear_cmos = 1;
            else if (!strcasecmp(what, "flash"))
                clear_flash = 1;
            else if (!strcasecmp(what, "both")) {
                clear_cmos = 1;
                clear_flash = 1;
            } else
                goto usage;
#ifdef _WIN32
        } else if (!strcasecmp(argv[c], "--hwnd") || !strcasecmp(argv[c], "-H")) {

            if ((c + 1) == argc)
                goto usage;

            uid   = (uint32_t *) &unique_id;
            shwnd = (uint32_t *) &source_hwnd;
            sscanf(argv[++c], "%08X%08X,%08X%08X", uid + 1, uid, shwnd + 1, shwnd);
#endif
        } else if (!strcasecmp(argv[c], "--lang") || !strcasecmp(argv[c], "-G")) {
            // This function is currently unimplemented for *nix but has placeholders.

            lang_init = plat_language_code(argv[++c]);
            if (!lang_init)
                printf("\nWarning: Invalid language code, ignoring --lang parameter.\n\n");

            // The return value of 0 only means that the code is invalid,
            //   not related to that translation is exists or not for the
            //  selected language.
        } else if (!strcasecmp(argv[c], "--test") || !strcasecmp(argv[c], "-T")) {
            /* some (undocumented) test function here.. */

            /* .. and then exit. */
            return 0;
#ifdef USE_INSTRUMENT
        } else if (!strcasecmp(argv[c], "--instrument") || !strcasecmp(argv[c], "-J")) {
            if ((c + 1) == argc)
                goto usage;
            instru_enabled = 1;
            sscanf(argv[++c], "%llu", &instru_run_ms);
#endif
        }

        /* Uhm... out of options here.. */
        else
            goto usage;
    }

    /* One argument (config file) allowed. */
    if (c < argc) {
        if (lvmp)
            ppath = argv[c++];
        else
            cfg = argv[c++];

#ifdef DEPRECATE_USAGE
        deprecated = 0;
#endif
    }

    if (c != argc)
        goto usage;

#ifdef DEPRECATE_USAGE
    if (deprecated)
        pc_show_usage("Running 86Box without a specified VM path and/or configuration\n"
                      "file has been deprected. Please specify one or use a manager\n"
                      "(Avalonia 86 is recommended).\n\n");
#endif

    path_slash(usr_path);
    path_slash(rom_path);

    /*
     * If the user provided a path for files, use that
     * instead of the current working directory. We do
     * make sure that if that was a relative path, we
     * make it absolute.
     */
    if (ppath != NULL) {
        if (!path_abs(ppath)) {
            /*
             * This looks like a relative path.
             *
             * Add it to the current working directory
             * to convert it (back) to an absolute path.
             */
            strcat(usr_path, ppath);
        } else {
            /*
             * The user-provided path seems like an
             * absolute path, so just use that.
             */
            strcpy(usr_path, ppath);
        }

        /* If the specified path does not yet exist,
           create it. */
        if (!plat_dir_check(usr_path))
            plat_dir_create(usr_path);
    }

    // Add the VM-local ROM path.
    path_append_filename(temp, usr_path, "roms");
    rom_add_path(temp);

    // Add the standard ROM path in the same directory as the executable.
    path_append_filename(temp, exe_path, "roms");
    rom_add_path(temp);

    plat_init_rom_paths();

    /*
     * If the user provided a path for ROMs, use that
     * instead of the current working directory. We do
     * make sure that if that was a relative path, we
     * make it absolute.
     */
    if (rpath != NULL) {
        if (!path_abs(rpath)) {
            /*
             * This looks like a relative path.
             *
             * Add it to the current working directory
             * to convert it (back) to an absolute path.
             */
            strcat(rom_path, rpath);
        } else {
            /*
             * The user-provided path seems like an
             * absolute path, so just use that.
             */
            strcpy(rom_path, rpath);
        }

        /* If the specified path does not yet exist,
           create it. */
        if (!plat_dir_check(rom_path))
            plat_dir_create(rom_path);
    } else
        rom_path[0] = '\0';

    /* Grab the name of the configuration file. */
    if (cfg == NULL)
        cfg = CONFIG_FILE;

    /*
     * If the configuration file name has (part of)
     * a pathname, consider that to be part of the
     * actual working directory.
     *
     * This can happen when people load a config
     * file using the UI, for example.
     */
    p = path_get_filename(cfg);
    if (cfg != p) {
        /*
         * OK, the configuration file name has a
         * path component. Separate the two, and
         * add the path component to the cfg path.
         */
        *(p - 1) = '\0';

        /*
         * If this is an absolute path, keep it, as
         * there is probably have a reason to do so.
         * Otherwise, assume the pathname given is
         * relative to whatever the usr_path is.
         */
        if (path_abs(cfg))
            strcpy(usr_path, cfg);
        else
            strcat(usr_path, cfg);
    }

    /* Make sure we have a trailing backslash. */
    path_slash(usr_path);
    if (rom_path[0] != '\0')
        path_slash(rom_path);

    /* At this point, we can safely create the full path name. */
    path_append_filename(cfg_path, usr_path, p);

    /*
     * Get the current directory's name
     *
     * At this point usr_path is perfectly initialized.
     * If no --vmname parameter specified we'll use the
     *   working directory name as the VM's name.
     */
    if (strlen(vm_name) == 0) {
        char ltemp[1024] = { '\0' };
        path_get_dirname(ltemp, usr_path);
        strcpy(vm_name, path_get_filename(ltemp));
    }

    /*
     * This is where we start outputting to the log file,
     * if there is one. Create a little info header first.
     */
    (void) time(&now);
    info = localtime(&now);
    strftime(temp, sizeof(temp), "%Y/%m/%d %H:%M:%S", info);
    pclog("#\n# %ls v%ls logfile, created %s\n#\n",
          EMU_NAME_W, EMU_VERSION_FULL_W, temp);
    pclog("# VM: %s\n#\n", vm_name);
    pclog("# Emulator path: %s\n", exe_path);
    pclog("# Userfiles path: %s\n", usr_path);
    for (rom_path_t *rom_path = &rom_paths; rom_path != NULL; rom_path = rom_path->next) {
        pclog("# ROM path: %s\n", rom_path->path);
    }

    pclog("# Configuration file: %s\n#\n\n", cfg_path);
    /*
     * We are about to read the configuration file, which MAY
     * put data into global variables (the hard- and floppy
     * disks are an example) so we have to initialize those
     * modules before we load the config..
     */
    hdd_init();
    network_init();
    mouse_init();
    cdrom_global_init();
    zip_global_init();
    mo_global_init();

    /* Initialize the keyboard accelerator list with default values */
    for (int x = 0; x < NUM_ACCELS; x++) {
        strcpy(acc_keys[x].name, def_acc_keys[x].name);
        strcpy(acc_keys[x].desc, def_acc_keys[x].desc);
        strcpy(acc_keys[x].seq, def_acc_keys[x].seq);
    }

    /* Load the configuration file. */
    config_load();

    /* Clear the CMOS and/or BIOS flash file, if we were started with
       the relevant parameter(s). */
    if (clear_cmos) {
        delete_nvr_file(0);
        clear_cmos = 0;
    }

    if (clear_flash) {
        delete_nvr_file(1);
        clear_flash = 0;
    }

    for (uint8_t i = 0; i < FDD_NUM; i++) {
        if (fn[i] != NULL) {
            if (strlen(fn[i]) <= 511)
                strncpy(floppyfns[i], fn[i], 511);
            free(fn[i]);
            fn[i] = NULL;
        }
    }

    /* Load the desired language */
    if (lang_init)
        lang_id = lang_init;

    gdbstub_init();

    /* All good! */
    return 1;
}

void
pc_speed_changed(void)
{
    if (cpu_s->cpu_type >= CPU_286)
        pit_set_clock(cpu_s->rspeed);
    else
        pit_set_clock((uint32_t) 14318184.0);
}

void
pc_full_speed(void)
{
    if (!atfullspeed) {
        pc_log("Set fullspeed - %i %i\n", is386, is486);
        pc_speed_changed();
    }
    atfullspeed = 1;
}

/* Initialize modules, ran once, after pc_init. */
int
pc_init_modules(void)
{
    int     c;
    int     m;
    wchar_t temp[512];
    char    tempc[512];

    if (dump_missing) {
        dump_missing = 0;

        c = m = 0;
        while (machine_get_internal_name_ex(c) != NULL) {
            m = machine_available(c);
            if (!m)
                pclog("Missing machine: %s\n", machine_getname_ex(c));
            c++;
        }

        c = m = 0;
        while (video_get_internal_name(c) != NULL) {
            memset(tempc, 0, sizeof(tempc));
            device_get_name(video_card_getdevice(c), 0, tempc);
            if ((c > 1) && !(tempc[0]))
                break;
            m = video_card_available(c);
            if (!m)
                pclog("Missing video card: %s\n", tempc);
            c++;
        }
    }

    pc_log("Scanning for ROM images:\n");
    c = m = 0;
    while (machine_get_internal_name_ex(m) != NULL) {
        c += machine_available(m);
        m++;
    }
    if (c == 0) {
        /* No usable ROMs found, aborting. */
        return 0;
    }
    pc_log("A total of %d ROM sets have been loaded.\n", c);

    /* Load the ROMs for the selected machine. */
    if (!machine_available(machine)) {
        swprintf(temp, sizeof_w(temp), plat_get_string(STRING_HW_NOT_AVAILABLE_MACHINE), machine_getname());
        c       = 0;
        machine = -1;
        while (machine_get_internal_name_ex(c) != NULL) {
            if (machine_available(c)) {
                ui_msgbox_header(MBX_INFO, plat_get_string(STRING_HW_NOT_AVAILABLE_TITLE), temp);
                machine = c;
                config_save();
                break;
            }
            c++;
        }
        if (machine == -1) {
            fatal("No available machines\n");
            exit(-1);
        }
    }

    /* Make sure we have a usable video card. */
    if (!video_card_available(gfxcard[0])) {
        memset(tempc, 0, sizeof(tempc));
        device_get_name(video_card_getdevice(gfxcard[0]), 0, tempc);
        swprintf(temp, sizeof_w(temp), plat_get_string(STRING_HW_NOT_AVAILABLE_VIDEO), tempc);
        c = 0;
        while (video_get_internal_name(c) != NULL) {
            gfxcard[0] = -1;
            if (video_card_available(c)) {
                ui_msgbox_header(MBX_INFO, plat_get_string(STRING_HW_NOT_AVAILABLE_TITLE), temp);
                gfxcard[0] = c;
                config_save();
                break;
            }
            c++;
        }
        if (gfxcard[0] == -1) {
            fatal("No available video cards\n");
            exit(-1);
        }
    }

    // TODO
    for (uint8_t i = 1; i < GFXCARD_MAX; i ++) {
        if (!video_card_available(gfxcard[i])) {
            char tempc[512] = { 0 };
            device_get_name(video_card_getdevice(gfxcard[i]), 0, tempc);
            swprintf(temp, sizeof_w(temp), plat_get_string(STRING_HW_NOT_AVAILABLE_VIDEO2), tempc);
            ui_msgbox_header(MBX_INFO, plat_get_string(STRING_HW_NOT_AVAILABLE_TITLE), temp);
            gfxcard[i] = 0;
        }
    }

    atfullspeed = 0;

#ifdef USE_CLI
    cli_init();
#endif

    random_init();

    mem_init();

#ifdef USE_DYNAREC
#    if defined(__APPLE__) && defined(__aarch64__)
    if (__builtin_available(macOS 11.0, *)) {
        pthread_jit_write_protect_np(0);
    }
#    endif
    codegen_init();
#    if defined(__APPLE__) && defined(__aarch64__)
    if (__builtin_available(macOS 11.0, *)) {
        pthread_jit_write_protect_np(1);
    }
#    endif
#endif

    keyboard_init();
    joystick_init();

    video_init();

    fdd_init();

    sound_init();

    hdc_init();

    video_reset_close();

    machine_status_init();

    for (c = 0; c <= 0x7ff; c++) {
        int64_t exp = c - 1023; /* 1023 = BIAS64 */
        exp_pow_table[c] = pow(2.0, (double) exp);
    }

    if (do_nothing) {
        do_nothing = 0;
        exit(-1);
    }

    return 1;
}

void
pc_send_ca(uint16_t sc)
{
    if (keyboard_mode >= 0x81) {
        /* Use R-Alt because PS/55 DOS and OS/2 assign L-Alt Kanji */
        keyboard_input(1, 0x1D);  /*  Ctrl key pressed */
        if (keyboard_get_in_reset())
            return;
        keyboard_input(1, 0x138); /* R-Alt key pressed */
        if (keyboard_get_in_reset())
            return;
        keyboard_input(1, sc);
        if (keyboard_get_in_reset())
            return;
        usleep(50000);
        if (keyboard_get_in_reset())
            return;
        keyboard_input(0, sc);
        if (keyboard_get_in_reset())
            return;
        keyboard_input(0, 0x138); /* R-Alt key released */
        if (keyboard_get_in_reset())
            return;
        keyboard_input(0, 0x1D);  /*  Ctrl key released */
        if (keyboard_get_in_reset())
            return;
    } else {
        keyboard_input(1, 0x1D); /* Ctrl key pressed */
        if (keyboard_get_in_reset())
            return;
        keyboard_input(1, 0x38); /* Alt key pressed */
        if (keyboard_get_in_reset())
            return;
        keyboard_input(1, sc);
        if (keyboard_get_in_reset())
            return;
        usleep(50000);
        if (keyboard_get_in_reset())
            return;
        keyboard_input(0, sc);
        if (keyboard_get_in_reset())
            return;
        keyboard_input(0, 0x38); /* Alt key released */
        if (keyboard_get_in_reset())
            return;
        keyboard_input(0, 0x1D); /* Ctrl key released */
        if (keyboard_get_in_reset())
            return;
    }
}

/* Send the machine a Control-Alt-DEL sequence. */
void
pc_send_cad(void)
{
    pc_send_ca(0x153);
}

/* Send the machine a Control-Alt-ESC sequence. */
void
pc_send_cae(void)
{
    pc_send_ca(1);
}

/*
   Currently available API:

   extern void     resetx86(void);
   extern void     softresetx86(void);
   extern void     hardresetx86(void);

   extern void     prefetch_queue_set_pos(int pos);
   extern void     prefetch_queue_set_ip(uint16_t ip);
   extern void     prefetch_queue_set_prefetching(int p);
   extern int      prefetch_queue_get_pos(void);
   extern uint16_t prefetch_queue_get_ip(void);
   extern int      prefetch_queue_get_prefetching(void);
   extern int      prefetch_queue_get_size(void);
 */
static void
pc_test_mode_entry_point(void)
{
    pclog("Test mode entry point\n=====================\n");
}

void
pc_reset_hard_close(void)
{
    ui_sb_set_ready(0);

    /* Close all the memory mappings. */
    mem_close();

    suppress_overscan = 0;

    /* Turn off timer processing to avoid potential segmentation faults. */
    timer_close();

    lpt_devices_close();

#ifdef UNCOMMENT_LATER
    lpt_close();
#endif

    nvr_save();
    nvr_close();

    mouse_close();

    device_close_all();

    scsi_device_close_all();

    midi_out_close();

    midi_in_close();

    cdrom_close();

    zip_close();

    mo_close();

    scsi_disk_close();

    closeal();

    video_reset_close();

    cpu_close();

    serial_set_next_inst(0);
}

/*
 * This is basically the spot where we start up the actual machine,
 * by issuing a 'hard reset' to the entire configuration. Order is
 * somewhat important here. Functions here should be named _reset
 * really, as that is what they do.
 */
void
pc_reset_hard_init(void)
{
    /*
     * First, we reset the modules that are not part of
     * the actual machine, but which support some of the
     * modules that are.
     */

    keyboard_init();

    /* Reset the IDE and SCSI presences */
    other_ide_present = other_scsi_present = 0;

    /* Mark ACPI as unavailable */
    acpi_enabled = 0;

    /* Reset the general machine support modules. */
    io_init();

    /* Turn on and (re)initialize timer processing. */
    timer_init();

    device_init();

    sound_reset();

    scsi_reset();
    scsi_device_init();

    /* Initialize the actual machine and its basic modules. */
    machine_init();

    /* Reset some basic devices. */
    speaker_init();
    shadowbios = 0;

    /*
     * Once the machine has been initialized, all that remains
     * should be resetting all devices set up for it, to their
     * current configurations !
     *
     * For now, we will call their reset functions here, but
     * that will be a call to device_reset_all() later !
     */

    /* Reset and reconfigure the Sound Card layer. */
    sound_card_reset();

    /* Initialize parallel devices. */
    /* note: PLIP LPT side has to be initialized before the network side */
    lpt_devices_init();

    /* Reset and reconfigure the serial ports. */
    /* note: SLIP COM side has to be initialized before the network side */
    serial_standalone_init();
    serial_passthrough_init();

    /* Reset and reconfigure the Network Card layer. */
    network_reset();

    /*
     * Reset the mouse, this will attach it to any port needed.
     */
    mouse_reset();

    /* Reset the Hard Disk Controller module. */
    hdc_reset();

    fdc_card_init();

    fdd_reset();

    /* Reset the CD-ROM Controller module. */
    cdrom_interface_reset();

    /* Reset and reconfigure the SCSI layer. */
    scsi_card_init();

    scsi_disk_hard_reset();

    cdrom_hard_reset();

    mo_hard_reset();

    zip_hard_reset();

    /* Reset any ISA RTC cards. */
    isartc_reset();

    /* Initialize the Voodoo cards here inorder to minimize
       the chances of the SCSI controller ending up on the bridge. */
    video_voodoo_init();

#ifdef USE_VFIO
    vfio_init();
#endif

    if (joystick_type)
        gameport_update_joystick_type(); /* installs game port if no device provides one, must be late */

    ui_sb_update_panes();

    if (config_changed) {
        config_save();

        config_changed = 0;
    } else
        ui_sb_set_ready(1);

    /* Needs the status bar... */
    if (bugger_enabled)
        device_add(&bugger_device);
    if (postcard_enabled)
        device_add(&postcard_device);
    if (unittester_enabled)
        device_add(&unittester_device);

    if (lba_enhancer_enabled)
        device_add(&lba_enhancer_device);

    if (novell_keycard_enabled)
        device_add(&novell_keycard_device);

    if (IS_ARCH(machine, MACHINE_BUS_PCI)) {
        pci_register_cards();
        device_reset_all(DEVICE_PCI);
    }

    /* Mark IDE shadow drives (slaves with a present master) as such in case
       the IDE controllers present are not some form of PCI. */
    ide_drives_set_shadow();

    /* Reset the CPU module. */
    resetx86();
    dma_reset();
    pci_pic_reset();
    cpu_cache_int_enabled = cpu_cache_ext_enabled = 0;

    atfullspeed = 0;
    pc_full_speed();

    cycles = 0;
#ifdef FPU_CYCLES
    fpu_cycles = 0;
#endif
#ifdef USE_DYNAREC
    cycles_main = 0;
#endif

    update_mouse_msg();

    if (test_mode)
        pc_test_mode_entry_point();

    ui_hard_reset_completed();
}

void
update_mouse_msg(void)
{
    wchar_t  wcpufamily[2048];
    wchar_t  wcpu[2048];
    wchar_t  wmachine[2048];
    wchar_t *wcp;

    mbstowcs(wmachine, machine_getname(), strlen(machine_getname()) + 1);

    if (!cpu_override)
        mbstowcs(wcpufamily, cpu_f->name, strlen(cpu_f->name) + 1);
    else
        swprintf(wcpufamily, sizeof_w(wcpufamily), L"[U] %hs", cpu_f->name);

    wcp = wcschr(wcpufamily, L'(');
    if (wcp) /* remove parentheses */
        *(wcp - 1) = L'\0';
    mbstowcs(wcpu, cpu_s->name, strlen(cpu_s->name) + 1);
#ifdef _WIN32
    swprintf(mouse_msg[0], sizeof_w(mouse_msg[0]), L"%%i%%%% - %ls",
             plat_get_string(STRING_MOUSE_CAPTURE));
    swprintf(mouse_msg[1], sizeof_w(mouse_msg[1]), L"%%i%%%% - %ls",
             (mouse_get_buttons() > 2) ? plat_get_string(STRING_MOUSE_RELEASE) : plat_get_string(STRING_MOUSE_RELEASE_MMB));
    wcsncpy(mouse_msg[2], L"%i%%", sizeof_w(mouse_msg[2]));
#else
    swprintf(mouse_msg[0], sizeof_w(mouse_msg[0]), L"%ls v%ls - %%i%%%% - %ls - %ls/%ls - %ls",
             EMU_NAME_W, EMU_VERSION_FULL_W, wmachine, wcpufamily, wcpu,
             plat_get_string(STRING_MOUSE_CAPTURE));
    swprintf(mouse_msg[1], sizeof_w(mouse_msg[1]), L"%ls v%ls - %%i%%%% - %ls - %ls/%ls - %ls",
             EMU_NAME_W, EMU_VERSION_FULL_W, wmachine, wcpufamily, wcpu,
             (mouse_get_buttons() > 2) ? plat_get_string(STRING_MOUSE_RELEASE) : plat_get_string(STRING_MOUSE_RELEASE_MMB));
    swprintf(mouse_msg[2], sizeof_w(mouse_msg[2]), L"%ls v%ls - %%i%%%% - %ls - %ls/%ls",
             EMU_NAME_W, EMU_VERSION_FULL_W, wmachine, wcpufamily, wcpu);
#endif
}

void
pc_reset_hard(void)
{
    hard_reset_pending = 1;
}

void
pc_close(UNUSED(thread_t *ptr))
{
    /* Wait a while so things can shut down. */
    plat_delay_ms(200);

    /* Claim the video blitter. */
    startblit();

    /* Terminate the UI thread. */
    is_quit = 1;

    nvr_save();

    config_save();

    plat_mouse_capture(0);

    /* Close all the memory mappings. */
    mem_close();

    /* Turn off timer processing to avoid potential segmentation faults. */
    timer_close();

    lpt_devices_close();

    for (uint8_t i = 0; i < FDD_NUM; i++)
        fdd_close(i);

#ifdef ENABLE_808X_LOG
    if (dump_on_exit)
        dumpregs(0);
#endif

    video_close();

#ifdef USE_CLI
    cli_close();
#endif

    device_close_all();

    scsi_device_close_all();

    midi_out_close();

    midi_in_close();

    network_close();

    sound_cd_thread_end();

    cdrom_close();

    zip_close();

    mo_close();

    scsi_disk_close();

    gdbstub_close();
}

#ifdef __APPLE__
static void
_ui_window_title(void *s)
{
    ui_window_title((wchar_t *) s);
    free(s);
}
#endif

void
ack_pause(void)
{
    if (atomic_load(&do_pause_ack)) {
        atomic_store(&do_pause_ack, 0);
        atomic_store(&pause_ack, 1);
    }
}

void
pc_run(void)
{
    int     mouse_msg_idx;
    wchar_t temp[200];

    /* Trigger a hard reset if one is pending. */
    if (hard_reset_pending) {
        hard_reset_pending = 0;
        pc_reset_hard_close();
        pc_reset_hard_init();
    }

    /* Update the guest-CPU independent timer for devices with independent clock speed */
    rivatimer_update_all();

    /* Run a block of code. */
    startblit();
    cpu_exec((int32_t) cpu_s->rspeed / 100);
    ack_pause();
#ifdef USE_GDBSTUB /* avoid a KBC FIFO overflow when CPU emulation is stalled */
    if (gdbstub_step == GDBSTUB_EXEC) {
#endif
        if (!mouse_timed)
            mouse_process();
#ifdef USE_GDBSTUB /* avoid a KBC FIFO overflow when CPU emulation is stalled */
    }
#endif
    joystick_process();
    endblit();

    /* Done with this frame, update statistics. */
    framecount++;
    if (++framecountx >= 100) {
        framecountx = 0;
        frames      = 0;
    }

    if (title_update) {
        mouse_msg_idx = ((mouse_type == MOUSE_TYPE_NONE) || (mouse_input_mode >= 1)) ? 2 : !!mouse_capture;
        swprintf(temp, sizeof_w(temp), mouse_msg[mouse_msg_idx], fps);
#ifdef __APPLE__
        /* Needed due to modifying the UI on the non-main thread is a big no-no. */
        dispatch_async_f(dispatch_get_main_queue(), wcsdup((const wchar_t *) temp), _ui_window_title);
#else
        ui_window_title(temp);
#endif
#ifdef USE_CLI
        swprintf(temp, sizeof_w(temp), L"%hs - %i%% - %ls %ls", vm_name, fps, EMU_NAME_W, EMU_VERSION_FULL_W);
        cli_render_write_title(temp);
#endif
        title_update = 0;
    }
}

/* Handler for the 1-second timer to refresh the window title. */
void
pc_onesec(void)
{
    fps        = framecount;
    framecount = 0;

    title_update = 1;
}

void
set_screen_size_monitor(int x, int y, int monitor_index)
{
    int    temp_overscan_x = monitors[monitor_index].mon_overscan_x;
    int    temp_overscan_y = monitors[monitor_index].mon_overscan_y;
    int    is_svga         = (video_get_type_monitor(monitor_index) == VIDEO_FLAG_TYPE_SPECIAL) ||
                             (video_get_type_monitor(monitor_index) == VIDEO_FLAG_TYPE_8514);
    double dx;
    double dy;
    double dtx;
    double dty;

    /* Make sure we keep usable values. */
#if 0
    pc_log("SetScreenSize(%d, %d) resize=%d\n", x, y, vid_resize);
#endif
    if (x < 320)
        x = 320;
    if (y < 200)
        y = 200;
    if (x > 2048)
        x = 2048;
    if (y > 2048)
        y = 2048;

    /* Save the new values as "real" (unscaled) resolution. */
    monitors[monitor_index].mon_unscaled_size_x = x;
    monitors[monitor_index].mon_efscrnsz_y      = y;

    if (suppress_overscan)
        temp_overscan_x = temp_overscan_y = 0;

    if (force_43) {
        dx  = (double) x;
        dtx = (double) temp_overscan_x;

        dy  = (double) y;
        dty = (double) temp_overscan_y;

        /* Account for possible overscan. */
        if (!is_svga && (temp_overscan_y == 16)) {
            /* CGA */
            dy = (((dx - dtx) / 4.0) * 3.0) + dty;
        } else if (!is_svga && (temp_overscan_y < 16)) {
            /* MDA/Hercules */
            dy = (dx / 4.0) * 3.0;
        } else {
            if (enable_overscan) {
                /* EGA/(S)VGA with overscan */
                dy = (((dx - dtx) / 4.0) * 3.0) + dty;
            } else {
                /* EGA/(S)VGA without overscan */
                dy = (dx / 4.0) * 3.0;
            }
        }
        monitors[monitor_index].mon_unscaled_size_y = (int) dy;
    } else
        monitors[monitor_index].mon_unscaled_size_y = monitors[monitor_index].mon_efscrnsz_y;

    switch (scale) {
        case 0: /* 50% */
            monitors[monitor_index].mon_scrnsz_x = (monitors[monitor_index].mon_unscaled_size_x >> 1);
            monitors[monitor_index].mon_scrnsz_y = (monitors[monitor_index].mon_unscaled_size_y >> 1);
            break;

        case 1: /* 100% */
            monitors[monitor_index].mon_scrnsz_x = monitors[monitor_index].mon_unscaled_size_x;
            monitors[monitor_index].mon_scrnsz_y = monitors[monitor_index].mon_unscaled_size_y;
            break;

        case 2: /* 150% */
            monitors[monitor_index].mon_scrnsz_x = ((monitors[monitor_index].mon_unscaled_size_x * 3) >> 1);
            monitors[monitor_index].mon_scrnsz_y = ((monitors[monitor_index].mon_unscaled_size_y * 3) >> 1);
            break;

        case 3: /* 200% */
            monitors[monitor_index].mon_scrnsz_x = (monitors[monitor_index].mon_unscaled_size_x << 1);
            monitors[monitor_index].mon_scrnsz_y = (monitors[monitor_index].mon_unscaled_size_y << 1);
            break;

        case 4: /* 300% */
            monitors[monitor_index].mon_scrnsz_x = (monitors[monitor_index].mon_unscaled_size_x * 3);
            monitors[monitor_index].mon_scrnsz_y = (monitors[monitor_index].mon_unscaled_size_y * 3);
            break;

        case 5: /* 400% */
            monitors[monitor_index].mon_scrnsz_x = (monitors[monitor_index].mon_unscaled_size_x << 2);
            monitors[monitor_index].mon_scrnsz_y = (monitors[monitor_index].mon_unscaled_size_y << 2);
            break;

        case 6: /* 500% */
            monitors[monitor_index].mon_scrnsz_x = (monitors[monitor_index].mon_unscaled_size_x * 5);
            monitors[monitor_index].mon_scrnsz_y = (monitors[monitor_index].mon_unscaled_size_y * 5);
            break;

        case 7: /* 600% */
            monitors[monitor_index].mon_scrnsz_x = (monitors[monitor_index].mon_unscaled_size_x * 6);
            monitors[monitor_index].mon_scrnsz_y = (monitors[monitor_index].mon_unscaled_size_y * 6);
            break;

        case 8: /* 700% */
            monitors[monitor_index].mon_scrnsz_x = (monitors[monitor_index].mon_unscaled_size_x * 7);
            monitors[monitor_index].mon_scrnsz_y = (monitors[monitor_index].mon_unscaled_size_y * 7);
            break;

        case 9: /* 800% */
            monitors[monitor_index].mon_scrnsz_x = (monitors[monitor_index].mon_unscaled_size_x << 3);
            monitors[monitor_index].mon_scrnsz_y = (monitors[monitor_index].mon_unscaled_size_y << 3);
            break;

        default:
            break;
    }

    plat_resize_request(monitors[monitor_index].mon_scrnsz_x, monitors[monitor_index].mon_scrnsz_y, monitor_index);
}

void
set_screen_size(int x, int y)
{
    set_screen_size_monitor(x, y, monitor_index_global);
}

void
reset_screen_size_monitor(int monitor_index)
{
    set_screen_size(monitors[monitor_index].mon_unscaled_size_x, monitors[monitor_index].mon_efscrnsz_y);
}

void
reset_screen_size(void)
{
    for (uint8_t i = 0; i < MONITORS_NUM; i++)
        set_screen_size(monitors[i].mon_unscaled_size_x, monitors[i].mon_efscrnsz_y);
}

void
set_screen_size_natural(void)
{
    for (uint8_t i = 0; i < MONITORS_NUM; i++)
        set_screen_size(monitors[i].mon_unscaled_size_x, monitors[i].mon_unscaled_size_y);
}

int
get_actual_size_x(void)
{
    return (unscaled_size_x);
}

int
get_actual_size_y(void)
{
    return (efscrnsz_y);
}

void
do_pause(int p)
{
    int old_p = dopause;

    if ((p == 1) && !old_p)
        do_pause_ack = p;
    dopause = !!p;
    if ((p == 1) && !old_p) {
        while (!atomic_load(&pause_ack))
            ;
    }
    atomic_store(&pause_ack, 0);
}

// Helper to find an accelerator key and return it's index in acc_keys
int FindAccelerator(const char *name) {
	for(int x=0;x<NUM_ACCELS;x++)
	{
		if(strcmp(acc_keys[x].name, name) == 0)
		{
			return(x);
		}
	}
	// No key was found
	return -1;
}<|MERGE_RESOLUTION|>--- conflicted
+++ resolved
@@ -109,12 +109,9 @@
 #include <86box/machine_status.h>
 #include <86box/apm.h>
 #include <86box/acpi.h>
-<<<<<<< HEAD
+#include <86box/nv/vid_nv_rivatimer.h>
 #include <86box/cli.h>
 #include <86box/vfio.h>
-=======
-#include <86box/nv/vid_nv_rivatimer.h>
->>>>>>> 2007632e
 
 // Disable c99-designator to avoid the warnings about int ng
 #ifdef __clang__
@@ -346,27 +343,15 @@
 #ifndef RELEASE_BUILD
     char temp[LOG_SIZE_BUFFER];
 
-<<<<<<< HEAD
-    if (stdlog == NULL) {
-        if (log_path[0] != '\0') {
-            stdlog = plat_fopen(log_path, "w");
-            if (stdlog == NULL)
-                stdlog = stdout;
-        } else {
-# ifdef USE_CLI
-            /* Don't output to stdout on CLI mode unless it is redirected. */
-            if (isatty(fileno(stdout)))
-                return;
-# endif
-            stdlog = stdout;
-        }
-    }
-=======
     if (strcmp(fmt, "") == 0)
         return;
 
     pclog_ensure_stdlog_open();
->>>>>>> 2007632e
+#    ifdef USE_CLI
+    /* Don't output to stdout on CLI mode unless it is redirected. */
+    if (isatty(fileno(stdlog)))
+        return;
+#    endif
 
     vsprintf(temp, fmt, ap);
     if (suppr_seen && !strcmp(buff, temp)) {
