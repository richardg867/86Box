/*
 * 86Box	A hypervisor and IBM PC system emulator that specializes in
 *          running old operating systems and software designed for IBM
 *          PC systems and compatibles from 1981 through fairly recent
 *          system designs based on the PCI bus.
 *
 *          This file is part of the 86Box distribution.
 *
 *          Definitions for the video controller module.
 *
 *
 *
 * Authors: Sarah Walker, <http://pcem-emulator.co.uk/>
 *          Miran Grca, <mgrca8@gmail.com>
 *          Fred N. van Kempen, <decwiz@yahoo.com>
 *
 *          Copyright 2008-2019 Sarah Walker.
 *          Copyright 2016-2019 Miran Grca.
 *          Copyright 2017-2019 Fred N. van Kempen.
 */

#ifndef EMU_VIDEO_H
#define EMU_VIDEO_H

#ifdef __cplusplus
#    include <atomic>
using atomic_bool = std::atomic_bool;
using atomic_int  = std::atomic_int;
#else
#    include <stdatomic.h>
#endif

#define makecol(r, g, b)   ((b) | ((g) << 8) | ((r) << 16))
#define makecol32(r, g, b) ((b) | ((g) << 8) | ((r) << 16))

enum {
    VID_NONE = 0,
    VID_INTERNAL
};

enum {
    FULLSCR_SCALE_FULL = 0,
    FULLSCR_SCALE_43,
    FULLSCR_SCALE_KEEPRATIO,
    FULLSCR_SCALE_INT
};

#ifdef __cplusplus
extern "C" {
#endif

enum {
    VIDEO_ISA = 0,
    VIDEO_MCA,
    VIDEO_BUS,
    VIDEO_PCI,
    VIDEO_AGP
};

#define VIDEO_FLAG_TYPE_CGA     0
#define VIDEO_FLAG_TYPE_MDA     1
#define VIDEO_FLAG_TYPE_SPECIAL 2
#define VIDEO_FLAG_TYPE_NONE    3
#define VIDEO_FLAG_TYPE_MASK    3

typedef struct {
    int type;
    int write_b, write_w, write_l;
    int read_b, read_w, read_l;
} video_timings_t;

typedef struct {
    int       w, h;
    uint32_t *dat;
    uint32_t *line[2112];
} bitmap_t;

typedef struct {
    uint8_t r, g, b;
} rgb_t;

typedef struct {
    uint8_t chr[32];
} dbcs_font_t;

struct blit_data_struct;

typedef struct monitor_t {
    char      name[512];
    int       mon_xsize;
    int       mon_ysize;
    int       mon_scrnsz_x;
    int       mon_scrnsz_y;
    int       mon_efscrnsz_y;
    int       mon_unscaled_size_x;
    int       mon_unscaled_size_y;
    int       mon_res_x;
    int       mon_res_y;
    int       mon_bpp;
    bitmap_t *target_buffer;
    int       mon_video_timing_read_b,
        mon_video_timing_read_w,
        mon_video_timing_read_l;
    int mon_video_timing_write_b,
        mon_video_timing_write_w,
        mon_video_timing_write_l;
    int                      mon_overscan_x;
    int                      mon_overscan_y;
    int                      mon_force_resize;
    int                      mon_fullchange;
    int                      mon_changeframecount;
    atomic_int               mon_screenshots;
    uint32_t                *mon_pal_lookup;
    int                     *mon_cga_palette;
    int                      mon_pal_lookup_static;  /* Whether it should not be freed by the API. */
    int                      mon_cga_palette_static; /* Whether it should not be freed by the API. */
    const video_timings_t   *mon_vid_timings;
    int                      mon_vid_type;
    struct blit_data_struct *mon_blit_data_ptr;
} monitor_t;

typedef struct monitor_settings_t {
    int mon_window_x; /* (C) window size and position info. */
    int mon_window_y;
    int mon_window_w;
    int mon_window_h;
    int mon_window_maximized;
} monitor_settings_t;

#define MONITORS_NUM 2
extern monitor_t          monitors[MONITORS_NUM];
extern monitor_settings_t monitor_settings[MONITORS_NUM];
extern atomic_bool        doresize_monitors[MONITORS_NUM];
extern int                monitor_index_global;
extern int                gfxcard_2;
extern int                show_second_monitors;
extern int                video_fullscreen_scale_maximized;

typedef rgb_t PALETTE[256];

// extern int	changeframecount;

extern volatile int screenshots;
<<<<<<< HEAD
extern void	(*screenshot_hook)(char *path, uint32_t *buf, int start_x, int start_y, int w, int h, int row_len);
extern bitmap_t	*buffer32;
extern PALETTE	cgapal,
		cgapal_mono[6];
extern uint32_t	pal_lookup[256];
extern int	video_fullscreen,
		video_fullscreen_scale,
		video_fullscreen_first;
extern int	fullchange;
extern uint8_t	fontdat[2048][8];
extern uint8_t	fontdatm[2048][16];
extern uint8_t	fontdatw[512][32];
extern uint8_t	fontdat8x12[256][16];
extern uint8_t	fontdat12x18[256][36];
extern dbcs_font_t	*fontdatksc5601;
extern dbcs_font_t	*fontdatksc5601_user;
extern uint32_t	*video_6to8,
		*video_8togs,
		*video_8to32,
		*video_15to32,
		*video_16to32;
extern int	xsize,ysize;
extern int	enable_overscan;
extern int	overscan_x,
		overscan_y;
extern int	force_43;
extern int	video_timing_read_b,
		video_timing_read_w,
		video_timing_read_l;
extern int	video_timing_write_b,
		video_timing_write_w,
		video_timing_write_l;
extern int	video_res_x,
		video_res_y,
		video_bpp;
extern int	vid_resize;
extern int	cga_palette,
		herc_blend;
extern int	vid_cga_contrast;
extern int	video_grayscale;
extern int	video_graytype;

extern double	cpuclock;
extern int	emu_fps,
		frames;
extern int	readflash;

=======
// extern bitmap_t	*buffer32;
#define buffer32             (monitors[monitor_index_global].target_buffer)
#define pal_lookup           (monitors[monitor_index_global].mon_pal_lookup)
#define overscan_x           (monitors[monitor_index_global].mon_overscan_x)
#define overscan_y           (monitors[monitor_index_global].mon_overscan_y)
#define video_timing_read_b  (monitors[monitor_index_global].mon_video_timing_read_b)
#define video_timing_read_l  (monitors[monitor_index_global].mon_video_timing_read_l)
#define video_timing_read_w  (monitors[monitor_index_global].mon_video_timing_read_w)
#define video_timing_write_b (monitors[monitor_index_global].mon_video_timing_write_b)
#define video_timing_write_l (monitors[monitor_index_global].mon_video_timing_write_l)
#define video_timing_write_w (monitors[monitor_index_global].mon_video_timing_write_w)
#define video_res_x          (monitors[monitor_index_global].mon_res_x)
#define video_res_y          (monitors[monitor_index_global].mon_res_y)
#define video_bpp            (monitors[monitor_index_global].mon_bpp)
#define xsize                (monitors[monitor_index_global].mon_xsize)
#define ysize                (monitors[monitor_index_global].mon_ysize)
#define cga_palette          (*monitors[monitor_index_global].mon_cga_palette)
#define changeframecount     (monitors[monitor_index_global].mon_changeframecount)
#define scrnsz_x             (monitors[monitor_index_global].mon_scrnsz_x)
#define scrnsz_y             (monitors[monitor_index_global].mon_scrnsz_y)
#define efscrnsz_y           (monitors[monitor_index_global].mon_efscrnsz_y)
#define unscaled_size_x      (monitors[monitor_index_global].mon_unscaled_size_x)
#define unscaled_size_y      (monitors[monitor_index_global].mon_unscaled_size_y)
extern PALETTE cgapal,
    cgapal_mono[6];
// extern uint32_t	pal_lookup[256];
extern int video_fullscreen,
    video_fullscreen_scale,
    video_fullscreen_first;
extern uint8_t      fontdat[2048][8];
extern uint8_t      fontdatm[2048][16];
extern uint8_t      fontdatw[512][32];
extern uint8_t      fontdat8x12[256][16];
extern uint8_t      fontdat12x18[256][36];
extern dbcs_font_t *fontdatksc5601;
extern dbcs_font_t *fontdatksc5601_user;
extern uint32_t    *video_6to8,
    *video_8togs,
    *video_8to32,
    *video_15to32,
    *video_16to32;
extern int enable_overscan;
extern int force_43;
extern int vid_resize;
extern int herc_blend;
extern int vid_cga_contrast;
extern int video_grayscale;
extern int video_graytype;

extern double cpuclock;
extern int    emu_fps,
    frames;
extern int readflash;
>>>>>>> a20584fe

/* Function handler pointers. */
extern void (*video_recalctimings)(void);
extern void video_screenshot_monitor(uint32_t *buf, int start_x, int start_y, int row_len, int monitor_index);
extern void video_screenshot(uint32_t *buf, int start_x, int start_y, int row_len);

#ifdef _WIN32
extern void *__cdecl (*video_copy)(void *_Dst, const void *_Src, size_t _Size);
extern void *__cdecl video_transform_copy(void *_Dst, const void *_Src, size_t _Size);
#else
extern void *(*video_copy)(void *__restrict _Dst, const void *__restrict _Src, size_t _Size);
extern void *video_transform_copy(void *__restrict _Dst, const void *__restrict _Src, size_t _Size);
#endif

/* Table functions. */
extern int video_card_available(int card);
#ifdef EMU_DEVICE_H
extern const device_t *video_card_getdevice(int card);
#endif
extern int   video_card_has_config(int card);
extern char *video_get_internal_name(int card);
extern int   video_get_video_from_internal_name(char *s);
extern int   video_card_get_flags(int card);
extern int   video_is_mda(void);
extern int   video_is_cga(void);
extern int   video_is_ega_vga(void);
extern void  video_inform_monitor(int type, const video_timings_t *ptr, int monitor_index);
extern int   video_get_type_monitor(int monitor_index);

extern void video_setblit(void (*blit)(int, int, int, int, int));
extern void video_blend(int x, int y);
extern void video_blit_memtoscreen_8(int x, int y, int w, int h);
extern void video_blend_monitor(int x, int y, int monitor_index);
extern void video_blit_memtoscreen_8_monitor(int x, int y, int w, int h, int monitor_index);
extern void video_blit_memtoscreen_monitor(int x, int y, int w, int h, int monitor_index);
extern void video_blit_complete_monitor(int monitor_index);
extern void video_wait_for_blit_monitor(int monitor_index);
extern void video_wait_for_buffer_monitor(int monitor_index);

extern bitmap_t *create_bitmap(int w, int h);
extern void      destroy_bitmap(bitmap_t *b);
extern void      cgapal_rebuild_monitor(int monitor_index);
extern void      hline(bitmap_t *b, int x1, int y, int x2, uint32_t col);
extern void      updatewindowsize(int x, int y);

extern void    video_monitor_init(int);
extern void    video_monitor_close(int);
extern void    video_init(void);
extern void    video_close(void);
extern void    video_reset_close(void);
extern void    video_pre_reset(int card);
extern void    video_reset(int card);
extern uint8_t video_force_resize_get_monitor(int monitor_index);
extern void    video_force_resize_set_monitor(uint8_t res, int monitor_index);
extern void    video_update_timing(void);

extern void loadfont_ex(char *s, int format, int offset);
extern void loadfont(char *s, int format);

extern int get_actual_size_x(void);
extern int get_actual_size_y(void);

extern uint32_t video_color_transform(uint32_t color);

#define video_inform(type, video_timings_ptr) video_inform_monitor(type, video_timings_ptr, monitor_index_global)
#define video_get_type()                      video_get_type_monitor(0)
#define video_blend(x, y)                     video_blend_monitor(x, y, monitor_index_global)
#define video_blit_memtoscreen(x, y, w, h)    video_blit_memtoscreen_monitor(x, y, w, h, monitor_index_global)
#define video_blit_memtoscreen_8(x, y, w, h)  video_blit_memtoscreen_8_monitor(x, y, w, h, monitor_index_global)
#define video_blit_complete()                 video_blit_complete_monitor(monitor_index_global)
#define video_wait_for_blit()                 video_wait_for_blit_monitor(monitor_index_global)
#define video_wait_for_buffer()               video_wait_for_buffer_monitor(monitor_index_global)
#define cgapal_rebuild()                      cgapal_rebuild_monitor(monitor_index_global)
#define video_force_resize_get()              video_force_resize_get_monitor(monitor_index_global)
#define video_force_resize_set(val)           video_force_resize_set_monitor(val, monitor_index_global)

#ifdef __cplusplus
}
#endif

#ifdef EMU_DEVICE_H
/* IBM XGA */
extern void xga_device_add(void);

/* IBM 8514/A and generic clones*/
extern void ibm8514_device_add(void);

/* ATi Mach64 */
extern const device_t mach64gx_isa_device;
extern const device_t mach64gx_vlb_device;
extern const device_t mach64gx_pci_device;
extern const device_t mach64vt2_device;

/* ATi 18800 */
#    if defined(DEV_BRANCH) && defined(USE_VGAWONDER)
extern const device_t ati18800_wonder_device;
#    endif
extern const device_t ati18800_vga88_device;
extern const device_t ati18800_device;

/* ATi 28800 */
extern const device_t ati28800_device;
extern const device_t ati28800k_device;
extern const device_t ati28800k_spc4620p_device;
extern const device_t ati28800k_spc6033p_device;
extern const device_t compaq_ati28800_device;
#    if defined(DEV_BRANCH) && defined(USE_XL24)
extern const device_t ati28800_wonderxl24_device;
#    endif

/* Cirrus Logic GD54xx */
extern const device_t gd5401_isa_device;
extern const device_t gd5402_isa_device;
extern const device_t gd5402_onboard_device;
extern const device_t gd5420_isa_device;
extern const device_t gd5422_isa_device;
extern const device_t gd5424_vlb_device;
extern const device_t gd5426_isa_device;
extern const device_t gd5426_diamond_speedstar_pro_a1_isa_device;
extern const device_t gd5426_vlb_device;
extern const device_t gd5426_onboard_device;
extern const device_t gd5428_isa_device;
extern const device_t gd5428_vlb_device;
extern const device_t gd5428_diamond_speedstar_pro_b1_vlb_device;
extern const device_t gd5428_boca_isa_device;
extern const device_t gd5428_mca_device;
extern const device_t gd5426_mca_device;
extern const device_t gd5428_onboard_device;
extern const device_t gd5429_isa_device;
extern const device_t gd5429_vlb_device;
extern const device_t gd5430_diamond_speedstar_pro_se_a8_vlb_device;
extern const device_t gd5430_vlb_device;
extern const device_t gd5430_pci_device;
extern const device_t gd5434_isa_device;
extern const device_t gd5434_diamond_speedstar_64_a3_isa_device;
extern const device_t gd5434_onboard_pci_device;
extern const device_t gd5434_vlb_device;
extern const device_t gd5434_pci_device;
extern const device_t gd5436_pci_device;
extern const device_t gd5440_onboard_pci_device;
extern const device_t gd5440_pci_device;
extern const device_t gd5446_pci_device;
extern const device_t gd5446_stb_pci_device;
extern const device_t gd5480_pci_device;

/* Compaq CGA */
extern const device_t compaq_cga_device;
extern const device_t compaq_cga_2_device;

/* Olivetti OGC */
extern const device_t ogc_device;
extern const device_t ogc_m24_device;

/* Chips & Technologies 82C425 */
extern const device_t f82c425_video_device;

/* NCR NGA */
extern const device_t nga_device;

/* Tseng ET3000AX */
extern const device_t et3000_isa_device;

/* Tseng ET4000AX */
extern const device_t et4000_tc6058af_isa_device;
extern const device_t et4000_isa_device;
extern const device_t et4000k_isa_device;
extern const device_t et4000k_tg286_isa_device;
extern const device_t et4000_kasan_isa_device;
extern const device_t et4000_mca_device;

/* Tseng ET4000-W32x */
extern const device_t et4000w32_device;
extern const device_t et4000w32_onboard_device;
extern const device_t et4000w32i_isa_device;
extern const device_t et4000w32i_vlb_device;
extern const device_t et4000w32p_videomagic_revb_vlb_device;
extern const device_t et4000w32p_videomagic_revb_pci_device;
extern const device_t et4000w32p_revc_vlb_device;
extern const device_t et4000w32p_revc_pci_device;
extern const device_t et4000w32p_vlb_device;
extern const device_t et4000w32p_pci_device;
extern const device_t et4000w32p_noncardex_vlb_device;
extern const device_t et4000w32p_noncardex_pci_device;
extern const device_t et4000w32p_cardex_vlb_device;
extern const device_t et4000w32p_cardex_pci_device;

/* MDSI Genius VHR */
extern const device_t genius_device;

/* Hercules */
extern const device_t hercules_device;
extern const device_t herculesplus_device;
extern const device_t incolor_device;

/* Headland GC-2xx/HT-2xx */
extern const device_t g2_gc205_device;
extern const device_t v7_vga_1024i_device;
extern const device_t radius_svga_multiview_isa_device;
extern const device_t radius_svga_multiview_mca_device;
extern const device_t ht216_32_pb410a_device;
extern const device_t ht216_32_standalone_device;

/* Professional Graphics Controller */
extern const device_t im1024_device;
extern const device_t pgc_device;

#    if defined(DEV_BRANCH) && defined(USE_MGA)
/* Matrox MGA */
extern const device_t millennium_device;
extern const device_t mystique_device;
extern const device_t mystique_220_device;
#    endif

/* Oak OTI-0x7 */
extern const device_t oti037c_device;
extern const device_t oti067_device;
extern const device_t oti067_acer386_device;
extern const device_t oti067_ama932j_device;
extern const device_t oti077_device;

/* Paradise/WD (S)VGA */
extern const device_t paradise_pvga1a_ncr3302_device;
extern const device_t paradise_pvga1a_pc2086_device;
extern const device_t paradise_pvga1a_pc3086_device;
extern const device_t paradise_pvga1a_device;
extern const device_t paradise_wd90c11_megapc_device;
extern const device_t paradise_wd90c11_device;
extern const device_t paradise_wd90c30_device;

/* Realtek (S)VGA */
extern const device_t realtek_rtg3106_device;

/* S3 9XX/8XX/Vision/Trio */
extern const device_t s3_orchid_86c911_isa_device;
extern const device_t s3_diamond_stealth_vram_isa_device;
extern const device_t s3_ami_86c924_isa_device;
extern const device_t s3_metheus_86c928_isa_device;
extern const device_t s3_metheus_86c928_vlb_device;
extern const device_t s3_spea_mercury_lite_86c928_pci_device;
extern const device_t s3_spea_mirage_86c801_isa_device;
extern const device_t s3_86c805_onboard_vlb_device;
extern const device_t s3_spea_mirage_86c805_vlb_device;
extern const device_t s3_mirocrystal_8s_805_vlb_device;
extern const device_t s3_mirocrystal_10sd_805_vlb_device;
extern const device_t s3_phoenix_86c801_isa_device;
extern const device_t s3_phoenix_86c805_vlb_device;
extern const device_t s3_bahamas64_vlb_device;
extern const device_t s3_bahamas64_pci_device;
extern const device_t s3_9fx_vlb_device;
extern const device_t s3_9fx_pci_device;
extern const device_t s3_phoenix_trio32_vlb_device;
extern const device_t s3_phoenix_trio32_pci_device;
extern const device_t s3_diamond_stealth_se_vlb_device;
extern const device_t s3_diamond_stealth_se_pci_device;
extern const device_t s3_spea_mirage_p64_vlb_device;
extern const device_t s3_phoenix_trio64_vlb_device;
extern const device_t s3_phoenix_trio64_onboard_pci_device;
extern const device_t s3_phoenix_trio64_pci_device;
extern const device_t s3_phoenix_trio64vplus_pci_device;
extern const device_t s3_phoenix_trio64vplus_onboard_pci_device;
extern const device_t s3_mirocrystal_20sv_964_vlb_device;
extern const device_t s3_mirocrystal_20sv_964_pci_device;
extern const device_t s3_mirocrystal_20sd_864_vlb_device;
extern const device_t s3_phoenix_vision864_pci_device;
extern const device_t s3_phoenix_vision864_vlb_device;
extern const device_t s3_9fx_531_pci_device;
extern const device_t s3_phoenix_vision868_pci_device;
extern const device_t s3_phoenix_vision868_vlb_device;
extern const device_t s3_diamond_stealth64_pci_device;
extern const device_t s3_diamond_stealth64_vlb_device;
extern const device_t s3_diamond_stealth64_964_pci_device;
extern const device_t s3_diamond_stealth64_964_vlb_device;
extern const device_t s3_mirovideo_40sv_ergo_968_pci_device;
extern const device_t s3_9fx_771_pci_device;
extern const device_t s3_phoenix_vision968_pci_device;
extern const device_t s3_phoenix_vision968_vlb_device;
extern const device_t s3_spea_mercury_p64v_pci_device;
extern const device_t s3_elsa_winner2000_pro_x_964_pci_device;
extern const device_t s3_elsa_winner2000_pro_x_pci_device;
extern const device_t s3_trio64v2_dx_pci_device;
extern const device_t s3_trio64v2_dx_onboard_pci_device;

/* S3 ViRGE */
extern const device_t s3_virge_325_pci_device;
extern const device_t s3_diamond_stealth_2000_pci_device;
extern const device_t s3_diamond_stealth_3000_pci_device;
extern const device_t s3_stb_velocity_3d_pci_device;
extern const device_t s3_virge_375_pci_device;
extern const device_t s3_diamond_stealth_2000pro_pci_device;
extern const device_t s3_virge_385_pci_device;
extern const device_t s3_virge_357_pci_device;
extern const device_t s3_virge_357_agp_device;
extern const device_t s3_diamond_stealth_4000_pci_device;
extern const device_t s3_diamond_stealth_4000_agp_device;
extern const device_t s3_trio3d2x_pci_device;
extern const device_t s3_trio3d2x_agp_device;

/* Sigma Color 400 */
extern const device_t sigma_device;

/* Trident TGUI 94x0 */
extern const device_t tgui9400cxi_device;
extern const device_t tgui9440_vlb_device;
extern const device_t tgui9440_pci_device;
extern const device_t tgui9440_onboard_pci_device;
extern const device_t tgui9660_pci_device;
extern const device_t tgui9680_pci_device;

/* IBM PS/1 (S)VGA */
extern const device_t ibm_ps1_2121_device;

/* Trident TVGA 8900 */
extern const device_t tvga8900b_device;
extern const device_t tvga8900d_device;
extern const device_t tvga9000b_device;
extern const device_t nec_sv9000_device;

/* IBM VGA */
extern const device_t vga_device;
extern const device_t ps1vga_device;
extern const device_t ps1vga_mca_device;

/* 3DFX Voodoo Graphics */
extern const device_t voodoo_device;
extern const device_t voodoo_banshee_device;
extern const device_t creative_voodoo_banshee_device;
extern const device_t voodoo_3_2000_device;
extern const device_t voodoo_3_2000_agp_device;
extern const device_t voodoo_3_2000_agp_onboard_8m_device;
extern const device_t voodoo_3_3000_device;
extern const device_t voodoo_3_3000_agp_device;
extern const device_t velocity_100_agp_device;

/* Wyse 700 */
extern const device_t wy700_device;

#endif

#endif /*EMU_VIDEO_H*/<|MERGE_RESOLUTION|>--- conflicted
+++ resolved
@@ -141,55 +141,7 @@
 // extern int	changeframecount;
 
 extern volatile int screenshots;
-<<<<<<< HEAD
 extern void	(*screenshot_hook)(char *path, uint32_t *buf, int start_x, int start_y, int w, int h, int row_len);
-extern bitmap_t	*buffer32;
-extern PALETTE	cgapal,
-		cgapal_mono[6];
-extern uint32_t	pal_lookup[256];
-extern int	video_fullscreen,
-		video_fullscreen_scale,
-		video_fullscreen_first;
-extern int	fullchange;
-extern uint8_t	fontdat[2048][8];
-extern uint8_t	fontdatm[2048][16];
-extern uint8_t	fontdatw[512][32];
-extern uint8_t	fontdat8x12[256][16];
-extern uint8_t	fontdat12x18[256][36];
-extern dbcs_font_t	*fontdatksc5601;
-extern dbcs_font_t	*fontdatksc5601_user;
-extern uint32_t	*video_6to8,
-		*video_8togs,
-		*video_8to32,
-		*video_15to32,
-		*video_16to32;
-extern int	xsize,ysize;
-extern int	enable_overscan;
-extern int	overscan_x,
-		overscan_y;
-extern int	force_43;
-extern int	video_timing_read_b,
-		video_timing_read_w,
-		video_timing_read_l;
-extern int	video_timing_write_b,
-		video_timing_write_w,
-		video_timing_write_l;
-extern int	video_res_x,
-		video_res_y,
-		video_bpp;
-extern int	vid_resize;
-extern int	cga_palette,
-		herc_blend;
-extern int	vid_cga_contrast;
-extern int	video_grayscale;
-extern int	video_graytype;
-
-extern double	cpuclock;
-extern int	emu_fps,
-		frames;
-extern int	readflash;
-
-=======
 // extern bitmap_t	*buffer32;
 #define buffer32             (monitors[monitor_index_global].target_buffer)
 #define pal_lookup           (monitors[monitor_index_global].mon_pal_lookup)
@@ -243,7 +195,6 @@
 extern int    emu_fps,
     frames;
 extern int readflash;
->>>>>>> a20584fe
 
 /* Function handler pointers. */
 extern void (*video_recalctimings)(void);
