--- conflicted
+++ resolved
@@ -93,17 +93,6 @@
 
 /* New codecs should be added to the end of this enum to avoid breaking configs. */
 enum {
-<<<<<<< HEAD
-    AC97_CODEC_AD1881 = 0,
-    AC97_CODEC_ALC100,
-    AC97_CODEC_CS4297,
-    AC97_CODEC_CS4297A,
-    AC97_CODEC_WM9701A,
-    AC97_CODEC_STAC9708,
-    AC97_CODEC_STAC9721,
-    AC97_CODEC_AK4540,
-    AC97_CODEC_TR28023
-=======
     AC97_CODEC_AD1881   = 0,
     AC97_CODEC_ALC100   = 1,
     AC97_CODEC_CS4297   = 2,
@@ -111,8 +100,8 @@
     AC97_CODEC_WM9701A  = 4,
     AC97_CODEC_STAC9708 = 5,
     AC97_CODEC_STAC9721 = 6,
-    AC97_CODEC_AK4540   = 7
->>>>>>> 32116fdd
+    AC97_CODEC_AK4540   = 7,
+    AC97_CODEC_TR28023  = 8
 };
 #define AC97_CODEC_CT1297 AC97_CODEC_TR28023
 
