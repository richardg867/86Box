/*
 * 86Box	A hypervisor and IBM PC system emulator that specializes in
 *		running old operating systems and software designed for IBM
 *		PC systems and compatibles from 1981 through fairly recent
 *		system designs based on the PCI bus.
 *
 *		This file is part of the 86Box distribution.
 *
 *		Roland MPU-401 emulation.
 *
 *
 *
 * Author:	Sarah Walker, <http://pcem-emulator.co.uk/>
 *		DOSBox Team,
 *		Miran Grca, <mgrca8@gmail.com>
 *		TheCollector1995, <mariogplayer@gmail.com>
 *		Copyright 2008-2020 Sarah Walker.
 *		Copyright 2008-2020 DOSBox Team.
 *		Copyright 2016-2020 Miran Grca.
 *		Copyright 2016-2020 TheCollector1995.
 */

#ifndef SOUND_MPU401_H
#define SOUND_MPU401_H

#define MPU401_VERSION      0x15
#define MPU401_REVISION     0x01
#define MPU401_QUEUE        64
#define MPU401_INPUT_QUEUE  1024
#define MPU401_TIMECONSTANT (60000000 / 1000.0f)
#define MPU401_RESETBUSY    27.0f

/*helpers*/
#define M_GETKEY key[key / 32] & (1 << (key % 32))
#define M_SETKEY key[key / 32] |= (1 << (key % 32))
#define M_DELKEY key[key / 32] &= ~(1 << (key % 32))

typedef enum MpuMode {
    M_UART,
    M_INTELLIGENT
} MpuMode;

#define M_MCA 0x10

typedef enum MpuDataType {
    T_OVERFLOW,
    T_MARK,
    T_MIDI_SYS,
    T_MIDI_NORM,
    T_COMMAND
} MpuDataType;

typedef enum RecState {
    M_RECOFF,
    M_RECSTB,
    M_RECON
} RecState;

/* Messages sent to MPU-401 from host */
#define MSG_EOX      0xf7
#define MSG_OVERFLOW 0xf8
#define MSG_MARK     0xfc

/* Messages sent to host from MPU-401 */
#define MSG_MPU_OVERFLOW    0xf8
#define MSG_MPU_COMMAND_REQ 0xf9
#define MSG_MPU_END         0xfc
#define MSG_MPU_CLOCK       0xfd
#define MSG_MPU_ACK         0xfe

typedef struct mpu_t {
    uint16_t addr;
    int      uart_mode, intelligent,
        irq, midi_thru,
        queue_pos, queue_used;
    uint8_t rx_data, is_mca,
        status,
        queue[MPU401_QUEUE], pos_regs[8];
    MpuMode  mode;
    uint8_t  rec_queue[MPU401_INPUT_QUEUE];
    int      rec_queue_pos, rec_queue_used;
    uint32_t ch_toref[16];
    struct track {
        int     counter;
        uint8_t value[3], sys_val,
            vlength, length;
        MpuDataType type;
    } playbuf[8], condbuf;
    struct {
        int conductor, cond_req,
            cond_set, block_ack,
            playing, reset,
            wsd, wsm, wsd_start,
            run_irq, irq_pending,
            track_req,
            send_now, eoi_scheduled,
            data_onoff, clock_to_host,
            sync_in, sysex_in_finished,
            rec_copy;
        RecState rec;
        uint8_t  tmask, cmask,
            amask,
            last_rtcmd;
        uint16_t midi_mask, req_mask;
        uint32_t command_byte, cmd_pending,
            track, old_track;
    } state;
    struct {
        uint8_t timebase, old_timebase,
            tempo, old_tempo,
            tempo_rel, old_tempo_rel,
            tempo_grad, cth_rate[4],
            cth_mode, midimetro,
            metromeas;
        uint32_t cth_counter, cth_old,
            rec_counter;
        int32_t measure_counter, meas_old,
            freq;
        int   ticks_in, active;
        float freq_mod;
    } clock;
    struct {
        int all_thru, midi_thru,
            sysex_thru, commonmsgs_thru,
            modemsgs_in, commonmsgs_in,
            bender_in, sysex_in,
            allnotesoff_out, rt_affection,
            rt_out, rt_in,
            timing_in_stop, data_in_stop,
            rec_measure_end;
        uint8_t  prchg_buf[16];
        uint16_t prchg_mask;
    } filter;
    struct {
        int      on;
        uint8_t  chan, trmask;
        uint32_t key[4];
    } chanref[5], inputref[16];
    pc_timer_t mpu401_event_callback, mpu401_eoi_callback,
        mpu401_reset_callback;
    void (*ext_irq_update)(void *priv, int set);
    int (*ext_irq_pending)(void *priv);
    void *priv;
} mpu_t;

extern int mpu401_standalone_enable, mpu401_already_loaded;

extern const device_t mpu401_device;
extern const device_t mpu401_mca_device;

<<<<<<< HEAD
extern uint8_t	MPU401_ReadData(mpu_t *mpu);
extern void	mpu401_write(uint16_t addr, uint8_t val, void *priv);
extern uint8_t	mpu401_read(uint16_t addr, void *priv);
extern void 	mpu401_setirq(mpu_t *mpu, int irq);
extern void	mpu401_change_addr(mpu_t *mpu, uint16_t addr);
extern void	mpu401_init(mpu_t *mpu, uint16_t addr, int irq, int mode, int receive_input);
extern void	mpu401_device_add(void);
extern void	mpu401_irq_attach(mpu_t *mpu, void (*ext_irq_update)(void *priv, int set), int (*ext_irq_pending)(void *priv), void *priv);
=======
extern uint8_t MPU401_ReadData(mpu_t *mpu);
extern void    mpu401_setirq(mpu_t *mpu, int irq);
extern void    mpu401_change_addr(mpu_t *mpu, uint16_t addr);
extern void    mpu401_init(mpu_t *mpu, uint16_t addr, int irq, int mode, int receive_input);
extern void    mpu401_device_add(void);
extern void    mpu401_irq_attach(mpu_t *mpu, void (*ext_irq_update)(void *priv, int set), int (*ext_irq_pending)(void *priv), void *priv);
>>>>>>> 395fa8ac

extern int  MPU401_InputSysex(void *p, uint8_t *buffer, uint32_t len, int abort);
extern void MPU401_InputMsg(void *p, uint8_t *msg, uint32_t len);

#endif /*SOUND_MPU401_H*/<|MERGE_RESOLUTION|>--- conflicted
+++ resolved
@@ -148,23 +148,14 @@
 extern const device_t mpu401_device;
 extern const device_t mpu401_mca_device;
 
-<<<<<<< HEAD
-extern uint8_t	MPU401_ReadData(mpu_t *mpu);
-extern void	mpu401_write(uint16_t addr, uint8_t val, void *priv);
-extern uint8_t	mpu401_read(uint16_t addr, void *priv);
-extern void 	mpu401_setirq(mpu_t *mpu, int irq);
-extern void	mpu401_change_addr(mpu_t *mpu, uint16_t addr);
-extern void	mpu401_init(mpu_t *mpu, uint16_t addr, int irq, int mode, int receive_input);
-extern void	mpu401_device_add(void);
-extern void	mpu401_irq_attach(mpu_t *mpu, void (*ext_irq_update)(void *priv, int set), int (*ext_irq_pending)(void *priv), void *priv);
-=======
 extern uint8_t MPU401_ReadData(mpu_t *mpu);
+extern void    mpu401_write(uint16_t addr, uint8_t val, void *priv);
+extern uint8_t mpu401_read(uint16_t addr, void *priv);
 extern void    mpu401_setirq(mpu_t *mpu, int irq);
 extern void    mpu401_change_addr(mpu_t *mpu, uint16_t addr);
 extern void    mpu401_init(mpu_t *mpu, uint16_t addr, int irq, int mode, int receive_input);
 extern void    mpu401_device_add(void);
 extern void    mpu401_irq_attach(mpu_t *mpu, void (*ext_irq_update)(void *priv, int set), int (*ext_irq_pending)(void *priv), void *priv);
->>>>>>> 395fa8ac
 
 extern int  MPU401_InputSysex(void *p, uint8_t *buffer, uint32_t len, int abort);
 extern void MPU401_InputMsg(void *p, uint8_t *msg, uint32_t len);
