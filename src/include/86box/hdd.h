/*
 * 86Box    A hypervisor and IBM PC system emulator that specializes in
 *          running old operating systems and software designed for IBM
 *          PC systems and compatibles from 1981 through fairly recent
 *          system designs based on the PCI bus.
 *
 *          This file is part of the 86Box distribution.
 *
 *          Definitions for the hard disk image handler.
 *
 *
 *
 * Authors: Miran Grca, <mgrca8@gmail.com>
 *          Fred N. van Kempen, <decwiz@yahoo.com>
 *
 *          Copyright 2016-2018 Miran Grca.
 *          Copyright 2017-2018 Fred N. van Kempen.
 */
#ifndef EMU_HDD_H
#define EMU_HDD_H

#define IMG_FMT_RAW         0
#define IMG_FMT_HDI         1
#define IMG_FMT_HDX         2
#define IMG_FMT_VHD_FIXED   3
#define IMG_FMT_VHD_DYNAMIC 4
#define IMG_FMT_VHD_DIFF    5

#define HDD_NUM             88 /* total of 88 images supported */

/* Hard Disk bus types. */
#if 0
/* Bit 4 = DMA supported (0 = no, 1 yes) - used for IDE and ATAPI only;
   Bit 5 = Removable (0 = no, 1 yes). */

enum {
    BUS_DISABLED		= 0x00,

    BUS_MFM			= 0x01,	/* These four are for hard disk only. */
    BUS_XIDE			= 0x02,
    BUS_XTA			= 0x03,
    BUS_ESDI			= 0x04,

    BUS_PANASONIC		= 0x21,	/ These four are for CD-ROM only. */
    BUS_PHILIPS			= 0x22,
    BUS_SONY			= 0x23,
    BUS_MITSUMI			= 0x24,

    BUS_IDE_PIO_ONLY		= 0x05,
    BUS_IDE_PIO_AND_DMA		= 0x15,
    BUS_IDE_R_PIO_ONLY		= 0x25,
    BUS_IDE_R_PIO_AND_DMA	= 0x35,

    BUS_ATAPI_PIO_ONLY		= 0x06,
    BUS_ATAPI_PIO_AND_DMA	= 0x16,
    BUS_ATAPI_R_PIO_ONLY	= 0x26,
    BUS_ATAPI_R_PIO_AND_DMA	= 0x36,

    BUS_SASI			= 0x07,
    BUS_SASI_R			= 0x27,

    BUS_SCSI			= 0x08,
    BUS_SCSI_R			= 0x28,

    BUS_USB			= 0x09,
    BUS_USB_R			= 0x29
};
#else
enum {
    HDD_BUS_DISABLED = 0,
    HDD_BUS_MFM,
    HDD_BUS_XTA,
    HDD_BUS_ESDI,
    HDD_BUS_IDE,
    HDD_BUS_ATAPI,
    HDD_BUS_SCSI,
    HDD_BUS_USB
};
#endif

enum {
    HDD_OP_SEEK = 0,
    HDD_OP_READ,
    HDD_OP_WRITE
};

#define HDD_MAX_ZONES     16
#define HDD_MAX_CACHE_SEG 16

typedef struct {
    const char *name;
    const char *internal_name;
    uint32_t    zones;
    uint32_t    avg_spt;
    uint32_t    heads;
    uint32_t    rpm;
    uint32_t    rcache_num_seg;
    uint32_t    rcache_seg_size;
    uint32_t    max_multiple;
    double      full_stroke_ms;
    double      track_seek_ms;
} hdd_preset_t;

typedef struct {
    uint32_t id;
    uint32_t lba_addr;
    uint32_t ra_addr;
    uint32_t host_addr;
    uint8_t  lru;
    uint8_t  valid;
} hdd_cache_seg_t;

typedef struct {
    // Read cache
    hdd_cache_seg_t segments[HDD_MAX_CACHE_SEG];
    uint32_t        num_segments;
    uint32_t        segment_size;
    uint32_t        ra_segment;
    uint8_t         ra_ongoing;
    uint64_t        ra_start_time;

    // Write cache
    uint32_t write_addr;
    uint32_t write_pending;
    uint32_t write_size;
    uint64_t write_start_time;
} hdd_cache_t;

typedef struct {
    uint32_t cylinders;
    uint32_t sectors_per_track;
    double   sector_time_usec;
    uint32_t start_sector;
    uint32_t end_sector;
    uint32_t start_track;
} hdd_zone_t;

/* Define the virtual Hard Disk. */
typedef struct {
    uint8_t id;
    union {
        uint8_t channel; /* Needed for Settings to reduce the number of if's */

        uint8_t mfm_channel; /* Should rename and/or unionize */
        uint8_t esdi_channel;
        uint8_t xta_channel;
        uint8_t ide_channel;
        uint8_t scsi_id;
    };
    uint8_t bus,
        res;    /* Reserved for bus mode */
    uint8_t wp; /* Disk has been mounted READ-ONLY */
    uint8_t pad, pad0;

    void *priv;

<<<<<<< HEAD
    char fn[1024],        /* Name of current image file */
        vhd_parent[1041]; /* Differential VHD parent file */
=======
    char fn[1024];         /* Name of current image file */
    char vhd_parent[1041]; /* Differential VHD parent file */
>>>>>>> 7b719eb9

    uint32_t res0, pad1,
        base,
        spt,
        hpc, /* Physical geometry parameters */
        tracks;

    hdd_zone_t  zones[HDD_MAX_ZONES];
    uint32_t    num_zones;
    hdd_cache_t cache;
    uint32_t    phy_cyl;
    uint32_t    phy_heads;
    uint32_t    rpm;
    uint8_t     max_multiple_block;

    uint32_t cur_cylinder;
    uint32_t cur_track;
    uint32_t cur_addr;

    uint32_t speed_preset;
    uint32_t vhd_blocksize;

    double avg_rotation_lat_usec;
    double full_stroke_usec;
    double head_switch_usec;
    double cyl_switch_usec;
} hard_disk_t;

extern hard_disk_t  hdd[HDD_NUM];
extern unsigned int hdd_table[128][3];

extern int   hdd_init(void);
extern int   hdd_string_to_bus(char *str, int cdrom);
extern char *hdd_bus_to_string(int bus, int cdrom);
extern int   hdd_is_valid(int c);

extern void     hdd_image_init(void);
extern int      hdd_image_load(int id);
extern void     hdd_image_seek(uint8_t id, uint32_t sector);
extern void     hdd_image_read(uint8_t id, uint32_t sector, uint32_t count, uint8_t *buffer);
extern int      hdd_image_read_ex(uint8_t id, uint32_t sector, uint32_t count, uint8_t *buffer);
extern void     hdd_image_write(uint8_t id, uint32_t sector, uint32_t count, uint8_t *buffer);
extern int      hdd_image_write_ex(uint8_t id, uint32_t sector, uint32_t count, uint8_t *buffer);
extern void     hdd_image_zero(uint8_t id, uint32_t sector, uint32_t count);
extern int      hdd_image_zero_ex(uint8_t id, uint32_t sector, uint32_t count);
extern uint32_t hdd_image_get_last_sector(uint8_t id);
extern uint32_t hdd_image_get_pos(uint8_t id);
extern uint8_t  hdd_image_get_type(uint8_t id);
extern void     hdd_image_unload(uint8_t id, int fn_preserve);
extern void     hdd_image_close(uint8_t id);
extern void     hdd_image_calc_chs(uint32_t *c, uint32_t *h, uint32_t *s, uint32_t size);

extern int image_is_hdi(const char *s);
extern int image_is_hdx(const char *s, int check_signature);
extern int image_is_vhd(const char *s, int check_signature);

extern double      hdd_timing_write(hard_disk_t *hdd, uint32_t addr, uint32_t len);
extern double      hdd_timing_read(hard_disk_t *hdd, uint32_t addr, uint32_t len);
extern double      hdd_seek_get_time(hard_disk_t *hdd, uint32_t dst_addr, uint8_t operation, uint8_t continuous, double max_seek_time);
int                hdd_preset_get_num(void);
const char        *hdd_preset_getname(int preset);
extern const char *hdd_preset_get_internal_name(int preset);
extern int         hdd_preset_get_from_internal_name(char *s);
extern void        hdd_preset_apply(int hdd_id);

#endif /*EMU_HDD_H*/<|MERGE_RESOLUTION|>--- conflicted
+++ resolved
@@ -154,13 +154,8 @@
 
     void *priv;
 
-<<<<<<< HEAD
-    char fn[1024],        /* Name of current image file */
-        vhd_parent[1041]; /* Differential VHD parent file */
-=======
     char fn[1024];         /* Name of current image file */
     char vhd_parent[1041]; /* Differential VHD parent file */
->>>>>>> 7b719eb9
 
     uint32_t res0, pad1,
         base,
