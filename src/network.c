--- conflicted
+++ resolved
@@ -38,11 +38,8 @@
 
 
 static int net_handlers_num;
-<<<<<<< HEAD
+static int net_poll_time = 0;
 static int net_poll_time;
-=======
-static int net_poll_time = 0;
->>>>>>> 2e3ce399
 static NETPOLL net_handlers[8];
 static NETCARD net_cards[] = {
     { "None",			"none",		NULL			},
