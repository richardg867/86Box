#
# 86Box		A hypervisor and IBM PC system emulator that specializes in
#		running old operating systems and software designed for IBM
#		PC systems and compatibles from 1981 through fairly recent
#		system designs based on the PCI bus.
#
#		This file is part of the 86Box distribution.
#
#		Makefile for Win32 (MinGW32) environment.
#
# Authors:	Miran Grca, <mgrca8@gmail.com>
#               Fred N. van Kempen, <decwiz@yahoo.com>
#

# Various compile-time options.
ifndef STUFF
STUFF		:=
endif

# Add feature selections here.
ifndef EXTRAS
EXTRAS		:=
endif

ifndef DEV_BUILD
DEV_BUILD	:= n
endif

ifeq ($(DEV_BUILD), y)
 ifndef DEBUG
  DEBUG		:= y
 endif
 ifndef DEV_BRANCH
  DEV_BRANCH	:= y
 endif
 ifndef AMD_K5
  AMD_K5	:= y
 endif
 ifndef CL5422
  CL5422	:= y
 endif
 ifndef CYRIX_6X86
  CYRIX_6X86	:= y
 endif 
 ifndef GUSMAX
  GUSMAX	:= y
 endif
 ifndef HEDAKA
  HEDAKA	:= y
 endif
 ifndef LASERXT
  LASERXT	:= y
 endif
 ifndef MGA
  MGA		:= y
 endif
 ifndef NO_SIO
  NO_SIO	:= y
 endif
 ifndef OPEN_AT
  OPEN_AT	:= y
 endif
 ifndef PAS16
  PAS16		:= n
 endif
 ifndef PS1M2133
  PS1M2133	:= y
 endif
 ifndef PS2M70T4
  PS2M70T4	:= y
 endif
 ifndef S3TRIO3D2X
  S3TRIO3D2X	:= y
 endif
 ifndef SIO_DETECT
  SIO_DETECT	:= y
 endif
 ifndef M1489
  M1489		:= y
 endif
 ifndef M154X
  M154X		:= y
 endif
 ifndef M6117
  M6117		:= y
 endif
 ifndef SIS_5571
  SIS_5571	:= y
 endif
 ifndef VGAWONDER
  VGAWONDER	:= y
 endif
 ifndef VNC
  VNC		:= y
 endif
 ifndef XL24
  XL24		:= y
 endif
 ifndef USE_VECT486VL
  USE_VECT486VL	:= y
 endif
 ifndef OLIVETTI
  OLIVETTI	:= y
 endif
else
 ifndef DEBUG
  DEBUG		:= n
 endif
 ifndef DEV_BRANCH
  DEV_BRANCH	:= n
 endif
 ifndef AMD_K5
  AMD_K5	:= n
 endif
 ifndef CL5422
  CL5422	:= n
 endif
 ifndef CYRIX_6X86
  CYRIX_6X86	:= n
 endif
 ifndef GUSMAX
  GUSMAX	:= n
 endif
 ifndef HEDAKA
  HEDAKA	:= n
 endif
 ifndef LASERXT
  LASERXT	:= n
 endif
 ifndef MGA
  MGA		:= n
 endif
 ifndef NO_SIO
  NO_SIO	:= n
 endif
 ifndef OPEN_AT
  OPEN_AT	:= n
 endif
 ifndef PAS16
  PAS16		:= n
 endif
 ifndef PS1M2133
  PS1M2133	:= n
 endif
 ifndef PS2M70T4
  PS2M70T4	:= n
 endif
 ifndef S3TRIO3D2X
  S3TRIO3D2X	:= n
 endif
 ifndef SIO_DETECT
  SIO_DETECT	:= n
 endif
 ifndef M1489
  M1489		:= n
 endif
 ifndef M154X
  M154X		:= n
 endif
 ifndef M6117
  M6117		:= n
 endif
 ifndef SIS_5571
  SIS_5571	:= n
 endif
 ifndef VGAWONDER
  VGAWONDER	:= n
 endif
 ifndef VNC
  VNC		:= n
 endif
 ifndef XL24
  XL24		:= n
 endif
 ifndef USE_VECT486VL
  USE_VECT486VL	:= n
 endif
 ifndef OLIVETTI
  OLIVETTI	:= n
 endif
endif

# Defaults for several build options (possibly defined in a chained file.)
ifndef AUTODEP
AUTODEP		:= n
endif
ifndef OPTIM
OPTIM		:= n
endif
ifndef RELEASE
RELEASE		:= n
endif
ifndef X64
X64		:= n
endif
ifndef ARM
ARM := n
endif
ifndef ARM64
ARM64 := n
endif
ifndef WX
WX		:= n
endif
ifndef DINPUT
 DINPUT		:= n
endif
ifndef OPENAL
OPENAL		:= y
endif
ifndef FLUIDSYNTH
FLUIDSYNTH	:= y
endif
ifndef MUNT
MUNT		:= y
endif
ifndef NEW_DYNAREC
 NEW_DYNAREC	:= n
endif
ifndef DYNAREC
 DYNAREC	:= y
endif
ifeq ($(DYNAREC), y)
 ifeq ($(ARM), y)
  ifeq ($(NEW_DYNAREC), n)
   DYNAREC	:= n
  endif
 endif
 ifeq ($(ARM64), y)
  ifeq ($(NEW_DYNAREC), n)
   DYNAREC	:= n
  endif
 endif
endif
ifndef DISCORD
 DISCORD	:= y
endif


# Path to the dynamic recompiler code.
ifeq ($(NEW_DYNAREC), y)
 CODEGEN	:= codegen_new
else
 CODEGEN	:= codegen
endif


# Name of the executable.
ifndef PROG
 ifneq ($(WX), n)
  PROG		:= Wx86Box
 else
  PROG		:= 86Box
 endif
endif

# WxWidgets basic info. Extract using the config program.
ifneq ($(WX), n)
 EXPATH		+= wx
 WX_CONFIG	:= wx-config.exe
 ifeq ($(WX), y)
  WX_PATH	:= C:/MinGW32/WxWidgets
  WX_FLAGS	:= -I$(WX_PATH)/lib/wx/include/msw-unicode-3.0 \
		   -I$(WX_PATH)/include/wx-3.0 \
		   -D__WXMSW__ -DWX_PRECOMP -D_FILE_OFFSET_BITS=64 -pthread
#		   -lwx_mswu_gl-3.0 -lwxtiff-3.0 -llzma
  WX_LIBS	:= -mwindows -mthreads -L$(WX_PATH)/lib \
		   -lwx_mswu-3.0.dll \
		   -lrpcrt4 -loleaut32 -lole32 -luuid \
		   -lwinspool -lwinmm -lshell32 -lcomctl32 \
		   -lcomdlg32 -ladvapi32 -lwsock32 -lgdi32
 endif
 ifeq ($(WX), static)
  WX_PATH	:= C:/MinGW32/WxWidgets
  WX_FLAGS	:= -I$(WX_PATH)/lib/wx/include/msw-unicode-3.0 \
		   -I$(WX_PATH)/include/wx-3.0 \
		   -D__WXMSW__ -DWX_PRECOMP -D_FILE_OFFSET_BITS=64 -pthread
#		   -lwx_mswu_gl-3.0 -lwxtiff-3.0 -llzma
  WX_LIBS	:= -mwindows -mthreads -L$(WX_PATH)/lib \
		   -lwx_mswu-3.0 -lwxscintilla-3.0 \
		   -lwxjpeg-3.0 -lwxpng-3.0 -lwxzlib-3.0 \
		   -lwxregexu-3.0 -lwxexpat-3.0 \
		   -lrpcrt4 -loleaut32 -lole32 -luuid \
		   -lwinspool -lwinmm -lshell32 -lcomctl32 \
		   -lcomdlg32 -ladvapi32 -lwsock32 -lgdi32
 endif
endif


#########################################################################
#		Nothing should need changing from here on..		#
#########################################################################
VPATH		:= $(EXPATH) . $(CODEGEN) cpu \
		   cdrom chipset device disk disk/minivhd floppy \
		   game machine mem printer \
		   sio sound \
		    sound/munt sound/munt/c_interface sound/munt/sha1 \
		    sound/munt/srchelper sound/munt/srchelper/srctools/src \
		    sound/resid-fp \
		   scsi video network network/slirp win
ifeq ($(X64), y)
TOOL_PREFIX     := x86_64-w64-mingw32-
else
TOOL_PREFIX     := i686-w64-mingw32-
endif
CPP             := ${TOOL_PREFIX}g++
CC              := ${TOOL_PREFIX}gcc
WINDRES		:= windres
STRIP		:= strip
ifeq ($(ARM64), y)
CPP		:= aarch64-w64-mingw32-g++
CC		:= aarch64-w64-mingw32-gcc
WINDRES		:= aarch64-w64-mingw32-windres
STRIP		:= aarch64-w64-mingw32-strip
endif
ifeq ($(ARM), y)
CPP		:= armv7-w64-mingw32-g++
CC		:= armv7-w64-mingw32-gcc
WINDRES		:= armv7-w64-mingw32-windres
STRIP		:= armv7-w64-mingw32-strip
endif
DEPS		= -MMD -MF $*.d -c $<
DEPFILE		:= win/.depends

# Set up the correct toolchain flags.
OPTS		:= $(EXTRAS) $(STUFF)
OPTS		+= -Iinclude -Iinclude_make \
		   -iquote $(CODEGEN) -iquote cpu
ifdef EXFLAGS
OPTS		+= $(EXFLAGS)
endif
ifdef EXINC
OPTS		+= -I$(EXINC)
endif
ifeq ($(X64), y)
 ifeq ($(OPTIM), y)
  DFLAGS	:= -march=native
 else
  DFLAGS	:= 
 endif
else
 ifeq ($(OPTIM), y)
  DFLAGS	:= -march=native
 else
  DFLAGS	:= -march=i686
 endif
endif
ifeq ($(DEBUG), y)
 DFLAGS		+= -ggdb -DDEBUG
 AOPTIM		:=
 ifndef COPTIM
  COPTIM	:= -Og
 endif
else
 DFLAGS		+= -g0
 ifeq ($(OPTIM), y)
  AOPTIM	:= -mtune=native
  ifndef COPTIM
   COPTIM	:= -O3 -ffp-contract=fast -flto
  endif
 else
  ifndef COPTIM
   COPTIM	:= -O3
  endif
 endif
endif
AFLAGS		:= -msse2 -mfpmath=sse
ifeq ($(ARM), y)
 DFLAGS		:= -march=armv7-a
 AOPTIM		:=
 AFLAGS		:= -mfloat-abi=hard
endif
ifeq ($(ARM64), y)
 DFLAGS		:= -march=armv8-a
 AOPTIM		:=
 AFLAGS		:= -mfloat-abi=hard
endif
RFLAGS		:= --input-format=rc -O coff -Iinclude -Iinclude_make
ifeq ($(RELEASE), y)
OPTS		+= -DRELEASE_BUILD
RFLAGS		+= -DRELEASE_BUILD
endif
ifeq ($(VRAMDUMP), y)
OPTS		+= -DENABLE_VRAM_DUMP
RFLAGS		+= -DENABLE_VRAM_DUMP
endif
ifeq ($(NOHOOK), y)
OPTS		+= -DNO_KEYBOARD_HOOK
RFLAGS		+= -DNO_KEYBOARD_HOOK
endif


# Optional modules.
ifeq ($(DYNAREC), y)
OPTS		+= -DUSE_DYNAREC
RFLAGS		+= -DUSE_DYNAREC

 ifeq ($(NEW_DYNAREC), y)
  OPTS		+= -DUSE_NEW_DYNAREC
  RFLAGS	+= -DUSE_NEW_DYNAREC

  ifeq ($(X64), y)
   PLATCG	:= codegen_backend_x86-64.o codegen_backend_x86-64_ops.o codegen_backend_x86-64_ops_sse.o \
		    codegen_backend_x86-64_uops.o
  else ifeq ($(ARM64), y)
   PLATCG	:= codegen_backend_arm64.o codegen_backend_arm64_ops.o codegen_backend_arm64_uops.o \
		    codegen_backend_arm64_imm.o
  else ifeq ($(ARM), y)
   PLATCG	:= codegen_backend_arm.o codegen_backend_arm_ops.o codegen_backend_arm_uops.o
  else
   PLATCG	:= codegen_backend_x86.o codegen_backend_x86_ops.o codegen_backend_x86_ops_fpu.o \
		    codegen_backend_x86_ops_sse.o codegen_backend_x86_uops.o
  endif

  DYNARECOBJ	:= codegen.o codegen_accumulate.o codegen_allocator.o codegen_block.o codegen_ir.o codegen_ops.o \
		    codegen_ops_3dnow.o codegen_ops_branch.o codegen_ops_arith.o codegen_ops_fpu_arith.o \
		    codegen_ops_fpu_constant.o codegen_ops_fpu_loadstore.o codegen_ops_fpu_misc.o codegen_ops_helpers.o \
		    codegen_ops_jump.o codegen_ops_logic.o codegen_ops_misc.o codegen_ops_mmx_arith.o codegen_ops_mmx_cmp.o \
		    codegen_ops_mmx_loadstore.o codegen_ops_mmx_logic.o codegen_ops_mmx_pack.o codegen_ops_mmx_shift.o \
		    codegen_ops_mov.o codegen_ops_shift.o codegen_ops_stack.o codegen_reg.o $(PLATCG)
 else
  ifeq ($(X64), y)
   PLATCG	:= codegen_x86-64.o codegen_accumulate_x86-64.o
  else
   PLATCG	:= codegen_x86.o codegen_accumulate_x86.o
  endif

  DYNARECOBJ	:= codegen.o \
		    codegen_ops.o $(PLATCG)
 endif

  CGTOBJ	:= codegen_timing_486.o \
		    codegen_timing_686.o codegen_timing_common.o codegen_timing_k6.o codegen_timing_pentium.o \
		    codegen_timing_p6.o codegen_timing_winchip.o codegen_timing_winchip2.o
else
 ifeq ($(NEW_DYNAREC), y)
  OPTS		+= -DUSE_NEW_DYNAREC
  RFLAGS	+= -DUSE_NEW_DYNAREC
 endif
endif

ifeq ($(WX), y)
 OPTS		+= -DUSE_WX $(WX_FLAGS)
 LIBS		+= $(WX_LIBS)
 UIOBJ		:= wx_main.o wx_ui.o wx_stbar.o wx_render.o
else
 UIOBJ		:= win_ui.o win_stbar.o \
		   win_sdl.o \
		   win_dialog.o win_about.o \
		   win_settings.o win_devconf.o win_snd_gain.o \
		   win_new_floppy.o win_jsconf.o win_media_menu.o
endif

ifeq ($(OPENAL), y)
OPTS		+= -DUSE_OPENAL
endif
ifeq ($(FLUIDSYNTH), y)
OPTS		+= -DUSE_FLUIDSYNTH
FSYNTHOBJ	:= midi_fluidsynth.o
endif

ifeq ($(MUNT), y)
OPTS		+= -DUSE_MUNT
MUNTOBJ		:= midi_mt32.o \
		    Analog.o BReverbModel.o File.o FileStream.o LA32Ramp.o \
		    LA32FloatWaveGenerator.o LA32WaveGenerator.o \
		    MidiStreamParser.o Part.o Partial.o PartialManager.o \
		    Poly.o ROMInfo.o SampleRateConverter.o \
		    FIRResampler.o IIR2xResampler.o LinearResampler.o ResamplerModel.o \
		    SincResampler.o InternalResampler.o \
		    Synth.o Tables.o TVA.o TVF.o TVP.o sha1.o c_interface.o
endif

ifeq ($(VNC), y)
OPTS		+= -DUSE_VNC
RFLAGS		+= -DUSE_VNC
 ifneq ($(VNC_PATH), )
  OPTS		+= -I$(VNC_PATH)\INCLUDE
  VNCLIB	:= -L$(VNC_PATH)\LIB
 endif
VNCLIB		+= -lvncserver
VNCOBJ		:= vnc.o vnc_keymap.o
endif

ifeq ($(DISCORD), y)
OPTS		+= -DUSE_DISCORD
RFLAGS		+= -DUSE_DISCORD
DISCORDOBJ	:= win_discord.o
endif

# Options for the DEV branch.
ifeq ($(DEV_BRANCH), y)
OPTS		+= -DDEV_BRANCH
DEVBROBJ	:=

ifeq ($(AMD_K5), y)
OPTS		+= -DUSE_AMD_K5
endif

ifeq ($(CYRIX_6X86), y)
OPTS		+= -DUSE_CYRIX_6X86
endif

ifeq ($(GUSMAX), y)
OPTS		+= -DUSE_GUSMAX
endif

ifeq ($(HEDAKA), y)
OPTS		+= -DUSE_HEDAKA
endif

ifeq ($(LASERXT), y)
OPTS		+= -DUSE_LASERXT
DEVBROBJ	+= m_xt_laserxt.o
endif

ifeq ($(MGA), y)
OPTS		+= -DUSE_MGA
DEVBROBJ	+= vid_mga.o
endif

ifeq ($(NO_SIO), y)
OPTS		+= -DNO_SIO
endif

ifeq ($(OPEN_AT), y)
OPTS		+= -DUSE_OPEN_AT
endif

ifeq ($(PAS16), y)
OPTS		+= -DUSE_PAS16
DEVBROBJ	+= snd_pas16.o
endif

ifeq ($(PS1M2133), y)
OPTS		+= -DUSE_PS1M2133
endif

ifeq ($(PS2M70T4), y)
OPTS		+= -DUSE_PS2M70T4
endif

ifeq ($(S3TRIO3D2X), y)
OPTS		+= -DUSE_S3TRIO3D2X
endif

ifeq ($(SIO_DETECT), y)
OPTS		+= -DUSE_SIO_DETECT
DEVBROBJ	+= sio_detect.o
endif

ifeq ($(M1489), y)
OPTS		+= -DUSE_M1489
DEVBROBJ	+= ali1489.o
endif

ifeq ($(M1489), y)
OPTS		+= -DUSE_M154X
DEVBROBJ	+= ali1531.o ali1543.o
endif

ifeq ($(M6117), y)
OPTS		+= -DUSE_M6117
DEVBROBJ	+= ali6117.o
endif

ifeq ($(SIS_5571), y)
OPTS		+= -DUSE_SIS_5571
DEVBROBJ	+= sis_5571.o
endif

ifeq ($(VGAWONDER), y)
OPTS		+= -DUSE_VGAWONDER
endif

ifeq ($(XL24), y)
OPTS		+= -DUSE_XL24
endif

ifeq ($(USE_VECT486VL), y)
OPTS		+= -DUSE_VECT486VL
endif

ifeq ($(OLIVETTI), y)
OPTS		+= -DUSE_OLIVETTI
endif


endif


# Final versions of the toolchain flags.
CFLAGS		:= $(WX_FLAGS) $(OPTS) $(DFLAGS) $(COPTIM) $(AOPTIM) \
		   $(AFLAGS) -mstackrealign -Wall \
		   -fno-strict-aliasing

# Add freetyp2 references through pkgconfig
CFLAGS          := $(CFLAGS)  `pkg-config --cflags freetype2`

CXXFLAGS	:= $(CFLAGS)


#########################################################################
#		Create the (final) list of objects to build.		#
#########################################################################
MAINOBJ		:= pc.o config.o random.o timer.o io.o acpi.o apm.o dma.o ddma.o \
		   nmi.o pic.o pit.o port_92.o ppi.o pci.o mca.o \
		   usb.o device.o nvr.o nvr_at.o nvr_ps2.o \
		   $(VNCOBJ)

MEMOBJ		:= catalyst_flash.o i2c_eeprom.o intel_flash.o mem.o rom.o smram.o spd.o sst_flash.o

CPUOBJ		:= cpu.o cpu_table.o \
		    808x.o 386.o 386_common.o 386_dynarec.o 386_dynarec_ops.o $(CGTOBJ) \
		    x86seg.o x87.o x87_timings.o \
		    $(DYNARECOBJ)

CHIPSETOBJ	:= acc2168.o cs8230.o ali1217.o ali1429.o headland.o intel_82335.o cs4031.o \
		    intel_420ex.o intel_4x0.o intel_sio.o intel_piix.o ioapic.o \
		    neat.o opti495.o opti895.o opti5x7.o scamp.o scat.o via_vt82c49x.o via_vt82c505.o \
<<<<<<< HEAD
		    sis_85c310.o sis_85c4xx.o sis_85c496.o sis_85c50x.o opti283.o opti291.o \
			gc100.o \
			olivetti_eva.o \
=======
		    sis_85c310.o sis_85c4xx.o sis_85c496.o sis_85c50x.o stpc.o opti283.o opti291.o \
>>>>>>> c65777c3
		    via_apollo.o via_pipc.o wd76c10.o vl82c480.o

MCHOBJ		:= machine.o machine_table.o \
		    m_xt.o m_xt_compaq.o \
			m_xt_philips.o \
		    m_xt_t1000.o m_xt_t1000_vid.o \
		    m_xt_xi8088.o m_xt_zenith.o \
		    m_pcjr.o \
		    m_amstrad.o m_europc.o \
		    m_xt_olivetti.o m_tandy.o \
		    m_at.o m_at_commodore.o \
		    m_at_t3100e.o m_at_t3100e_vid.o \
		    m_ps1.o m_ps1_hdc.o \
		    m_ps2_isa.o m_ps2_mca.o \
		    m_at_compaq.o \
		    m_at_286_386sx.o m_at_386dx_486.o \
		    m_at_socket4_5.o m_at_socket7.o m_at_sockets7.o \
		    m_at_socket8.o m_at_slot1.o m_at_slot2.o m_at_socket370.o \
			m_at_misc.o

DEVOBJ		:= bugger.o hwm.o hwm_lm75.o hwm_lm78.o hwm_gl518sm.o hwm_vt82c686.o ibm_5161.o isamem.o isartc.o \
		    lpt.o pci_bridge.o postcard.o serial.o vpc2007.o clock_ics9xxx.o \
		    i2c.o i2c_gpio.o smbus_piix4.o \
		   keyboard.o \
		    keyboard_xt.o keyboard_at.o \
		   mouse.o \
			mouse_bus.o \
		    mouse_serial.o mouse_ps2.o \
			phoenix_486_jumper.o

SIOOBJ		:= sio_acc3221.o \
		    sio_f82c710.o sio_82091aa.o \
		    sio_fdc37c661.o sio_fdc37c66x.o sio_fdc37c669.o sio_fdc37c93x.o sio_fdc37m60x.o \
		    sio_pc87306.o sio_pc87307.o sio_pc87309.o sio_pc87310.o sio_pc87311.o sio_pc87332.o \
			sio_prime3b.o sio_prime3c.o \
		    sio_w83787f.o \
		    sio_w83877f.o sio_w83977f.o \
		    sio_um8669f.o \
		    sio_vt82c686.o

FDDOBJ		:= fdd.o fdc.o fdc_magitronic.o fdc_pii15xb.o \
		   fdi2raw.o \
		   fdd_common.o fdd_86f.o \
		   fdd_fdi.o fdd_imd.o fdd_img.o fdd_json.o \
		   fdd_mfm.o fdd_td0.o

GAMEOBJ		:= gameport.o \
		    joystick_standard.o joystick_ch_flightstick_pro.o \
		    joystick_sw_pad.o joystick_tm_fcs.o

HDDOBJ		:= hdd.o \
		    hdd_image.o hdd_table.o \
		   hdc.o \
		    hdc_st506_xt.o hdc_st506_at.o \
		    hdc_xta.o \
		    hdc_esdi_at.o hdc_esdi_mca.o \
		    hdc_xtide.o hdc_ide.o \
		    hdc_ide_opti611.o \
		    hdc_ide_cmd640.o hdc_ide_sff8038i.o
            
MINIVHDOBJ  := cwalk.o libxml2_encoding.o minivhd_convert.o \
		    minivhd_create.o minivhd_io.o minivhd_manage.o \
            minivhd_struct_rw.o minivhd_util.o		                

CDROMOBJ	:= cdrom.o \
		    cdrom_image_backend.o cdrom_image.o

ZIPOBJ		:= zip.o

MOOBJ		:= mo.o

SCSIOBJ		:= scsi.o scsi_device.o \
		    scsi_cdrom.o scsi_disk.o \
		    scsi_x54x.o \
		    scsi_aha154x.o scsi_buslogic.o \
		    scsi_ncr5380.o scsi_ncr53c8xx.o \
		    scsi_pcscsi.o scsi_spock.o

NETOBJ		:= network.o \
		    net_pcap.o \
		    net_slirp.o \
		     arp_table.o bootp.o cksum.o dnssearch.o if.o ip_icmp.o ip_input.o \
		     ip_output.o mbuf.o misc.o sbuf.o slirp.o socket.o tcp_input.o \
		     tcp_output.o tcp_subr.o tcp_timer.o udp.o util.o version.o \
		    net_dp8390.o \
		    net_3c503.o net_ne2000.o \
		    net_pcnet.o net_wd8003.o \
		    net_plip.o

PRINTOBJ	:= png.o prt_cpmap.o \
		    prt_escp.o prt_text.o prt_ps.o
			
SNDOBJ		:= sound.o \
		    openal.o \
		    snd_opl.o snd_opl_nuked.o \
		    snd_resid.o \
		     convolve.o convolve-sse.o envelope.o extfilt.o \
		     filter.o pot.o sid.o voice.o wave6581__ST.o \
		     wave6581_P_T.o wave6581_PS_.o wave6581_PST.o \
		     wave8580__ST.o wave8580_P_T.o wave8580_PS_.o \
		     wave8580_PST.o wave.o \
		    midi.o midi_system.o \
		    snd_speaker.o \
		    snd_pssj.o \
		    snd_lpt_dac.o snd_lpt_dss.o \
		    snd_adlib.o snd_adlibgold.o snd_ad1848.o snd_audiopci.o \
		    snd_azt2316a.o \
		    snd_cms.o \
		    snd_gus.o \
		    snd_sb.o snd_sb_dsp.o \
		    snd_emu8k.o snd_mpu401.o \
		    snd_sn76489.o snd_ssi2001.o \
		    snd_wss.o \
		    snd_ym7128.o

VIDOBJ		:= video.o \
		    vid_table.o \
		    vid_cga.o vid_cga_comp.o \
		    vid_compaq_cga.o \
		    vid_mda.o \
		    vid_hercules.o vid_herculesplus.o vid_incolor.o \
		    vid_colorplus.o \
		    vid_genius.o \
		    vid_pgc.o vid_im1024.o \
		    vid_sigma.o \
		    vid_wy700.o \
		    vid_ega.o vid_ega_render.o \
		    vid_svga.o vid_svga_render.o \
		    vid_ddc.o \
		    vid_vga.o \
		    vid_ati_eeprom.o \
		    vid_ati18800.o vid_ati28800.o \
		    vid_ati_mach64.o vid_ati68860_ramdac.o \
		    vid_bt48x_ramdac.o \
		    vid_av9194.o vid_icd2061.o vid_ics2494.o vid_ics2595.o \
		    vid_cl54xx.o \
		    vid_et4000.o vid_sc1148x_ramdac.o \
		    vid_sc1502x_ramdac.o \
		    vid_et4000w32.o vid_stg_ramdac.o \
		    vid_ht216.o \
		    vid_oak_oti.o \
		    vid_paradise.o \
		    vid_ti_cf62011.o \
		    vid_tvga.o \
		    vid_tgui9440.o vid_tkd8001_ramdac.o \
		    vid_att20c49x_ramdac.o \
		    vid_s3.o vid_s3_virge.o \
		    vid_ibm_rgb528_ramdac.o vid_sdac_ramdac.o \
		    vid_voodoo.o vid_voodoo_banshee.o \
		    vid_voodoo_banshee_blitter.o \
		    vid_voodoo_blitter.o \
		    vid_voodoo_display.o vid_voodoo_fb.o \
		    vid_voodoo_fifo.o vid_voodoo_reg.o \
		    vid_voodoo_render.o vid_voodoo_setup.o \
		    vid_voodoo_texture.o \
			vid_ogc.o \
			vid_nga.o

PLATOBJ		:= win.o \
		    win_dynld.o win_thread.o \
		    win_cdrom.o win_keyboard.o \
		    win_crashdump.o win_midi.o \
		    win_mouse.o

ifeq ($(DINPUT), y)
 PLATOBJ	+= win_joystick.o
else
 PLATOBJ	+= win_joystick_rawinput.o
endif

OBJ		:= $(MAINOBJ) $(CPUOBJ) $(CHIPSETOBJ) $(MCHOBJ) $(DEVOBJ) $(MEMOBJ) \
		   $(FDDOBJ) $(GAMEOBJ) $(CDROMOBJ) $(ZIPOBJ) $(MOOBJ) $(HDDOBJ) $(MINIVHDOBJ) \
		   $(NETOBJ) $(PRINTOBJ) $(SCSIOBJ) $(SIOOBJ) $(SNDOBJ) $(VIDOBJ) \
		   $(PLATOBJ) $(UIOBJ) $(FSYNTHOBJ) $(MUNTOBJ) $(DEVBROBJ) \
		   $(DISCORDOBJ)
ifdef EXOBJ
OBJ		+= $(EXOBJ)
endif

LIBS		:= -mwindows -lcomctl32 \
		   -lopenal -lole32

ifeq ($(VNC), y)
LIBS		+= $(VNCLIB) -lws2_32
endif
ifneq ($(WX), n)
LIBS		+= $(WX_LIBS) -lm
endif
LIBS		+= -lpng -lz -lwsock32 -lshell32 -liphlpapi -lpsapi -lSDL2 -limm32 -lhid -lsetupapi -loleaut32 -luxtheme -lversion -lwinmm -static -lstdc++
ifneq ($(X64), y)
LIBS		+= -Wl,--large-address-aware
endif
ifeq ($(DINPUT), y)
 LIBS    += -ldinput8
endif

LIBS    += -static

# Build module rules.
ifeq ($(AUTODEP), y)
%.o:		%.c
		@echo $<
		@$(CC) $(CFLAGS) $(DEPS) -c $<

%.o:		%.cc
		@echo $<
		@$(CPP) $(CXXFLAGS) $(DEPS) -c $<

%.o:		%.cpp
		@echo $<
		@$(CPP) $(CXXFLAGS) $(DEPS) -c $<
else
%.o:		%.c
		@echo $<
		@$(CC) $(CFLAGS) -c $<

%.o:		%.cc
		@echo $<
		@$(CPP) $(CXXFLAGS) -c $<

%.o:		%.cpp
		@echo $<
		@$(CPP) $(CXXFLAGS) -c $<

%.d:		%.c $(wildcard $*.d)
		@echo $<
		@$(CC) $(CFLAGS) $(DEPS) -E $< >/dev/null

%.d:		%.cc $(wildcard $*.d)
		@echo $<
		@$(CPP) $(CXXFLAGS) $(DEPS) -E $< >/dev/null

%.d:		%.cpp $(wildcard $*.d)
		@echo $<
		@$(CPP) $(CXXFLAGS) $(DEPS) -E $< >/dev/null
endif


all:		$(PROG).exe


86Box.res:	86Box.rc
		@echo Processing $<
		@$(WINDRES) $(RFLAGS) $(EXTRAS) -i $< -o 86Box.res

$(PROG).exe:	$(OBJ) 86Box.res
		@echo Linking $(PROG).exe ..
		@$(CC) $(LDFLAGS) -o $(PROG).exe $(OBJ) 86Box.res $(LIBS) -pipe
ifneq ($(DEBUG), y)
		@$(STRIP) $(PROG).exe
endif

pcap_if.res:	pcap_if.rc
		@echo Processing $<
		@$(WINDRES) $(RFLAGS) -i $< -o pcap_if.res

pcap_if.exe:	pcap_if.o win_dynld.o pcap_if.res
		@echo Linking pcap_if.exe ..
		@$(CC) $(LDFLAGS) -o pcap_if.exe pcap_if.o win_dynld.o pcap_if.res
ifneq ($(DEBUG), y)
		@$(STRIP) pcap_if.exe
endif

hello.exe:	hello.o
		$(CXX) $(LDFLAGS) -o hello.exe hello.o $(WXLIBS) $(LIBS)
ifneq ($(DEBUG), y)
		@$(STRIP) hello.exe
endif


clean:
		@echo Cleaning objects..
		@-rm -f *.o 2>/dev/null
		@-rm -f *.res 2>/dev/null

clobber:	clean
		@echo Cleaning executables..
		@-rm -f *.d 2>/dev/null
		@-rm -f *.exe 2>/dev/null
#		@-rm -f $(DEPFILE) 2>/dev/null

ifneq ($(AUTODEP), y)
depclean:
		@-rm -f $(DEPFILE) 2>/dev/null
		@echo Creating dependencies..
		@echo # Run "make depends" to re-create this file. >$(DEPFILE)

depends:	DEPOBJ=$(OBJ:%.o=%.d)
depends:	depclean $(OBJ:%.o=%.d)
		@-cat $(DEPOBJ) >>$(DEPFILE)
		@-rm -f $(DEPOBJ)

$(DEPFILE):
endif


# Module dependencies.
ifeq ($(AUTODEP), y)
#-include $(OBJ:%.o=%.d)  (better, but sloooowwwww)
-include *.d
else
include $(wildcard $(DEPFILE))
endif


# End of Makefile.mingw.<|MERGE_RESOLUTION|>--- conflicted
+++ resolved
@@ -618,13 +618,8 @@
 CHIPSETOBJ	:= acc2168.o cs8230.o ali1217.o ali1429.o headland.o intel_82335.o cs4031.o \
 		    intel_420ex.o intel_4x0.o intel_sio.o intel_piix.o ioapic.o \
 		    neat.o opti495.o opti895.o opti5x7.o scamp.o scat.o via_vt82c49x.o via_vt82c505.o \
-<<<<<<< HEAD
-		    sis_85c310.o sis_85c4xx.o sis_85c496.o sis_85c50x.o opti283.o opti291.o \
-			gc100.o \
-			olivetti_eva.o \
-=======
+		    gc100.o olivetti_eva.o \
 		    sis_85c310.o sis_85c4xx.o sis_85c496.o sis_85c50x.o stpc.o opti283.o opti291.o \
->>>>>>> c65777c3
 		    via_apollo.o via_pipc.o wd76c10.o vl82c480.o
 
 MCHOBJ		:= machine.o machine_table.o \
