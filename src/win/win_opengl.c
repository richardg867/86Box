--- conflicted
+++ resolved
@@ -819,11 +819,7 @@
 		return;
 	}
 
-<<<<<<< HEAD
-	for (yy = y1; yy < y2; yy++) {
-=======
 	for (yy = 0; yy < h; yy++) {
->>>>>>> 7473a1c4
 		if ((y + yy) >= 0 && (y + yy) < buffer32->h)
 			memcpy(blit_info[write_pos].buffer + (yy * w * 4),
 			       &(((uint32_t *) buffer32->line[y + yy])[x]), w * 4);
