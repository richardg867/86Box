--- conflicted
+++ resolved
@@ -2960,13 +2960,10 @@
                     break;
             }
 
-<<<<<<< HEAD
             dev->cd_status     = CD_STATUS_EMPTY;
+            dev->host_letter = 0xff;
+
             dev->cached_sector = -1;
-=======
-            dev->cd_status = CD_STATUS_EMPTY;
-            dev->host_letter = 0xff;
->>>>>>> 8722fe00
 
             if (strlen(dev->image_path) > 0) {
 #ifdef _WIN32
