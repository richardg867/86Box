--- conflicted
+++ resolved
@@ -461,11 +461,7 @@
 }
 
 static void
-<<<<<<< HEAD
 pci_type2_write_reg(uint16_t port, uint8_t val)
-=======
-pci_type2_write(uint16_t port, uint8_t val, UNUSED(void *priv))
->>>>>>> 35246205
 {
     uint8_t slot = 0;
 
@@ -488,7 +484,7 @@
 }
 
 void
-pci_type2_write(uint16_t port, uint8_t val, void *priv)
+pci_type2_write(uint16_t port, uint8_t val, UNUSED(void *priv))
 {
     switch (port) {
         case 0xcf8:
@@ -566,11 +562,7 @@
 }
 
 static uint8_t
-<<<<<<< HEAD
 pci_type2_read_reg(uint16_t port)
-=======
-pci_type2_read(uint16_t port, UNUSED(void *priv))
->>>>>>> 35246205
 {
     uint8_t slot = 0;
     uint8_t ret  = 0xff;
@@ -598,7 +590,7 @@
 }
 
 uint8_t
-pci_type2_read(uint16_t port, void *priv)
+pci_type2_read(uint16_t port, UNUSED(void *priv))
 {
     uint8_t ret  = 0xff;
 
