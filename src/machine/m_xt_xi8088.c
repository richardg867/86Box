#include <stdio.h>
#include <stdint.h>
#include <string.h>
#include <wchar.h>
#include <86box/86box.h>
#include <86box/timer.h>
#include <86box/pic.h>
#include <86box/pit.h>
#include <86box/dma.h>
#include <86box/mem.h>
#include <86box/device.h>
#include <86box/fdd.h>
#include <86box/fdc.h>
#include <86box/fdc_ext.h>
#include <86box/nmi.h>
#include <86box/nvr.h>
#include <86box/gameport.h>
#include <86box/keyboard.h>
#include <86box/flash.h>
#include <86box/lpt.h>
#include <86box/rom.h>
#include <86box/hdc.h>
#include <86box/video.h>
#include <86box/machine.h>
#include "cpu.h"

#include <86box/m_xt_xi8088.h>

typedef struct xi8088_t
{
        uint8_t turbo;

        int turbo_setting;
        int bios_128kb;
} xi8088_t;


static xi8088_t		xi8088;


uint8_t
xi8088_turbo_get()
{
    return xi8088.turbo;
}


void
xi8088_turbo_set(uint8_t value)
{
    int c;

    if (!xi8088.turbo_setting)
	return;

    xi8088.turbo = value;
    if (!value) {
	c = cpu;
	cpu = 0;	/* 8088/4.77 */
	cpu_set();
	cpu = c;
    } else
	cpu_set();
}


int
xi8088_bios_128kb(void)
{
    return xi8088.bios_128kb;
}


static void *
xi8088_init(const device_t *info)
{
    xi8088.turbo = 1;
    xi8088.turbo_setting = device_get_config_int("turbo_setting");
    xi8088.bios_128kb = device_get_config_int("bios_128kb");

	mem_set_mem_state(0x0a0000, 0x20000, MEM_READ_EXTANY | MEM_WRITE_EXTANY);
	mem_set_mem_state(0x0c0000, 0x08000, device_get_config_int("umb_c0000h_c7fff") ? (MEM_READ_INTERNAL | MEM_WRITE_INTERNAL) : (MEM_READ_EXTANY | MEM_WRITE_EXTANY));
	mem_set_mem_state(0x0c8000, 0x08000, device_get_config_int("umb_c8000h_cffff") ? (MEM_READ_INTERNAL | MEM_WRITE_INTERNAL) : (MEM_READ_EXTANY | MEM_WRITE_EXTANY));
	mem_set_mem_state(0x0d0000, 0x08000, device_get_config_int("umb_d0000h_d7fff") ? (MEM_READ_INTERNAL | MEM_WRITE_INTERNAL) : (MEM_READ_EXTANY | MEM_WRITE_EXTANY));
	mem_set_mem_state(0x0d8000, 0x08000, device_get_config_int("umb_d8000h_dffff") ? (MEM_READ_INTERNAL | MEM_WRITE_INTERNAL) : (MEM_READ_EXTANY | MEM_WRITE_EXTANY));
	mem_set_mem_state(0x0e0000, 0x08000, device_get_config_int("umb_e0000h_e7fff") ? (MEM_READ_INTERNAL | MEM_WRITE_INTERNAL) : (MEM_READ_EXTANY | MEM_WRITE_EXTANY));
	mem_set_mem_state(0x0e8000, 0x08000, device_get_config_int("umb_e8000h_effff") ? (MEM_READ_INTERNAL | MEM_WRITE_INTERNAL) : (MEM_READ_EXTANY | MEM_WRITE_EXTANY));
	mem_set_mem_state(0x0f0000, 0x10000, MEM_READ_EXTANY | MEM_WRITE_EXTANY);

    return &xi8088;
}


static const device_config_t xi8088_config[] =
{
        {
                .name = "turbo_setting",
                .description = "Turbo",
                .type = CONFIG_SELECTION,
                .selection =
                {
                        {
                                .description = "Always at selected speed",
                                .value = 0
                        },
                        {
                                .description = "BIOS setting + Hotkeys (off during POST)",
                                .value = 1
                        }
                },
                .default_int = 0
        },
        {
                .name = "bios_128kb",
                .description = "BIOS size",
                .type = CONFIG_SELECTION,
                .selection =
                {
                        {
                                .description = "64KB starting from 0xF0000",
                                .value = 0
                        },
                        {
                                .description = "128KB starting from 0xE0000 (address MSB inverted, last 64KB first)",
                                .value = 1
                        }
                },
                .default_int = 1
        },
        {
                .name = "umb_c0000h_c7fff",
                .description = "Map 0xc0000-0xc7fff as UMB",
                .type = CONFIG_BINARY,
                .default_int = 0
        },
        {
                .name = "umb_c8000h_cffff",
                .description = "Map 0xc8000-0xcffff as UMB",
                .type = CONFIG_BINARY,
                .default_int = 0
        },
        {
                .name = "umb_d0000h_d7fff",
                .description = "Map 0xd0000-0xd7fff as UMB",
                .type = CONFIG_BINARY,
                .default_int = 0
        },
        {
                .name = "umb_d8000h_dffff",
                .description = "Map 0xd8000-0xdffff as UMB",
                .type = CONFIG_BINARY,
                .default_int = 0
        },
        {
                .name = "umb_e0000h_e7fff",
                .description = "Map 0xe0000-0xe7fff as UMB",
                .type = CONFIG_BINARY,
                .default_int = 0
        },
        {
                .name = "umb_e8000h_effff",
                .description = "Map 0xe8000-0xeffff as UMB",
                .type = CONFIG_BINARY,
                .default_int = 0
        },
        {
                .type = -1
        }
};


const device_t xi8088_device =
{
        "Xi8088",
        0,
        0,
        xi8088_init,
        NULL,
        NULL,
        { NULL },
        NULL,
        NULL,
        xi8088_config
};


const device_t *
xi8088_get_device(void)
{
    return &xi8088_device;
}


int
machine_xt_xi8088_init(const machine_t *model)
{
    int ret;

    if (bios_only) {
	ret = bios_load_linear_inverted("roms/machines/xi8088/bios-xi8088-128k.bin",
					0x000e0000, 131072, 0);
	ret |= bios_load_linear("roms/machines/xi8088/bios-xi8088.bin",
				0x000f0000, 65536, 0);
    } else {
	device_add(&xi8088_device);

	if (xi8088_bios_128kb()) {
		ret = bios_load_linear_inverted("roms/machines/xi8088/bios-xi8088-128k.bin",
						0x000e0000, 131072, 0);
	} else {
		ret = bios_load_linear("roms/machines/xi8088/bios-xi8088.bin",
				       0x000f0000, 65536, 0);
	}
    }

    if (bios_only || !ret)
	return ret;

    machine_common_init(model);

    if (fdc_type == FDC_INTERNAL)
    device_add(&fdc_at_device);

    device_add(&keyboard_ps2_xi8088_device);
    nmi_init();
    device_add(&ibmat_nvr_device);
    pic2_init();
    standalone_gameport_type = &gameport_device;
<<<<<<< HEAD
=======
	device_add(&sst_flash_39sf010_device);
>>>>>>> c99c629e

    return ret;
}<|MERGE_RESOLUTION|>--- conflicted
+++ resolved
@@ -226,10 +226,7 @@
     device_add(&ibmat_nvr_device);
     pic2_init();
     standalone_gameport_type = &gameport_device;
-<<<<<<< HEAD
-=======
 	device_add(&sst_flash_39sf010_device);
->>>>>>> c99c629e
 
     return ret;
 }