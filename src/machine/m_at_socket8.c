--- conflicted
+++ resolved
@@ -136,12 +136,8 @@
     device_add(&intel_flash_bxt_device);
 
     return ret;
-<<<<<<< HEAD
-}
-=======
-}
-
-
+
+##if defined(DEV_BRANCH) && defined(USE_I686)
 int
 machine_at_p2bls_init(const machine_t *model)
 {
@@ -202,5 +198,4 @@
 }
 
 
-#endif
->>>>>>> 5bd21201
+#endif