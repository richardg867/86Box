/*
 * 86Box	A hypervisor and IBM PC system emulator that specializes in
 *		running old operating systems and software designed for IBM
 *		PC systems and compatibles from 1981 through fairly recent
 *		system designs based on the PCI bus.
 *
 *		This file is part of the 86Box distribution.
 *
 *		Handling of the emulated machines.
 *
 * NOTES:	OpenAT wip for 286-class machine with open BIOS.
 *		PS2_M80-486 wip, pending receipt of TRM's for machine.
 *
 *
 *
 * Authors:	Sarah Walker, <http://pcem-emulator.co.uk/>
 *		Miran Grca, <mgrca8@gmail.com>
 *		Fred N. van Kempen, <decwiz@yahoo.com>
 *
 *		Copyright 2008-2020 Sarah Walker.
 *		Copyright 2016-2020 Miran Grca.
 *		Copyright 2017-2020 Fred N. van Kempen.
 */
#include <stdio.h>
#include <stdint.h>
#include <string.h>
#include <wchar.h>
#include <86box/86box.h>
#include "cpu.h"
#include <86box/mem.h>
#include <86box/rom.h>
#include <86box/device.h>
#include <86box/machine.h>


#if defined(DEV_BRANCH) && defined(USE_AMD_K5)
#if defined(DEV_BRANCH) && defined(USE_CYRIX_6X86)
#define MACHINE_CPUS_PENTIUM_S5        {{ "Intel", cpus_PentiumS5},  {"IDT", cpus_WinChip},     {"AMD",   cpus_K5},      {"",      NULL},         {"",      NULL}}
#define MACHINE_CPUS_PENTIUM_S73V      {{ "Intel", cpus_Pentium3V},  {"IDT", cpus_WinChip},     {"AMD",   cpus_K5},      {"Cyrix", cpus_6x863V},  {"",      NULL}}
#define MACHINE_CPUS_PENTIUM_S73VCH    {{ "Intel", cpus_Pentium3V},  {"AMD", cpus_K5},          {"",      NULL},         {"",      NULL},         {"",      NULL}}
#define MACHINE_CPUS_PENTIUM_S7        {{ "Intel", cpus_Pentium},    {"IDT", cpus_WinChip},     {"AMD",   cpus_K56},     {"Cyrix", cpus_6x86},    {"",      NULL}}
#define MACHINE_CPUS_PENTIUM_SS7       {{ "Intel", cpus_Pentium},    {"IDT", cpus_WinChip_SS7}, {"AMD",   cpus_K56_SS7}, {"Cyrix", cpus_6x86SS7}, {"",      NULL}}
#else
#define MACHINE_CPUS_PENTIUM_S5        {{ "Intel", cpus_PentiumS5},  {"IDT", cpus_WinChip},     {"AMD",   cpus_K5},      {"",      NULL},         {"",      NULL}}
#define MACHINE_CPUS_PENTIUM_S73V      {{ "Intel", cpus_Pentium3V},  {"IDT", cpus_WinChip},     {"AMD",   cpus_K5},      {"",      NULL},         {"",      NULL}}
#define MACHINE_CPUS_PENTIUM_S73VCH    {{ "Intel", cpus_Pentium3V},  {"AMD", cpus_K5},          {"",      NULL},         {"",      NULL},         {"",      NULL}}
#define MACHINE_CPUS_PENTIUM_S7        {{ "Intel", cpus_Pentium},    {"IDT", cpus_WinChip},     {"AMD",   cpus_K56},     {"",      NULL},         {"",      NULL}}
#define MACHINE_CPUS_PENTIUM_SS7       {{ "Intel", cpus_Pentium},    {"IDT", cpus_WinChip_SS7}, {"AMD",   cpus_K56_SS7}, {"",      NULL},         {"",      NULL}}
#endif
#else
#if defined(DEV_BRANCH) && defined(USE_CYRIX_6X86)
#define MACHINE_CPUS_PENTIUM_S5        {{ "Intel", cpus_PentiumS5},  {"IDT", cpus_WinChip},     {"",      NULL},         {"",      NULL},         {"",      NULL}}
#define MACHINE_CPUS_PENTIUM_S73V      {{ "Intel", cpus_Pentium3V},  {"IDT", cpus_WinChip},     {"Cyrix", cpus_6x863V},  {"",      NULL},         {"",      NULL}}
#define MACHINE_CPUS_PENTIUM_S73VCH    {{ "Intel", cpus_Pentium3V},  {"",    NULL     },        {"",      NULL},         {"",      NULL},         {"",      NULL}}
#define MACHINE_CPUS_PENTIUM_S7        {{ "Intel", cpus_Pentium},    {"IDT", cpus_WinChip},     {"AMD",   cpus_K56},     {"Cyrix", cpus_6x86},    {"",      NULL}}
#define MACHINE_CPUS_PENTIUM_SS7       {{ "Intel", cpus_Pentium},    {"IDT", cpus_WinChip_SS7}, {"AMD",   cpus_K56_SS7}, {"Cyrix", cpus_6x86SS7}, {"",      NULL}}
#else
#define MACHINE_CPUS_PENTIUM_S5        {{ "Intel", cpus_PentiumS5},  {"IDT", cpus_WinChip},     {"",      NULL},         {"",      NULL},         {"",      NULL}}
#define MACHINE_CPUS_PENTIUM_S73V      {{ "Intel", cpus_Pentium3V},  {"IDT", cpus_WinChip},     {"",      NULL},         {"",      NULL},         {"",      NULL}}
#define MACHINE_CPUS_PENTIUM_S73VCH    {{ "Intel", cpus_Pentium3V},  {"",    NULL     },        {"",      NULL},         {"",      NULL},         {"",      NULL}}
#define MACHINE_CPUS_PENTIUM_S7        {{ "Intel", cpus_Pentium},    {"IDT", cpus_WinChip},     {"AMD",   cpus_K56},     {"",      NULL},         {"",      NULL}}
#define MACHINE_CPUS_PENTIUM_SS7       {{ "Intel", cpus_Pentium},    {"IDT", cpus_WinChip_SS7}, {"AMD",   cpus_K56_SS7}, {"",      NULL},         {"",      NULL}}
#endif
#endif


const machine_type_t machine_types[] = {
    { "None",		MACHINE_TYPE_NONE	},
    { "8088",		MACHINE_TYPE_8088	},
    { "8086",		MACHINE_TYPE_8086	},
    { "80286",		MACHINE_TYPE_286	},
    { "i386SX",		MACHINE_TYPE_386SX	},
    { "i386DX",		MACHINE_TYPE_386DX	},
    { "i486",		MACHINE_TYPE_486	},
    { "Socket 4",	MACHINE_TYPE_SOCKET4	},
    { "Socket 5",	MACHINE_TYPE_SOCKET5	},
    { "Socket 7-3V",	MACHINE_TYPE_SOCKET7_3V	},
    { "Socket 7",	MACHINE_TYPE_SOCKET7	},
    { "Super Socket 7",	MACHINE_TYPE_SOCKETS7	},
    { "Socket 8",	MACHINE_TYPE_SOCKET8	},
    { "Slot 1",		MACHINE_TYPE_SLOT1	},
    { "Slot 2",		MACHINE_TYPE_SLOT2	},
    { "Socket 370",	MACHINE_TYPE_SOCKET370	},
};


const machine_t machines[] = {
    /* 8088 Machines */
    { "[8088] IBM PC (1981)",			"ibmpc",		MACHINE_TYPE_8088,		{{"Intel",      cpus_8088},   {"",      NULL},       {"",      NULL},        {"",      NULL},     {"",      NULL}}, MACHINE_ISA,											 16,   64,  16,   0,		      machine_pc_init, NULL			},
    { "[8088] IBM PC (1982)",			"ibmpc82",		MACHINE_TYPE_8088,		{{"Intel",      cpus_8088},   {"",      NULL},       {"",      NULL},        {"",      NULL},     {"",      NULL}}, MACHINE_ISA,											256,  256, 256,   0,		    machine_pc82_init, NULL			},
    { "[8088] IBM PCjr",			"ibmpcjr",		MACHINE_TYPE_8088,		{{"Intel",      cpus_pcjr},   {"",      NULL},       {"",      NULL},        {"",      NULL},     {"",      NULL}}, MACHINE_ISA | MACHINE_VIDEO | MACHINE_VIDEO_FIXED,							128,  640, 128,   0,		    machine_pcjr_init, pcjr_get_device		},
    { "[8088] IBM XT (1982)",			"ibmxt",		MACHINE_TYPE_8088,		{{"Intel",      cpus_8088},   {"",      NULL},       {"",      NULL},        {"",      NULL},     {"",      NULL}}, MACHINE_ISA,											 64,  256,  64,   0,		      machine_xt_init, NULL			},
    { "[8088] IBM XT (1986)",			"ibmxt86",		MACHINE_TYPE_8088,		{{"Intel",      cpus_8088},   {"",      NULL},       {"",      NULL},        {"",      NULL},     {"",      NULL}}, MACHINE_ISA,											256,  640,  64,   0,		    machine_xt86_init, NULL			},
    { "[8088] AMI XT clone",			"amixt",		MACHINE_TYPE_8088,		{{"Intel",      cpus_8088},   {"",      NULL},       {"",      NULL},        {"",      NULL},     {"",      NULL}}, MACHINE_ISA,											 64,  640,  64,   0,		machine_xt_amixt_init, NULL			},
    { "[8088] Tandy 1000",			"tandy",		MACHINE_TYPE_8088,		{{"Intel",      cpus_europc}, {"",      NULL},       {"",      NULL},        {"",      NULL},     {"",      NULL}}, MACHINE_ISA | MACHINE_VIDEO | MACHINE_VIDEO_FIXED,							128,  640, 128,   0,		   machine_tandy_init, tandy1k_get_device	},
    { "[8088] Tandy 1000 HX",			"tandy1000hx",		MACHINE_TYPE_8088,		{{"Intel",      cpus_europc}, {"",      NULL},       {"",      NULL},        {"",      NULL},     {"",      NULL}}, MACHINE_ISA | MACHINE_VIDEO | MACHINE_VIDEO_FIXED,							256,  640, 128,   0,	     machine_tandy1000hx_init, tandy1k_hx_get_device	},
    { "[8088] Compaq Portable",			"portable",		MACHINE_TYPE_8088,		{{"Intel",      cpus_8088},   {"",      NULL},       {"",      NULL},        {"",      NULL},     {"",      NULL}}, MACHINE_ISA | MACHINE_VIDEO,									128,  640, 128,   0,	       machine_xt_compaq_init, NULL			},
    { "[8088] Generic XT clone",		"genxt",		MACHINE_TYPE_8088,		{{"Intel",      cpus_8088},   {"",      NULL},       {"",      NULL},        {"",      NULL},     {"",      NULL}}, MACHINE_ISA,											 64,  640,  64,   0,		   machine_genxt_init, NULL			},
    { "[8088] DTK XT clone",			"dtk",			MACHINE_TYPE_8088,		{{"Intel",      cpus_8088},   {"",      NULL},       {"",      NULL},        {"",      NULL},     {"",      NULL}}, MACHINE_ISA,											 64,  640,  64,   0,		  machine_xt_dtk_init, NULL			},
    { "[8088] Juko XT clone",			"jukopc",		MACHINE_TYPE_8088,		{{"Intel",      cpus_8088},   {"",      NULL},       {"",      NULL},        {"",      NULL},     {"",      NULL}}, MACHINE_ISA,											 64,  640,  64,   0,	       machine_xt_jukopc_init, NULL			},
    { "[8088] OpenXT",				"open_xt",		MACHINE_TYPE_8088,		{{"Intel",      cpus_8088},   {"",      NULL},       {"",      NULL},        {"",      NULL},     {"",      NULL}}, MACHINE_ISA,											 64,  640,  64,   0,	      machine_xt_open_xt_init, NULL			},
    { "[8088] Phoenix XT clone",		"pxxt",			MACHINE_TYPE_8088,		{{"Intel",      cpus_8088},   {"",      NULL},       {"",      NULL},        {"",      NULL},     {"",      NULL}}, MACHINE_ISA,											 64,  640,  64,   0,		 machine_xt_pxxt_init, NULL			},
    { "[8088] Schneider EuroPC",		"europc",		MACHINE_TYPE_8088,		{{"Siemens",	cpus_europc}, {"",      NULL},       {"",      NULL},        {"",      NULL},     {"",      NULL}}, MACHINE_ISA | MACHINE_HDC | MACHINE_MOUSE,								512,  640, 128,  15,		  machine_europc_init, NULL			},
    { "[8088] Toshiba T1000",			"t1000",		MACHINE_TYPE_8088,		{{"Intel",      cpus_8088},   {"",      NULL},       {"",      NULL},        {"",      NULL},     {"",      NULL}}, MACHINE_ISA | MACHINE_VIDEO,									512, 1280, 768,  63,		machine_xt_t1000_init, t1000_get_device		},
#if defined(DEV_BRANCH) && defined(USE_LASERXT)
    { "[8088] VTech Laser Turbo XT",		"ltxt",			MACHINE_TYPE_8088,		{{"Intel",      cpus_8088},   {"",      NULL},       {"",      NULL},        {"",      NULL},     {"",      NULL}}, MACHINE_ISA,											256,  640, 256,   0,	      machine_xt_laserxt_init, NULL			},
#endif
    { "[8088] Xi8088",				"xi8088",		MACHINE_TYPE_8088,		{{"Intel",      cpus_8088},   {"",      NULL},       {"",      NULL},        {"",      NULL},     {"",      NULL}}, MACHINE_ISA | MACHINE_AT | MACHINE_PS2,								 64, 1024, 128, 127,	       machine_xt_xi8088_init, xi8088_get_device	},
    { "[8088] Zenith Data SupersPort",		"zdsupers",		MACHINE_TYPE_8088,		{{"Intel",      cpus_8088},   {"",      NULL},       {"",      NULL},        {"",      NULL},     {"",      NULL}}, MACHINE_ISA,											128,  640, 128,   0,	       machine_xt_zenith_init, NULL			},
    
    /* 8086 Machines */
    { "[8086] Amstrad PC1512",			"pc1512",		MACHINE_TYPE_8086,		{{"Intel",      cpus_pc1512}, {"",      NULL},       {"",      NULL},        {"",      NULL},     {"",      NULL}}, MACHINE_ISA | MACHINE_VIDEO | MACHINE_VIDEO_FIXED | MACHINE_MOUSE,					512,  640, 128,  63,		  machine_pc1512_init, pc1512_get_device	},
    { "[8086] Amstrad PC1640",			"pc1640",		MACHINE_TYPE_8086,		{{"Intel",      cpus_8086},   {"",      NULL},       {"",      NULL},        {"",      NULL},     {"",      NULL}}, MACHINE_ISA | MACHINE_VIDEO | MACHINE_MOUSE,							640,  640,   0,  63,		  machine_pc1640_init, pc1640_get_device	},
    { "[8086] Amstrad PC2086",			"pc2086",		MACHINE_TYPE_8086,		{{"Intel",      cpus_8086},   {"",      NULL},       {"",      NULL},        {"",      NULL},     {"",      NULL}}, MACHINE_ISA | MACHINE_VIDEO | MACHINE_VIDEO_FIXED | MACHINE_MOUSE,					640,  640,   0,  63,		  machine_pc2086_init, pc2086_get_device	},
    { "[8086] Amstrad PC3086",			"pc3086",		MACHINE_TYPE_8086,		{{"Intel",      cpus_8086},   {"",      NULL},       {"",      NULL},        {"",      NULL},     {"",      NULL}}, MACHINE_ISA | MACHINE_VIDEO | MACHINE_VIDEO_FIXED | MACHINE_MOUSE,					640,  640,   0,  63,		  machine_pc3086_init, pc3086_get_device	},
    { "[8086] Amstrad PC20(0)",			"pc200",		MACHINE_TYPE_8086,		{{"Intel",      cpus_8086},   {"",      NULL},       {"",      NULL},        {"",      NULL},     {"",      NULL}}, MACHINE_ISA | MACHINE_VIDEO | MACHINE_MOUSE | MACHINE_NONMI,					512,  640, 128,  63,		   machine_pc200_init, pc200_get_device		},
    { "[8086] Amstrad PPC512/640",		"ppc512",		MACHINE_TYPE_8086,		{{"Intel",      cpus_8086},   {"",      NULL},       {"",      NULL},        {"",      NULL},     {"",      NULL}}, MACHINE_ISA | MACHINE_VIDEO | MACHINE_MOUSE | MACHINE_NONMI,					512,  640, 128,  63,		  machine_ppc512_init, ppc512_get_device	},
    { "[8086] Olivetti M24",			"olivetti_m24",		MACHINE_TYPE_8086,		{{"Intel",      cpus_8086},   {"",      NULL},       {"",      NULL},        {"",      NULL},     {"",      NULL}}, MACHINE_ISA | MACHINE_VIDEO | MACHINE_VIDEO_FIXED | MACHINE_MOUSE,					128,  640, 128,   0,		  machine_olim24_init, NULL			},
    { "[8086] Tandy 1000 SL/2",			"tandy1000sl2",		MACHINE_TYPE_8086,		{{"Intel",      cpus_8086},   {"",      NULL},       {"",      NULL},        {"",      NULL},     {"",      NULL}}, MACHINE_ISA | MACHINE_VIDEO | MACHINE_VIDEO_FIXED,							512,  768, 128,   0,	    machine_tandy1000sl2_init, NULL			},
    { "[8086] Toshiba T1200",			"t1200",		MACHINE_TYPE_8086,		{{"Intel",      cpus_8086},   {"",      NULL},       {"",      NULL},        {"",      NULL},     {"",      NULL}}, MACHINE_ISA | MACHINE_VIDEO,								       1024, 2048,1024,  63,		machine_xt_t1200_init, t1200_get_device		},
#if defined(DEV_BRANCH) && defined(USE_LASERXT)
    { "[8086] VTech Laser XT3",			"lxt3",			MACHINE_TYPE_8086,		{{"Intel",      cpus_8086},   {"",      NULL},       {"",      NULL},        {"",      NULL},     {"",      NULL}}, MACHINE_ISA,											256,  640, 256,   0,		 machine_xt_lxt3_init, NULL			},
#endif

    /* 286 XT machines */
    { "[Citygate D30 XT] Hedaka HED-919",	"hed919",		MACHINE_TYPE_286,		{{"",      cpus_286},         {"",    NULL},         {"",      NULL},        {"",      NULL},     {"",      NULL}}, MACHINE_ISA,											 64, 1024,  64,   0,	       machine_xt_hed919_init, NULL			},

    /* 286 AT machines */
    { "[ISA] IBM AT",				"ibmat",		MACHINE_TYPE_286,		{{"",      cpus_ibmat},       {"",    NULL},         {"",      NULL},        {"",      NULL},     {"",      NULL}}, MACHINE_ISA | MACHINE_AT,										256,15872, 128,  63,		  machine_at_ibm_init, NULL			},
    { "[ISA] AMI IBM AT",			"ibmatami",		MACHINE_TYPE_286,		{{"",      cpus_ibmat},       {"",    NULL},         {"",      NULL},        {"",      NULL},     {"",      NULL}}, MACHINE_ISA | MACHINE_AT,										256,15872, 128,  63,	     machine_at_ibmatami_init, NULL			},
    { "[ISA] Quadtel IBM AT",			"ibmatquadtel",		MACHINE_TYPE_286,		{{"",      cpus_ibmat},       {"",    NULL},         {"",      NULL},        {"",      NULL},     {"",      NULL}}, MACHINE_ISA | MACHINE_AT,										256,15872, 128,  63,	 machine_at_ibmatquadtel_init, NULL			},
    { "[ISA] Phoenix IBM AT",			"ibmatpx",		MACHINE_TYPE_286,		{{"",      cpus_ibmat},       {"",    NULL},         {"",      NULL},        {"",      NULL},     {"",      NULL}}, MACHINE_ISA | MACHINE_AT,										256,15872, 128,  63,	      machine_at_ibmatpx_init, NULL			},
    { "[ISA] IBM PS/1 model 2011",		"ibmps1es",		MACHINE_TYPE_286,		{{"",      cpus_ps1_m2011},   {"",    NULL},         {"",      NULL},        {"",      NULL},     {"",      NULL}}, MACHINE_ISA | MACHINE_AT | MACHINE_VIDEO | MACHINE_VIDEO_FIXED | MACHINE_HDC | MACHINE_PS2,		512,16384, 512,  63,	       machine_ps1_m2011_init, NULL			},
    { "[ISA] IBM PS/2 model 30-286",		"ibmps2_m30_286",	MACHINE_TYPE_286,		{{"Intel", cpus_ps2_m30_286}, {"IBM",cpus_IBM486SLC},{"",      NULL},        {"",      NULL},     {"",      NULL}}, MACHINE_ISA | MACHINE_AT | MACHINE_VIDEO | MACHINE_VIDEO_FIXED | MACHINE_HDC | MACHINE_PS2,		  1,   16,   1, 127,	     machine_ps2_m30_286_init, NULL			},
    { "[ISA] IBM XT Model 286",			"ibmxt286",		MACHINE_TYPE_286,		{{"",      cpus_ibmxt286},    {"",    NULL},         {"",      NULL},        {"",      NULL},     {"",      NULL}}, MACHINE_ISA | MACHINE_AT,										256,15872, 128, 127,	     machine_at_ibmxt286_init, NULL			},
    { "[ISA] Commodore PC 30 III",		"cmdpc30",		MACHINE_TYPE_286,		{{"",      cpus_286},         {"",    NULL},         {"",      NULL},        {"",      NULL},     {"",      NULL}}, MACHINE_ISA | MACHINE_AT,										640,16384, 128, 127,		machine_at_cmdpc_init, NULL			},
    { "[ISA] Compaq Portable II",		"portableii",		MACHINE_TYPE_286,		{{"",      cpus_286},         {"",    NULL},         {"",      NULL},        {"",      NULL},     {"",      NULL}}, MACHINE_ISA | MACHINE_AT,										640,16384, 128, 127,	   machine_at_portableii_init, NULL			},
    { "[ISA] Compaq Portable III",		"portableiii",		MACHINE_TYPE_286,		{{"",      cpus_286},         {"",    NULL},         {"",      NULL},        {"",      NULL},     {"",      NULL}}, MACHINE_ISA | MACHINE_AT | MACHINE_VIDEO,								640,16384, 128, 127,	  machine_at_portableiii_init, at_cpqiii_get_device	},
    { "[NEAT] AMI 286 clone",			"ami286",		MACHINE_TYPE_286,		{{"",      cpus_286},         {"",    NULL},         {"",      NULL},        {"",      NULL},     {"",      NULL}}, MACHINE_ISA | MACHINE_AT,										512, 8192, 128, 127,	     machine_at_neat_ami_init, NULL			},
    { "[NEAT] Phoenix 286 clone",		"px286",		MACHINE_TYPE_286,		{{"",      cpus_286},         {"",    NULL},         {"",      NULL},        {"",      NULL},     {"",      NULL}}, MACHINE_ISA | MACHINE_AT,										512,16384, 128, 127,	        machine_at_px286_init, NULL			},
    { "[SCAT] Award 286 clone",			"award286",		MACHINE_TYPE_286,		{{"",      cpus_286},         {"",    NULL},         {"",      NULL},        {"",      NULL},     {"",      NULL}}, MACHINE_ISA | MACHINE_AT,										512,16384, 128, 127,	     machine_at_award286_init, NULL			},
    { "[SCAT] GW-286CT GEAR",			"gw286ct",		MACHINE_TYPE_286,		{{"",      cpus_286},         {"",    NULL},         {"",      NULL},        {"",      NULL},     {"",      NULL}}, MACHINE_ISA | MACHINE_AT,										512,16384, 128, 127,	      machine_at_gw286ct_init, NULL			},
    { "[SCAT] Goldstar GDC-212M",		"gdc212m",		MACHINE_TYPE_286,		{{"",      cpus_286},         {"",    NULL},         {"",      NULL},        {"",      NULL},     {"",      NULL}}, MACHINE_ISA | MACHINE_AT | MACHINE_HDC | MACHINE_PS2,						512, 4096, 512, 127,	      machine_at_gdc212m_init, NULL			},
    { "[SCAT] Hyundai Super-286TR",		"super286tr",		MACHINE_TYPE_286,		{{"",      cpus_286},         {"",    NULL},         {"",      NULL},        {"",      NULL},     {"",      NULL}}, MACHINE_ISA | MACHINE_AT,										512,16384, 128, 127,	   machine_at_super286tr_init, NULL			},
    { "[SCAT] Samsung SPC-4200P",		"spc4200p",		MACHINE_TYPE_286,		{{"",      cpus_286},         {"",    NULL},         {"",      NULL},        {"",      NULL},     {"",      NULL}}, MACHINE_ISA | MACHINE_AT | MACHINE_PS2,								512, 2048, 128, 127,	     machine_at_spc4200p_init, NULL			},
    { "[SCAT] Samsung SPC-4216P",		"spc4216p",		MACHINE_TYPE_286,		{{"",      cpus_286},         {"",    NULL},         {"",      NULL},        {"",      NULL},     {"",      NULL}}, MACHINE_ISA | MACHINE_AT | MACHINE_PS2,								  1,    5,   1, 127,	     machine_at_spc4216p_init, NULL			},
    { "[SCAT] Samsung Deskmaster 286",		"deskmaster286",	MACHINE_TYPE_286,		{{"",      cpus_286},         {"",    NULL},         {"",      NULL},        {"",      NULL},     {"",      NULL}}, MACHINE_ISA | MACHINE_AT,										512,16384, 128, 127,	machine_at_deskmaster286_init, NULL			},
    { "[HT18] Quadtel 286 clone",		"quadt286",		MACHINE_TYPE_286,		{{"",      cpus_286},         {"",    NULL},         {"",      NULL},        {"",      NULL},     {"",      NULL}}, MACHINE_ISA | MACHINE_AT,										512,16384, 128, 127,	     machine_at_quadt286_init, NULL			},
    { "[HT18] Trigem 286M",			"tg286m",		MACHINE_TYPE_286,		{{"",      cpus_286},         {"",    NULL},         {"",      NULL},        {"",      NULL},     {"",      NULL}}, MACHINE_ISA | MACHINE_AT | MACHINE_HDC,							  	512, 8192, 128, 127,	       machine_at_tg286m_init, NULL			},
    { "[ISA] MR 286 clone",			"mr286",		MACHINE_TYPE_286,		{{"",      cpus_286},         {"",    NULL},         {"",      NULL},        {"",      NULL},     {"",      NULL}}, MACHINE_ISA | MACHINE_AT,										512,16384, 128, 127,	        machine_at_mr286_init, NULL			},
#if defined(DEV_BRANCH) && defined(USE_SIEMENS)
    { "[ISA] Siemens PCD-2L",			"siemens",		MACHINE_TYPE_286,		{{"",      cpus_286},         {"",    NULL},         {"",      NULL},        {"",      NULL},     {"",      NULL}}, MACHINE_ISA | MACHINE_AT,										256,15872, 128,  63,	      machine_at_siemens_init, NULL			},
#endif
#if defined(DEV_BRANCH) && defined(USE_OPEN_AT)
    { "[ISA] OpenAT",				"open_at",		MACHINE_TYPE_286,		{{"",      cpus_286},         {"",    NULL},         {"",      NULL},        {"",      NULL},     {"",      NULL}}, MACHINE_ISA | MACHINE_AT,										256,15872, 128,  63,	      machine_at_open_at_init, NULL			},
#endif
    { "[ISA] Toshiba T3100e",			"t3100e",		MACHINE_TYPE_286,		{{"",      cpus_286},         {"",    NULL},	     {"",      NULL},	     {"",      NULL},	  {"",      NULL}}, MACHINE_ISA | MACHINE_AT | MACHINE_VIDEO | MACHINE_VIDEO_FIXED | MACHINE_HDC,		       1024, 5120, 256,  63,	       machine_at_t3100e_init, NULL			},

    /* 286 machines that utilize the MCA bus */
    { "[MCA] IBM PS/2 model 50",		"ibmps2_m50",		MACHINE_TYPE_286,		{{"Intel", cpus_ps2_m30_286}, {"IBM",cpus_IBM486SLC},{"",      NULL},        {"",      NULL},     {"",      NULL}}, MACHINE_MCA | MACHINE_AT | MACHINE_PS2 | MACHINE_VIDEO,						  1,   10,   1,  63,	    machine_ps2_model_50_init, NULL			},

    /* 386SX machines */
    { "[ISA] IBM PS/1 model 2121",		"ibmps1_2121",		MACHINE_TYPE_386SX,		{{"Intel", cpus_i386SX},      {"AMD", cpus_Am386SX}, {"Cyrix", cpus_486SLC}, {"",      NULL},     {"",      NULL}}, MACHINE_ISA | MACHINE_AT | MACHINE_PS2 | MACHINE_HDC | MACHINE_VIDEO | MACHINE_VIDEO_FIXED,		  2,    6,   1,  63,	       machine_ps1_m2121_init, NULL			},
    { "[ISA] IBM PS/1 m.2121+ISA",		"ibmps1_2121_isa",	MACHINE_TYPE_386SX,		{{"Intel", cpus_i386SX},      {"AMD", cpus_Am386SX}, {"Cyrix", cpus_486SLC}, {"",      NULL},     {"",      NULL}}, MACHINE_ISA | MACHINE_AT | MACHINE_PS2 | MACHINE_HDC | MACHINE_VIDEO,				  2,    6,   1,  63,	       machine_ps1_m2121_init, NULL			},
    { "[HT18] AMA-932J",			"ama932j",		MACHINE_TYPE_386SX,		{{"Intel", cpus_i386SX},      {"AMD", cpus_Am386SX}, {"Cyrix", cpus_486SLC}, {"",      NULL},     {"",      NULL}}, MACHINE_ISA | MACHINE_AT | MACHINE_HDC | MACHINE_VIDEO,						512, 8192, 128, 127,          machine_at_ama932j_init, at_ama932j_get_device 	},
#if defined(DEV_BRANCH) && defined(USE_AMI386SX)
    { "[HT18] AMI Unknown 386SX",		"ami386",		MACHINE_TYPE_386SX,		{{"Intel", cpus_i386SX},      {"AMD", cpus_Am386SX}, {"Cyrix", cpus_486SLC}, {"",      NULL},     {"",      NULL}}, MACHINE_ISA | MACHINE_AT | MACHINE_HDC,								512,16384, 128, 127,	     machine_at_headland_init, NULL			},
#endif
    { "[WD76C10] Amstrad MegaPC",		"megapc",		MACHINE_TYPE_386SX,		{{"Intel", cpus_i386SX},      {"AMD", cpus_Am386SX}, {"Cyrix", cpus_486SLC}, {"",      NULL},     {"",      NULL}}, MACHINE_ISA | MACHINE_AT | MACHINE_PS2 | MACHINE_VIDEO | MACHINE_HDC,				  1,   32,   1, 127,	      machine_at_wd76c10_init, NULL			},
    { "[SCAMP] Commodore SL386SX",		"cbm_sl386sx25",	MACHINE_TYPE_386SX,		{{"Intel", cpus_i386SX},      {"AMD", cpus_Am386SX}, {"Cyrix", cpus_486SLC}, {"",      NULL},     {"",      NULL}}, MACHINE_ISA | MACHINE_AT | MACHINE_PS2 | MACHINE_VIDEO | MACHINE_HDC,			       1024, 8192, 512, 127,machine_at_commodore_sl386sx_init, at_commodore_sl386sx_get_device	},  
    { "[NEAT] DTK 386SX clone",			"dtk386",		MACHINE_TYPE_386SX,		{{"Intel", cpus_i386SX},      {"AMD", cpus_Am386SX}, {"Cyrix", cpus_486SLC}, {"",      NULL},     {"",      NULL}}, MACHINE_ISA | MACHINE_AT | MACHINE_HDC,								512, 8192, 128, 127,		 machine_at_neat_init, NULL			},
    { "[NEAT] Goldstar 386",			"goldstar386",		MACHINE_TYPE_386SX,		{{"Intel", cpus_i386SX},      {"AMD", cpus_Am386SX}, {"Cyrix", cpus_486SLC}, {"",      NULL},     {"",      NULL}}, MACHINE_ISA | MACHINE_AT | MACHINE_HDC,								512, 8192, 128, 127,	  machine_at_goldstar386_init, NULL			},
    { "[SCAT] KMX-C-02",			"kmxc02",		MACHINE_TYPE_386SX,		{{"Intel", cpus_i386SX},      {"AMD", cpus_Am386SX}, {"Cyrix", cpus_486SLC}, {"",      NULL},     {"",      NULL}}, MACHINE_ISA | MACHINE_AT,										512,16384, 512, 127,	       machine_at_kmxc02_init, NULL			},

    /* 386SX machines which utilize the MCA bus */
    { "[MCA] IBM PS/2 model 55SX",		"ibmps2_m55sx",		MACHINE_TYPE_386SX,		{{"Intel", cpus_i386SX},      {"AMD", cpus_Am386SX}, {"Cyrix", cpus_486SLC}, {"IBM",cpus_IBM486SLC},{"",    NULL}}, MACHINE_MCA | MACHINE_AT | MACHINE_PS2 | MACHINE_VIDEO,						  1,    8,   1,  63,	  machine_ps2_model_55sx_init, NULL			},

    /* 386DX machines */
    { "[ACC 2168] AMI 386DX clone",		"acc386",		MACHINE_TYPE_386DX,		{{"Intel", cpus_i386DX},      {"AMD", cpus_Am386DX}, {"Cyrix", cpus_486DLC}, {"",      NULL},     {"",      NULL}}, MACHINE_ISA | MACHINE_AT | MACHINE_HDC,							       512, 16384, 128, 127,	       machine_at_acc386_init, NULL			},
    { "[SiS Rabbit] ASUS ISA-386C",		"asus386",		MACHINE_TYPE_386DX,		{{"Intel", cpus_i386DX},      {"AMD", cpus_Am386DX}, {"Cyrix", cpus_486DLC}, {"",      NULL},     {"",      NULL}}, MACHINE_ISA | MACHINE_AT | MACHINE_HDC,							       512, 16384, 128, 127,	      machine_at_asus386_init, NULL			},
    { "[ISA] Compaq Portable III (386)",	"portableiii386",       MACHINE_TYPE_386DX,		{{"Intel", cpus_i386DX},      {"AMD", cpus_Am386DX}, {"Cyrix", cpus_486DLC}, {"",      NULL},     {"",      NULL}}, MACHINE_ISA | MACHINE_AT | MACHINE_HDC | MACHINE_VIDEO,			  			  1,   14,   1, 127,   machine_at_portableiii386_init, at_cpqiii_get_device	},
    { "[ISA] Micronics 386 clone",		"micronics386",		MACHINE_TYPE_386DX,		{{"Intel", cpus_i386DX},      {"AMD", cpus_Am386DX}, {"Cyrix", cpus_486DLC}, {"",      NULL},     {"",      NULL}}, MACHINE_ISA | MACHINE_AT | MACHINE_HDC,								512, 8192, 128, 127,	 machine_at_micronics386_init, NULL			},
    { "[C&T 386] ECS 386/32",			"ecs386",		MACHINE_TYPE_386DX,		{{"Intel", cpus_i386DX},      {"AMD", cpus_Am386DX}, {"Cyrix", cpus_486DLC}, {"",      NULL},     {"",      NULL}}, MACHINE_ISA | MACHINE_AT,										  1,   16,   1, 127,	       machine_at_ecs386_init, NULL			},		

    /* 386DX machines which utilize the VLB bus */
    { "[OPTi 495] Award 386DX clone",		"award386dx",		MACHINE_TYPE_386DX,		{{"Intel", cpus_i386DX},      {"AMD", cpus_Am386DX}, {"Cyrix", cpus_486DLC}, {"",      NULL},     {"",      NULL}}, MACHINE_ISA | MACHINE_VLB | MACHINE_AT | MACHINE_HDC,						  1,   32,   1, 127,	      machine_at_opti495_init, NULL			},
    { "[OPTi 495] Dataexpert SX495 (386DX)",	"ami386dx",		MACHINE_TYPE_386DX,		{{"Intel", cpus_i386DX},      {"AMD", cpus_Am386DX}, {"Cyrix", cpus_486DLC}, {"",      NULL},     {"",      NULL}}, MACHINE_ISA | MACHINE_VLB | MACHINE_AT | MACHINE_HDC,						  1,   32,   1, 127,	  machine_at_opti495_ami_init, NULL			},
    { "[OPTi 495] MR 386DX clone",		"mr386dx",		MACHINE_TYPE_386DX,		{{"Intel", cpus_i386DX},      {"AMD", cpus_Am386DX}, {"Cyrix", cpus_486DLC}, {"",      NULL},     {"",      NULL}}, MACHINE_ISA | MACHINE_VLB | MACHINE_AT | MACHINE_HDC,						  1,   32,   1, 127,	   machine_at_opti495_mr_init, NULL			},

    /* 386DX machines which utilize the MCA bus */
    { "[MCA] IBM PS/2 model 70 (type 3)",	"ibmps2_m70_type3",	MACHINE_TYPE_386DX,		{{"Intel", cpus_i386DX},      {"AMD", cpus_Am386DX}, {"Cyrix", cpus_486DLC}, {"IBM",cpus_IBM486BL},{"",     NULL}}, MACHINE_MCA | MACHINE_AT | MACHINE_PS2 | MACHINE_VIDEO,						  2,   16,   2,  63,  machine_ps2_model_70_type3_init, NULL			},
    { "[MCA] IBM PS/2 model 80",		"ibmps2_m80",		MACHINE_TYPE_386DX,		{{"Intel", cpus_i386DX},      {"AMD", cpus_Am386DX}, {"Cyrix", cpus_486DLC}, {"IBM",cpus_IBM486BL},{"",     NULL}}, MACHINE_MCA | MACHINE_AT | MACHINE_PS2 | MACHINE_VIDEO,						  1,   12,   1,  63,	    machine_ps2_model_80_init, NULL			},

    /* 486 machines with just the ISA slot */
    { "[ACC 2168] Packard Bell PB410A",		"pb410a",		MACHINE_TYPE_486,		{{"Intel", cpus_i486},        {"AMD", cpus_Am486},   {"Cyrix", cpus_Cx486},  {"",      NULL},     {"",      NULL}}, MACHINE_ISA | MACHINE_AT | MACHINE_PS2 | MACHINE_HDC | MACHINE_VIDEO,			  	  4,   36,   1, 127,	       machine_at_pb410a_init, NULL			},    

    /* 486 machines */
    { "[OPTi 495] Award 486 clone",		"award486",		MACHINE_TYPE_486,		{{"Intel", cpus_i486S1},      {"AMD", cpus_Am486S1}, {"Cyrix", cpus_Cx486S1},{"",      NULL},     {"",      NULL}}, MACHINE_ISA | MACHINE_VLB | MACHINE_AT | MACHINE_HDC,						  1,   32,   1, 127,	      machine_at_opti495_init, NULL			},    
    { "[OPTi 495] MR 486 clone",		"mr486",		MACHINE_TYPE_486,		{{"Intel", cpus_i486},        {"AMD", cpus_Am486},   {"Cyrix", cpus_Cx486},  {"",      NULL},     {"",      NULL}}, MACHINE_ISA | MACHINE_VLB | MACHINE_AT | MACHINE_HDC,						  1,   32,   1, 127,	   machine_at_opti495_mr_init, NULL			},
    { "[OPTi 495] Dataexpert SX495 (486)",	"ami486",		MACHINE_TYPE_486,		{{"Intel", cpus_i486S1},      {"AMD", cpus_Am486S1}, {"Cyrix", cpus_Cx486S1},{"",      NULL},     {"",      NULL}}, MACHINE_ISA | MACHINE_VLB | MACHINE_AT | MACHINE_HDC,						  1,   32,   1, 127,	  machine_at_opti495_ami_init, NULL			},
    { "[SiS 471] ASUS VL/I-486SV2G (GX4)",	"vli486sv2g",		MACHINE_TYPE_486,		{{"Intel", cpus_i486},        {"AMD", cpus_Am486},   {"Cyrix", cpus_Cx486},  {"",      NULL},     {"",      NULL}}, MACHINE_ISA | MACHINE_VLB | MACHINE_AT | MACHINE_HDC,						  1,   64,   1, 127,	   machine_at_vli486sv2g_init, NULL			},
    { "[SiS 471] AMI 486 Clone",		"ami471",		MACHINE_TYPE_486,		{{"Intel", cpus_i486},        {"AMD", cpus_Am486},   {"Cyrix", cpus_Cx486},  {"",      NULL},     {"",      NULL}}, MACHINE_ISA | MACHINE_VLB | MACHINE_AT | MACHINE_HDC,						  1,   64,   1, 127,	       machine_at_ami471_init, NULL			},
#if defined(DEV_BRANCH) && defined(USE_WIN471)
    { "[SiS 471] AMI WinBIOS 486 clone",	"win471",		MACHINE_TYPE_486,		{{"Intel", cpus_i486},        {"AMD", cpus_Am486},   {"Cyrix", cpus_Cx486},  {"",      NULL},     {"",      NULL}}, MACHINE_ISA | MACHINE_VLB | MACHINE_AT | MACHINE_HDC,						  1,   64,   1, 127,	       machine_at_win471_init, NULL			},
#endif
    { "[SiS 471] DTK PKM-0038S E-2",		"dtk486",		MACHINE_TYPE_486,		{{"Intel", cpus_i486},        {"AMD", cpus_Am486},   {"Cyrix", cpus_Cx486},  {"",      NULL},     {"",      NULL}}, MACHINE_ISA | MACHINE_VLB | MACHINE_AT | MACHINE_HDC,						  1,   64,   1, 127,	       machine_at_dtk486_init, NULL			},
    { "[SiS 471] Phoenix SiS 471",		"px471",		MACHINE_TYPE_486,		{{"Intel", cpus_i486},        {"AMD", cpus_Am486},   {"Cyrix", cpus_Cx486},  {"",      NULL},     {"",      NULL}}, MACHINE_ISA | MACHINE_VLB | MACHINE_AT | MACHINE_HDC,						  1,  128,   1, 127,	        machine_at_px471_init, NULL			},
    { "[ALi M1429G] Acer A1G",	"acera1g",		        MACHINE_TYPE_486,		{{"Intel", cpus_i486},      {"AMD", cpus_Am486}, {"Cyrix", cpus_Cx486},{"",      NULL},     {"",      NULL}}, MACHINE_ISA | MACHINE_VLB | MACHINE_AT | MACHINE_HDC | MACHINE_VIDEO | MACHINE_PS2,						  4,   36,   1, 127,	  machine_at_acera1g_init, at_acera1g_get_device	},
    { "[ALi M1429] Olystar LIL1429",		"ali1429",		MACHINE_TYPE_486,		{{"Intel", cpus_i486S1},      {"AMD", cpus_Am486S1}, {"Cyrix", cpus_Cx486S1},{"",      NULL},     {"",      NULL}}, MACHINE_ISA | MACHINE_VLB | MACHINE_AT | MACHINE_HDC,						  1,   32,   1, 127,	      machine_at_ali1429_init, NULL			},
    { "[ALi M1429] AMI WinBIOS 486",		"win486",		MACHINE_TYPE_486,		{{"Intel", cpus_i486},        {"AMD", cpus_Am486},   {"Cyrix", cpus_Cx486},  {"",      NULL},     {"",      NULL}}, MACHINE_ISA | MACHINE_VLB | MACHINE_AT | MACHINE_HDC,						  1,   32,   1, 127,	  machine_at_winbios1429_init, NULL			},
#if defined(DEV_BRANCH) && defined(USE_PS1M2133)
    { "[VLB] IBM PS/1 model 2133",		"ibmps1_2133",		MACHINE_TYPE_486,		{{"Intel", cpus_i486S1},      {"AMD", cpus_Am486S1}, {"Cyrix", cpus_Cx486S1},{"",      NULL},     {"",      NULL}}, MACHINE_ISA | MACHINE_VLB | MACHINE_AT | MACHINE_PS2 | MACHINE_HDC | MACHINE_NONMI,			  1,   64,   1, 127,	       machine_ps1_m2133_init, NULL			},
#endif

    /* 486 machines with utilize the MCA bus */
#if defined(DEV_BRANCH) && defined(USE_PS2M70T4)
    { "[MCA] IBM PS/2 model 70 (type 4)",	"ibmps2_m70_type4",	MACHINE_TYPE_486,		{{"Intel", cpus_i486S1},      {"AMD", cpus_Am486S1}, {"Cyrix", cpus_Cx486S1},{"",      NULL},     {"",      NULL}}, MACHINE_MCA | MACHINE_AT | MACHINE_PS2 | MACHINE_VIDEO,						  2,   16,   2,  63,  machine_ps2_model_70_type4_init, NULL			},
#endif

    /* 486 machines which utilize the PCI bus */
    { "[i420EX] ASUS PVI-486AP4",		"486ap4",		MACHINE_TYPE_486,		{{"Intel", cpus_i486},        {"AMD", cpus_Am486},   {"Cyrix", cpus_Cx486},  {"",      NULL},     {"",      NULL}}, MACHINE_PCI | MACHINE_ISA | MACHINE_VLB | MACHINE_AT | MACHINE_HDC,					  1,  128,   1, 127,	       machine_at_486ap4_init, NULL			},
    { "[i420ZX] ASUS PCI/I-486SP3G",		"486sp3g",		MACHINE_TYPE_486,		{{"Intel", cpus_i486},        {"AMD", cpus_Am486},   {"Cyrix", cpus_Cx486},  {"",      NULL},     {"",      NULL}}, MACHINE_PCI | MACHINE_ISA | MACHINE_AT | MACHINE_HDC,						  1,  128,   1, 127,	      machine_at_486sp3g_init, NULL			},
    { "[i420TX] Intel Classic/PCI",		"alfredo",		MACHINE_TYPE_486,		{{"Intel", cpus_i486},        {"AMD", cpus_Am486},   {"Cyrix", cpus_Cx486},  {"",      NULL},     {"",      NULL}}, MACHINE_PCI | MACHINE_ISA | MACHINE_AT | MACHINE_PS2 | MACHINE_HDC,			  		  2,  128,   2, 127,	      machine_at_alfredo_init, NULL			},
    { "[SiS 496] Lucky Star LS-486E",		"ls486e",		MACHINE_TYPE_486,		{{"Intel", cpus_i486},        {"AMD", cpus_Am486},   {"Cyrix", cpus_Cx486},  {"",      NULL},     {"",      NULL}}, MACHINE_PCI | MACHINE_ISA | MACHINE_AT | MACHINE_HDC,						  1,  128,   1, 127,	       machine_at_ls486e_init, NULL			},
    { "[SiS 496] Rise Computer R418",		"r418",			MACHINE_TYPE_486,		{{"Intel", cpus_i486},        {"AMD", cpus_Am486},   {"Cyrix", cpus_Cx486},  {"",      NULL},     {"",      NULL}}, MACHINE_PCI | MACHINE_ISA | MACHINE_AT | MACHINE_HDC,						  1,  255,   1, 127,		 machine_at_r418_init, NULL			},
    { "[SiS 496] Zida Tomato 4DP",		"4dps",			MACHINE_TYPE_486,		{{"Intel", cpus_i486},        {"AMD", cpus_Am486},   {"Cyrix", cpus_Cx486},  {"",      NULL},     {"",      NULL}}, MACHINE_PCI | MACHINE_ISA | MACHINE_AT | MACHINE_HDC,						  1,  255,   1, 127,		 machine_at_4dps_init, NULL			},

    /* Socket 4 machines */
    /* OPTi 596/597 */
    { "[OPTi Python] AMI Excalibur VLB",	"excalibur",		MACHINE_TYPE_SOCKET4,		{{"Intel", cpus_Pentium5V},   {"",    NULL},         {"",      NULL},        {"",      NULL},     {"",      NULL}}, MACHINE_ISA | MACHINE_VLB | MACHINE_AT | MACHINE_HDC,						  1,   64,   1, 127,	    machine_at_excalibur_init, NULL			},     
        
    /* 430LX */
    { "[i430LX] IBM Ambra DP60 PCI",		"ambradp60",		MACHINE_TYPE_SOCKET4,		{{"Intel", cpus_Pentium5V},   {"",    NULL},         {"",      NULL},        {"",      NULL},     {"",      NULL}}, MACHINE_PCI | MACHINE_ISA | MACHINE_AT | MACHINE_PS2 | MACHINE_HDC,					  2,  128,   2, 127,	    machine_at_ambradp60_init, NULL			},
#if defined(DEV_BRANCH) && defined(USE_VPP60)
    { "[i430LX] IBM PS/ValuePoint P60",		"valuepointp60",	MACHINE_TYPE_SOCKET4,		{{"Intel", cpus_Pentium5V},   {"",    NULL},         {"",      NULL},        {"",      NULL},     {"",      NULL}}, MACHINE_PCI | MACHINE_ISA | MACHINE_AT | MACHINE_PS2 | MACHINE_HDC,			 		  2,  128,   2, 127,	machine_at_valuepointp60_init, NULL			},
#endif
    { "[i430LX] Intel Premiere/PCI",		"revenge",		MACHINE_TYPE_SOCKET4,		{{"Intel", cpus_Pentium5V},   {"",    NULL},         {"",      NULL},        {"",      NULL},     {"",      NULL}}, MACHINE_PCI | MACHINE_ISA | MACHINE_AT | MACHINE_PS2 | MACHINE_HDC,					  2,  128,   2, 127,	       machine_at_batman_init, NULL			},
    { "[i430LX] Micro Star 586MC1",		"586mc1",		MACHINE_TYPE_SOCKET4,		{{"Intel", cpus_Pentium5V},   {"",    NULL},         {"",      NULL},        {"",      NULL},     {"",      NULL}}, MACHINE_PCI | MACHINE_ISA | MACHINE_AT | MACHINE_PS2 | MACHINE_HDC,			 		  2,  128,   2, 127,	       machine_at_586mc1_init, NULL			},
    /* Socket 5 machines */
    /* 430NX */
    { "[i430NX] Intel Premiere/PCI II",		"plato",		MACHINE_TYPE_SOCKET5,		MACHINE_CPUS_PENTIUM_S5,											    MACHINE_PCI | MACHINE_ISA | MACHINE_AT | MACHINE_PS2 | MACHINE_HDC,					  2,  128,   2, 127,		machine_at_plato_init, NULL			},
    { "[i430NX] IBM Ambra DP90 PCI",		"ambradp90",		MACHINE_TYPE_SOCKET5,		MACHINE_CPUS_PENTIUM_S5,											    MACHINE_PCI | MACHINE_ISA | MACHINE_AT | MACHINE_PS2 | MACHINE_HDC,					  2,  128,   2, 127,	    machine_at_ambradp90_init, NULL			},
    { "[i430NX] Gigabyte GA-586IP",		"430nx",		MACHINE_TYPE_SOCKET5,		MACHINE_CPUS_PENTIUM_S5,											    MACHINE_PCI | MACHINE_ISA | MACHINE_AT | MACHINE_PS2 | MACHINE_HDC,					  2,  128,   2, 127,		machine_at_430nx_init, NULL			},

    /* 430FX */
    { "[i430FX] Acer V30",			"acerv30",		MACHINE_TYPE_SOCKET5,		MACHINE_CPUS_PENTIUM_S5,											    MACHINE_PCI | MACHINE_ISA | MACHINE_AT | MACHINE_PS2 | MACHINE_HDC,					  8,  128,   8, 127,	      machine_at_acerv30_init, NULL			},
    { "[i430FX] Gateway 2000 Zappa",		"gw2kzp",		MACHINE_TYPE_SOCKET5,		MACHINE_CPUS_PENTIUM_S5,											    MACHINE_PCI | MACHINE_ISA | MACHINE_AT | MACHINE_PS2 | MACHINE_HDC,					  8,  128,   8, 127,	       machine_at_gw2kzp_init, NULL			},
#if defined(DEV_BRANCH) && defined(USE_VECTRA54)
    { "[i430FX] HP Vectra VL 5 Series 4",	"vectra54",		MACHINE_TYPE_SOCKET5,		MACHINE_CPUS_PENTIUM_S5,											    MACHINE_PCI | MACHINE_ISA | MACHINE_AT | MACHINE_HDC | MACHINE_PS2,						  8,  128,   8, 511,	     machine_at_vectra54_init, NULL			},
#endif
    { "[i430FX] Intel Advanced/ZP",		"zappa",		MACHINE_TYPE_SOCKET5,		MACHINE_CPUS_PENTIUM_S5,											    MACHINE_PCI | MACHINE_ISA | MACHINE_AT | MACHINE_PS2 | MACHINE_HDC,					  8,  128,   8, 127,		machine_at_zappa_init, NULL			},
    { "[i430FX] NEC PowerMate V",  		"powermate_v",		MACHINE_TYPE_SOCKET5,		MACHINE_CPUS_PENTIUM_S5,											    MACHINE_PCI | MACHINE_ISA | MACHINE_AT | MACHINE_PS2 | MACHINE_HDC,					  8,  128,   8, 127,	  machine_at_powermate_v_init, NULL			},
    { "[i430FX] PC Partner MB500N",		"mb500n",		MACHINE_TYPE_SOCKET5,		MACHINE_CPUS_PENTIUM_S5,											    MACHINE_PCI | MACHINE_ISA | MACHINE_AT | MACHINE_HDC,						  8,  128,   8, 127,	       machine_at_mb500n_init, NULL			},

    /* Socket 7 machines */
    /* 430FX */
    { "[i430FX-3V] ASUS P/I-P54TP4XE",		"p54tp4xe",		MACHINE_TYPE_SOCKET7_3V,	MACHINE_CPUS_PENTIUM_S73V,											    MACHINE_PCI | MACHINE_ISA | MACHINE_AT | MACHINE_PS2 | MACHINE_HDC,					  8,  128,   8, 127,	     machine_at_p54tp4xe_init, NULL			},
    { "[i430FX-3V] Gateway 2000 Thor",		"gw2katx",		MACHINE_TYPE_SOCKET7_3V,	MACHINE_CPUS_PENTIUM_S73V,											    MACHINE_PCI | MACHINE_ISA | MACHINE_AT | MACHINE_PS2 | MACHINE_HDC,					  8,  128,   8, 127,	      machine_at_gw2katx_init, NULL			},
    { "[i430FX-3V] Intel Advanced/ATX",		"thor",			MACHINE_TYPE_SOCKET7_3V,	MACHINE_CPUS_PENTIUM_S73V,											    MACHINE_PCI | MACHINE_ISA | MACHINE_AT | MACHINE_PS2 | MACHINE_HDC,					  8,  128,   8, 127,		 machine_at_thor_init, NULL			},
    { "[i430FX-3V] Intel Advanced/EV",		"endeavor",		MACHINE_TYPE_SOCKET7_3V,	MACHINE_CPUS_PENTIUM_S73V,											    MACHINE_PCI | MACHINE_ISA | MACHINE_AT | MACHINE_PS2 | MACHINE_HDC | MACHINE_VIDEO,			  8,  128,   8, 127,	     machine_at_endeavor_init, at_endeavor_get_device	},
    { "[i430FX-3V] MR 430FX clone",		"mr586",		MACHINE_TYPE_SOCKET7_3V,	MACHINE_CPUS_PENTIUM_S73V,											    MACHINE_PCI | MACHINE_ISA | MACHINE_AT | MACHINE_HDC | MACHINE_PS2,					  8,  128,   8, 127,	        machine_at_mr586_init, NULL			},	
    { "[i430FX-3V] MR Intel Advanced/ATX",	"mrthor",		MACHINE_TYPE_SOCKET7_3V,	MACHINE_CPUS_PENTIUM_S73V,											    MACHINE_PCI | MACHINE_ISA | MACHINE_AT | MACHINE_PS2 | MACHINE_HDC,			 		  8,  128,   8, 127,	       machine_at_mrthor_init, NULL			},
    { "[i430FX-3V] Packard Bell PB640",		"pb640",		MACHINE_TYPE_SOCKET7_3V,	MACHINE_CPUS_PENTIUM_S73V,											    MACHINE_PCI | MACHINE_ISA | MACHINE_AT | MACHINE_PS2 | MACHINE_HDC | MACHINE_VIDEO,	 		  8,  128,   8, 127,		machine_at_pb640_init, at_pb640_get_device	},
    { "[i430FX-3V] QDI Chariot",		"chariot",		MACHINE_TYPE_SOCKET7_3V,	MACHINE_CPUS_PENTIUM_S73VCH,											    MACHINE_PCI | MACHINE_ISA | MACHINE_AT | MACHINE_HDC,						  8,  128,   8, 127,	      machine_at_chariot_init, NULL			},	

    /* 430HX */
    { "[i430HX-3V] Acer M3a",			"acerm3a",		MACHINE_TYPE_SOCKET7_3V,	MACHINE_CPUS_PENTIUM_S73V,											    MACHINE_PCI | MACHINE_ISA | MACHINE_AT | MACHINE_PS2 | MACHINE_HDC,					  8,  192,   8, 127,	      machine_at_acerm3a_init, NULL			},
    { "[i430HX-3V] AOpen AP53",			"ap53",			MACHINE_TYPE_SOCKET7_3V,	MACHINE_CPUS_PENTIUM_S73V,											    MACHINE_PCI | MACHINE_ISA | MACHINE_AT | MACHINE_PS2 | MACHINE_HDC,			 		  8,  512,   8, 127,		 machine_at_ap53_init, NULL			},    
    { "[i430HX-3V] SuperMicro Super P55T2S",	"p55t2s",		MACHINE_TYPE_SOCKET7_3V,	MACHINE_CPUS_PENTIUM_S73V,											    MACHINE_PCI | MACHINE_ISA | MACHINE_AT | MACHINE_PS2 | MACHINE_HDC,					  8,  768,   8, 127,	       machine_at_p55t2s_init, NULL			},

    { "[i430HX] Acer V35n",			"acerv35n",		MACHINE_TYPE_SOCKET7,		MACHINE_CPUS_PENTIUM_S7,											    MACHINE_PCI | MACHINE_ISA | MACHINE_AT | MACHINE_PS2 | MACHINE_HDC,					  8,  192,   8, 127,	     machine_at_acerv35n_init, NULL			},
    { "[i430HX] ASUS P/I-P55T2P4",		"p55t2p4",		MACHINE_TYPE_SOCKET7,		MACHINE_CPUS_PENTIUM_S7,											    MACHINE_PCI | MACHINE_ISA | MACHINE_AT | MACHINE_PS2 | MACHINE_HDC,					  8,  256,   8, 127,	      machine_at_p55t2p4_init, NULL			},
    { "[i430HX] Micronics M7S-Hi",		"m7shi",		MACHINE_TYPE_SOCKET7,		MACHINE_CPUS_PENTIUM_S7,											    MACHINE_PCI | MACHINE_ISA | MACHINE_AT | MACHINE_PS2 | MACHINE_HDC,			 		  8,  128,   8, 511,	        machine_at_m7shi_init, NULL			},
    { "[i430HX] Intel TC430HX",			"tc430hx",		MACHINE_TYPE_SOCKET7,		MACHINE_CPUS_PENTIUM_S7,											    MACHINE_PCI | MACHINE_ISA | MACHINE_AT | MACHINE_PS2 | MACHINE_HDC,			  		  8,  128,   8, 255,	      machine_at_tc430hx_init, NULL			},
    { "[i430HX] Toshiba Equium 5200D",		"equium5200",		MACHINE_TYPE_SOCKET7,		MACHINE_CPUS_PENTIUM_S7,											    MACHINE_PCI | MACHINE_ISA | MACHINE_AT | MACHINE_PS2 | MACHINE_HDC,			  		  8,  192,   8, 127,	   machine_at_equium5200_init, NULL			},
    { "[i430HX] ASUS P/I-P65UP5 (C-P55T2D)",	"p65up5_cp55t2d",	MACHINE_TYPE_SOCKET7,		MACHINE_CPUS_PENTIUM_S7,											    MACHINE_PCI | MACHINE_ISA | MACHINE_AT | MACHINE_PS2 | MACHINE_HDC,			  		  8,  512,   8, 127,   machine_at_p65up5_cp55t2d_init, NULL			},

    /* 430VX */
    { "[i430VX] ASUS P/I-P55TVP4",		"p55tvp4",		MACHINE_TYPE_SOCKET7,		MACHINE_CPUS_PENTIUM_S7,											    MACHINE_PCI | MACHINE_ISA | MACHINE_AT | MACHINE_PS2 | MACHINE_HDC,			 		  8,  128,   8, 127,	      machine_at_p55tvp4_init, NULL			},
    { "[i430VX] Shuttle HOT-557",		"430vx",		MACHINE_TYPE_SOCKET7,		MACHINE_CPUS_PENTIUM_S7,											    MACHINE_PCI | MACHINE_ISA | MACHINE_AT | MACHINE_PS2 | MACHINE_HDC,					  8,  128,   8, 127,	       machine_at_i430vx_init, NULL			},
    { "[i430VX] Epox P55-VA",			"p55va",		MACHINE_TYPE_SOCKET7,		MACHINE_CPUS_PENTIUM_S7,											    MACHINE_PCI | MACHINE_ISA | MACHINE_AT | MACHINE_PS2 | MACHINE_HDC,			  		  8,  128,   8, 127,		machine_at_p55va_init, NULL			},
    { "[i430VX] HP Brio 80xx",			"brio80xx",		MACHINE_TYPE_SOCKET7,		MACHINE_CPUS_PENTIUM_S7,											    MACHINE_PCI | MACHINE_ISA | MACHINE_AT | MACHINE_PS2 | MACHINE_HDC,			 		  8,  128,   8, 127,	     machine_at_brio80xx_init, NULL			},
    { "[i430VX] Biostar 8500TVX-A",		"8500tvxa",		MACHINE_TYPE_SOCKET7,		{{ "Intel", cpus_Pentium},    {"", NULL},     {"",   NULL},     {"", NULL},    {"",      NULL}},		    MACHINE_PCI | MACHINE_ISA | MACHINE_AT | MACHINE_PS2 | MACHINE_HDC,			 		  8,  128,   8, 127,	     machine_at_8500tvxa_init, NULL			},
    { "[i430VX] Packard Bell PB680",		"pb680",		MACHINE_TYPE_SOCKET7,		MACHINE_CPUS_PENTIUM_S7,											    MACHINE_PCI | MACHINE_ISA | MACHINE_AT | MACHINE_PS2 | MACHINE_HDC,			 		  8,  128,   8, 127,	        machine_at_pb680_init, NULL			},

    /* 430TX */
    { "[i430TX] ADLink NuPRO-592",		"nupro592",		MACHINE_TYPE_SOCKET7,		MACHINE_CPUS_PENTIUM_S7,											    MACHINE_PCI | MACHINE_ISA | MACHINE_AT | MACHINE_PS2 | MACHINE_HDC,					  8,  256,   8, 255,	     machine_at_nupro592_init, NULL			},
    { "[i430TX] ASUS TX97",			"tx97",			MACHINE_TYPE_SOCKET7,		MACHINE_CPUS_PENTIUM_S7,											    MACHINE_PCI | MACHINE_ISA | MACHINE_AT | MACHINE_PS2 | MACHINE_HDC,					  8,  256,   8, 255,	         machine_at_tx97_init, NULL			},
    { "[i430TX] Intel YM430TX",			"ym430tx",		MACHINE_TYPE_SOCKET7,		MACHINE_CPUS_PENTIUM_S7,											    MACHINE_PCI | MACHINE_ISA | MACHINE_AT | MACHINE_PS2 | MACHINE_HDC,					  8,  256,   8, 255,	      machine_at_ym430tx_init, NULL			},
    { "[i430TX] PC Partner MB540N",		"mb540n",		MACHINE_TYPE_SOCKET7,		MACHINE_CPUS_PENTIUM_S7,											    MACHINE_PCI | MACHINE_ISA | MACHINE_AT | MACHINE_PS2 | MACHINE_HDC,					  8,  256,   8, 255,	       machine_at_mb540n_init, NULL			},
    { "[i430TX] SuperMicro Super P5MMS98",	"p5mms98",		MACHINE_TYPE_SOCKET7,		MACHINE_CPUS_PENTIUM_S7,											    MACHINE_PCI | MACHINE_ISA | MACHINE_AT | MACHINE_PS2 | MACHINE_HDC,					  8,  256,   8, 255,	      machine_at_p5mms98_init, NULL			},

    /* Apollo VPX */
    { "[VIA VPX] FIC VA-502",			"ficva502",		MACHINE_TYPE_SOCKET7,		MACHINE_CPUS_PENTIUM_S7,											    MACHINE_PCI | MACHINE_ISA | MACHINE_AT | MACHINE_PS2 | MACHINE_HDC,			 		  8,  512,   8, 127,	     machine_at_ficva502_init, NULL			},

    /* Apollo VP3 */
    { "[VIA VP3] FIC PA-2012",			"ficpa2012",		MACHINE_TYPE_SOCKET7,		MACHINE_CPUS_PENTIUM_S7,											    MACHINE_PCI | MACHINE_ISA | MACHINE_AT | MACHINE_PS2 | MACHINE_HDC,			 		  8,  192,   8, 127,	    machine_at_ficpa2012_init, NULL			},
  
    /* Super Socket 7 machines */
    /* Apollo MVP3 */
    { "[VIA MVP3] AOpen AX59 Pro",		"ax59pro",		MACHINE_TYPE_SOCKETS7,		MACHINE_CPUS_PENTIUM_SS7,											    MACHINE_PCI | MACHINE_ISA | MACHINE_AT | MACHINE_PS2 | MACHINE_HDC,					  8, 1024,  8, 255,	      machine_at_ax59pro_init, NULL			},
    { "[VIA MVP3] FIC VA-503+",			"ficva503p",		MACHINE_TYPE_SOCKETS7,		MACHINE_CPUS_PENTIUM_SS7,											    MACHINE_PCI | MACHINE_ISA | MACHINE_AT | MACHINE_PS2 | MACHINE_HDC,					  8,  512,  8, 255,	         machine_at_mvp3_init, NULL			},

    /* Socket 8 machines */
    /* 440FX */
    { "[i440FX] ASUS P/I-P65UP5 (C-P6ND)",	"p65up5_cp6nd",		MACHINE_TYPE_SOCKET8,		{{"Intel", cpus_PentiumPro},  {"",    NULL},         {"",      NULL},        {"",      NULL},     {"",      NULL}}, MACHINE_PCI | MACHINE_ISA | MACHINE_AT | MACHINE_PS2 | MACHINE_HDC,					  8, 1024,   8, 127,	 machine_at_p65up5_cp6nd_init, NULL			},
    { "[i440FX] Biostar MB-8500ttc",		"8500ttc",		MACHINE_TYPE_SOCKET8,		{{"Intel", cpus_PentiumPro},  {"",    NULL},         {"",      NULL},        {"",      NULL},     {"",      NULL}}, MACHINE_PCI | MACHINE_ISA | MACHINE_AT | MACHINE_PS2 | MACHINE_HDC,					  8, 1024,   8, 127,	      machine_at_8500ttc_init, NULL			},
    { "[i440FX] Gateway 2000 Venus",		"gw2kvs",		MACHINE_TYPE_SOCKET8,		{{"Intel", cpus_PentiumPro},  {"",    NULL},         {"",      NULL},        {"",      NULL},     {"",      NULL}}, MACHINE_PCI | MACHINE_ISA | MACHINE_AT | MACHINE_PS2 | MACHINE_HDC,					  8,  512,   8, 127,	       machine_at_gw2kvs_init, NULL		        },
    { "[i440FX] Gigabyte GA-686NX",		"686nx",		MACHINE_TYPE_SOCKET8,		{{"Intel", cpus_PentiumPro},  {"",    NULL},         {"",      NULL},        {"",      NULL},     {"",      NULL}}, MACHINE_PCI | MACHINE_ISA | MACHINE_AT | MACHINE_PS2 | MACHINE_HDC,					  8,  512,   8, 127,	        machine_at_686nx_init, NULL	                },
    { "[i440FX] Acer V60N",	        	"v60n",		        MACHINE_TYPE_SOCKET8,		{{"Intel", cpus_PentiumPro},  {"",    NULL},         {"",      NULL},        {"",      NULL},     {"",      NULL}}, MACHINE_PCI | MACHINE_ISA | MACHINE_AT | MACHINE_PS2 | MACHINE_HDC,					  8,  512,   8, 127,	         machine_at_v60n_init, NULL			},
    { "[i440FX] Intel AP440FX",			"ap440fx",		MACHINE_TYPE_SOCKET8,		{{"Intel", cpus_PentiumPro},  {"",    NULL},         {"",      NULL},        {"",      NULL},     {"",      NULL}}, MACHINE_PCI | MACHINE_ISA | MACHINE_AT | MACHINE_PS2 | MACHINE_HDC,					  8,  128,   8, 127,	      machine_at_ap440fx_init, NULL		        },
    { "[i440FX] Intel Venus",			"vs440fx",		MACHINE_TYPE_SOCKET8,		{{"Intel", cpus_PentiumPro},  {"",    NULL},         {"",      NULL},        {"",      NULL},     {"",      NULL}}, MACHINE_PCI | MACHINE_ISA | MACHINE_AT | MACHINE_PS2 | MACHINE_HDC,					  8,  512,   8, 127,	      machine_at_vs440fx_init, NULL		        },
    { "[i440FX] Micronics M6MI",		"m6mi",			MACHINE_TYPE_SOCKET8,		{{"Intel", cpus_PentiumPro},  {"",    NULL},         {"",      NULL},        {"",      NULL},     {"",      NULL}}, MACHINE_PCI | MACHINE_ISA | MACHINE_AT | MACHINE_PS2 | MACHINE_HDC,					  8,  768,   8, 127,	         machine_at_m6mi_init, NULL			},
    { "[i440FX] PC Partner MB600N",		"mb600n",		MACHINE_TYPE_SOCKET8,		{{"Intel", cpus_PentiumPro},  {"",    NULL},         {"",      NULL},        {"",      NULL},     {"",      NULL}}, MACHINE_PCI | MACHINE_ISA | MACHINE_AT | MACHINE_PS2 | MACHINE_HDC,					  8,  512,   8, 127,	       machine_at_mb600n_init, NULL			},

    /* Slot 1 machines */
    /* 440FX */
    { "[i440FX] ASUS P/I-P65UP5 (C-PKND)",	"p65up5_cpknd",		MACHINE_TYPE_SLOT1,		{{"Intel", cpus_PentiumII66}, {"",    NULL},         {"",      NULL},        {"",      NULL},     {"",      NULL}}, MACHINE_PCI | MACHINE_ISA | MACHINE_AT | MACHINE_PS2 | MACHINE_HDC,					  8, 1024,   8, 127,	 machine_at_p65up5_cpknd_init, NULL			},
    { "[i440FX] ASUS KN97",			"kn97",			MACHINE_TYPE_SLOT1,		{{"Intel", cpus_PentiumII66}, {"",    NULL},         {"",      NULL},        {"",      NULL},     {"",      NULL}}, MACHINE_PCI | MACHINE_ISA | MACHINE_AT | MACHINE_PS2 | MACHINE_HDC,					  8,  768,   8, 127,	         machine_at_kn97_init, NULL			},

	/* 440LX */
    { "[i440LX] Abit LX6",			"lx6",			MACHINE_TYPE_SLOT1,		{{"Intel", cpus_PentiumII66}, {"",    NULL},         {"",      NULL},        {"",      NULL},     {"",      NULL}}, MACHINE_PCI | MACHINE_ISA | MACHINE_AT | MACHINE_PS2 | MACHINE_HDC,					  8,  1024,   8, 255,	         machine_at_lx6_init, NULL			},

    /* 440EX */
    { "[i440EX] QDI EXCELLENT II",		"p6i440e2",		MACHINE_TYPE_SLOT1,		{{"Intel", cpus_PentiumII66}, {"",    NULL},         {"",      NULL},        {"",      NULL},     {"",      NULL}}, MACHINE_PCI | MACHINE_ISA | MACHINE_AT | MACHINE_PS2 | MACHINE_HDC,					  8,  512,   8, 255,	     machine_at_p6i440e2_init, NULL			},

    /* 440BX */
<<<<<<< HEAD
    { "[Slot 1 BX] ASUS P2B-LS",		"p2bls",		{{"Intel", cpus_PentiumII},   {"Intel/PGA370", cpus_Celeron},{"VIA", cpus_Cyrix3},{"",      NULL},{"",      NULL}}, MACHINE_PCI | MACHINE_ISA | MACHINE_AT | MACHINE_PS2 | MACHINE_HDC,			 		  8, 1024,   8, 255,		machine_at_p2bls_init, NULL			},
    { "[Slot 1 BX] ASUS P2B-LS (coreboot BIOS)","p2bls_cb",		{{"Intel", cpus_PentiumII},   {"Intel/PGA370", cpus_Celeron},{"",      NULL},     {"",      NULL},{"",      NULL}}, MACHINE_PCI | MACHINE_ISA | MACHINE_AT | MACHINE_PS2 | MACHINE_HDC | MACHINE_COREBOOT, 		  8, 1024,   8, 255,		machine_at_p2bls_init, NULL			},
    { "[Slot 1 BX] ASUS P3B-F",			"p3bf",			{{"Intel", cpus_PentiumII},   {"Intel/PGA370", cpus_Celeron},{"VIA", cpus_Cyrix3},{"",      NULL},{"",      NULL}}, MACHINE_PCI | MACHINE_ISA | MACHINE_AT | MACHINE_PS2 | MACHINE_HDC,			 		  8, 1024,   8, 255,		 machine_at_p3bf_init, NULL			},
    { "[Slot 1 BX] ASUS P3B-F (coreboot BIOS)",	"p3bf_cb",		{{"Intel", cpus_PentiumII},   {"Intel/PGA370", cpus_Celeron},{"",      NULL},     {"",      NULL},{"",      NULL}}, MACHINE_PCI | MACHINE_ISA | MACHINE_AT | MACHINE_PS2 | MACHINE_HDC | MACHINE_COREBOOT, 		  8, 1024,   8, 255,		 machine_at_p3bf_init, NULL			},
    { "[Slot 1 BX] ABit BF6",			"bf6",			{{"Intel", cpus_PentiumII},   {"Intel/PGA370", cpus_Celeron},{"VIA", cpus_Cyrix3},{"",      NULL},{"",      NULL}}, MACHINE_PCI | MACHINE_ISA | MACHINE_AT | MACHINE_PS2 | MACHINE_HDC,			  		  8,  768,   8, 255,		  machine_at_bf6_init, NULL			},
    { "[Slot 1 BX] A-Trend ATC6310BXII",	"atc6310bxii",		{{"Intel", cpus_PentiumII},   {"Intel/PGA370", cpus_Celeron},{"VIA", cpus_Cyrix3},{"",      NULL},{"",      NULL}}, MACHINE_PCI | MACHINE_ISA | MACHINE_AT | MACHINE_PS2 | MACHINE_HDC,			 		  8, 1024,   8, 255,	  machine_at_atc6310bxii_init, NULL			},
#if defined(DEV_BRANCH) && defined(NO_SIO)
    { "[Slot 1 BX] Tyan Tsunami ATX",		"tsunamiatx",		{{"Intel", cpus_PentiumII},   {"Intel/PGA370", cpus_Celeron},{"VIA", cpus_Cyrix3},{"",      NULL},{"",      NULL}}, MACHINE_PCI | MACHINE_ISA | MACHINE_AT | MACHINE_PS2 | MACHINE_HDC | MACHINE_SOUND,	 		  8, 1024,   8, 255,	   machine_at_tsunamiatx_init, at_tsunamiatx_get_device	},
#endif
    { "[Slot 1 BX] Supermicro P6SBA",		"p6sba",		{{"Intel", cpus_PentiumII},   {"Intel/PGA370", cpus_Celeron},{"VIA", cpus_Cyrix3},{"",      NULL},{"",      NULL}}, MACHINE_PCI | MACHINE_ISA | MACHINE_AT | MACHINE_PS2 | MACHINE_HDC,			  		  8,  768,   8, 255,	        machine_at_p6sba_init, NULL			},

    /* Slot 2 machines */
=======
    { "[i440BX] ASUS P2B-LS",			"p2bls",		MACHINE_TYPE_SLOT1,		{{"Intel", cpus_PentiumII},   {"Intel/PGA370", cpus_Celeron},{"VIA", cpus_Cyrix3},{"",      NULL},{"",      NULL}}, MACHINE_PCI | MACHINE_ISA | MACHINE_AT | MACHINE_PS2 | MACHINE_HDC,			 		  8, 1024,   8, 255,		machine_at_p2bls_init, NULL			},
    { "[i440BX] ASUS P3B-F",			"p3bf",			MACHINE_TYPE_SLOT1,		{{"Intel", cpus_PentiumII},   {"Intel/PGA370", cpus_Celeron},{"VIA", cpus_Cyrix3},{"",      NULL},{"",      NULL}}, MACHINE_PCI | MACHINE_ISA | MACHINE_AT | MACHINE_PS2 | MACHINE_HDC,			 		  8, 1024,   8, 255,		 machine_at_p3bf_init, NULL			},
    { "[i440BX] ABit BF6",			"bf6",			MACHINE_TYPE_SLOT1,		{{"Intel", cpus_PentiumII},   {"Intel/PGA370", cpus_Celeron},{"VIA", cpus_Cyrix3},{"",      NULL},{"",      NULL}}, MACHINE_PCI | MACHINE_ISA | MACHINE_AT | MACHINE_PS2 | MACHINE_HDC,			  		  8,  768,   8, 255,		  machine_at_bf6_init, NULL			},
    { "[i440BX] AOpen AX6BC",			"ax6bc",		MACHINE_TYPE_SLOT1,		{{"Intel", cpus_PentiumII},   {"Intel/PGA370", cpus_Celeron},{"VIA", cpus_Cyrix3},{"",      NULL},{"",      NULL}}, MACHINE_PCI | MACHINE_ISA | MACHINE_AT | MACHINE_PS2 | MACHINE_HDC,			  		  8,  768,   8, 255,		machine_at_ax6bc_init, NULL			},
    { "[i440BX] A-Trend ATC6310BXII",		"atc6310bxii",		MACHINE_TYPE_SLOT1,		{{"Intel", cpus_PentiumII},   {"Intel/PGA370", cpus_Celeron},{"VIA", cpus_Cyrix3},{"",      NULL},{"",      NULL}}, MACHINE_PCI | MACHINE_ISA | MACHINE_AT | MACHINE_PS2 | MACHINE_HDC,			 		  8,  768,   8, 255,	  machine_at_atc6310bxii_init, NULL			},
    { "[i440BX] Tyan Tsunami ATX",		"tsunamiatx",		MACHINE_TYPE_SLOT1,		{{"Intel", cpus_PentiumII},   {"Intel/PGA370", cpus_Celeron},{"",      NULL},{"",      NULL},{"",      NULL}}, MACHINE_PCI | MACHINE_ISA | MACHINE_AT | MACHINE_PS2 | MACHINE_HDC | MACHINE_SOUND,	 		  8, 1024,   8, 255,	   machine_at_tsunamiatx_init, at_tsunamiatx_get_device	},
    { "[i440BX] Supermicro P6SBA",		"p6sba",		MACHINE_TYPE_SLOT1,		{{"Intel", cpus_PentiumII},   {"Intel/PGA370", cpus_Celeron},{"",      NULL},{"",      NULL},{"",      NULL}}, MACHINE_PCI | MACHINE_ISA | MACHINE_AT | MACHINE_PS2 | MACHINE_HDC,			  		  8,  768,   8, 255,	        machine_at_p6sba_init, NULL			},

    /* Slot 2 machines(Including Slot 1/2 Hybrids) */
>>>>>>> a7e43ae6
    /* 440GX */
    { "[i440GX] Gigabyte GA-6GXU",		"6gxu",			MACHINE_TYPE_SLOT2,		{{"Intel", cpus_Xeon},        {"",      NULL},	     {"",      NULL},	     {"",      NULL},	  {"",      NULL}}, MACHINE_PCI | MACHINE_ISA | MACHINE_AT | MACHINE_PS2 | MACHINE_HDC,			 		 16, 2048,   16, 511,	        machine_at_6gxu_init, NULL			},
    { "[i440GX] SuperMicro Super S2DGE",	"s2dge",		MACHINE_TYPE_SLOT2,		{{"Intel", cpus_Xeon},        {"",      NULL},	     {"",      NULL},	     {"",      NULL},	  {"",      NULL}}, MACHINE_PCI | MACHINE_ISA | MACHINE_AT | MACHINE_PS2 | MACHINE_HDC,			 		 16, 2048,   16, 511,	        machine_at_s2dge_init, NULL			},

    /* PGA370 machines */
    /* 440LX */
    { "[i440LX] SuperMicro Super 370SLM",	"s370slm",		MACHINE_TYPE_SOCKET370,		{{"Intel", cpus_Celeron},     {"", NULL},            {"",      NULL},        {"",      NULL},     {"",      NULL}}, MACHINE_PCI | MACHINE_ISA | MACHINE_AT | MACHINE_PS2 | MACHINE_HDC,			 		  8,  768,   8, 255,	      machine_at_s370slm_init, NULL			},

    /* 440BX */
    { "[i440BX] ASUS CUBX",			"cubx",			MACHINE_TYPE_SOCKET370,		{{"Intel", cpus_Celeron},     {"VIA", cpus_Cyrix3},  {"",      NULL},        {"",      NULL},     {"",      NULL}}, MACHINE_PCI | MACHINE_ISA | MACHINE_AT | MACHINE_PS2 | MACHINE_HDC,			 		  8, 1024,   8, 255,		 machine_at_cubx_init, NULL			},
    { "[i440BX] A-Trend ATC7020BXII",		"atc7020bxii",		MACHINE_TYPE_SOCKET370,		{{"Intel", cpus_Celeron},     {"VIA", cpus_Cyrix3},  {"",      NULL},        {"",      NULL},     {"",      NULL}}, MACHINE_PCI | MACHINE_ISA | MACHINE_AT | MACHINE_PS2 | MACHINE_HDC,			 		  8, 1024,   8, 255,	  machine_at_atc7020bxii_init, NULL			},

    /* 440ZX */
    { "[i440ZX] Soltek SL-63A1",		"63a",			MACHINE_TYPE_SOCKET370,		{{"Intel", cpus_Celeron},     {"VIA", cpus_Cyrix3},  {"",      NULL},        {"",      NULL},     {"",      NULL}}, MACHINE_PCI | MACHINE_ISA | MACHINE_AT | MACHINE_PS2 | MACHINE_HDC,					  8,  512,   8, 255,		  machine_at_63a_init, NULL			},

    /* VIA Apollo Pro */
    { "[VIA Apollo Pro] PC Partner APAS3",	"apas3",		MACHINE_TYPE_SOCKET370,		{{"Intel", cpus_Celeron},     {"VIA", cpus_Cyrix3},  {"",      NULL},        {"",      NULL},     {"",      NULL}}, MACHINE_PCI | MACHINE_ISA | MACHINE_AT | MACHINE_PS2 | MACHINE_HDC,	  				  8, 1024,   8, 255,            machine_at_apas3_init, NULL			},

    { NULL,					NULL,			MACHINE_TYPE_NONE,		{{"",      0},                {"",    0},            {"",      0},           {"",         0},     {"",      0}},    0,                                                                                                    0,    0,   0,   0,			         NULL, NULL			}
};


int
machine_count(void)
{
    return((sizeof(machines) / sizeof(machine)) - 1);
}


char *
machine_getname(void)
{
    return((char *)machines[machine].name);
}


char *
machine_getname_ex(int m)
{
    return((char *)machines[m].name);
}


const device_t *
machine_getdevice(int m)
{
    if (machines[m].get_device)
	return(machines[m].get_device());

    return(NULL);
}


char *
machine_get_internal_name(void)
{
    return((char *)machines[machine].internal_name);
}


char *
machine_get_internal_name_ex(int m)
{
    return((char *)machines[m].internal_name);
}


int
machine_get_nvrmask(int m)
{
    return(machines[m].nvrmask);
}


int
machine_get_machine_from_internal_name(char *s)
{
    int c = 0;

    while (machines[c].init != NULL) {
	if (!strcmp(machines[c].internal_name, (const char *)s))
		return(c);
	c++;
    }

    return(0);
}<|MERGE_RESOLUTION|>--- conflicted
+++ resolved
@@ -325,20 +325,6 @@
     { "[i440EX] QDI EXCELLENT II",		"p6i440e2",		MACHINE_TYPE_SLOT1,		{{"Intel", cpus_PentiumII66}, {"",    NULL},         {"",      NULL},        {"",      NULL},     {"",      NULL}}, MACHINE_PCI | MACHINE_ISA | MACHINE_AT | MACHINE_PS2 | MACHINE_HDC,					  8,  512,   8, 255,	     machine_at_p6i440e2_init, NULL			},
 
     /* 440BX */
-<<<<<<< HEAD
-    { "[Slot 1 BX] ASUS P2B-LS",		"p2bls",		{{"Intel", cpus_PentiumII},   {"Intel/PGA370", cpus_Celeron},{"VIA", cpus_Cyrix3},{"",      NULL},{"",      NULL}}, MACHINE_PCI | MACHINE_ISA | MACHINE_AT | MACHINE_PS2 | MACHINE_HDC,			 		  8, 1024,   8, 255,		machine_at_p2bls_init, NULL			},
-    { "[Slot 1 BX] ASUS P2B-LS (coreboot BIOS)","p2bls_cb",		{{"Intel", cpus_PentiumII},   {"Intel/PGA370", cpus_Celeron},{"",      NULL},     {"",      NULL},{"",      NULL}}, MACHINE_PCI | MACHINE_ISA | MACHINE_AT | MACHINE_PS2 | MACHINE_HDC | MACHINE_COREBOOT, 		  8, 1024,   8, 255,		machine_at_p2bls_init, NULL			},
-    { "[Slot 1 BX] ASUS P3B-F",			"p3bf",			{{"Intel", cpus_PentiumII},   {"Intel/PGA370", cpus_Celeron},{"VIA", cpus_Cyrix3},{"",      NULL},{"",      NULL}}, MACHINE_PCI | MACHINE_ISA | MACHINE_AT | MACHINE_PS2 | MACHINE_HDC,			 		  8, 1024,   8, 255,		 machine_at_p3bf_init, NULL			},
-    { "[Slot 1 BX] ASUS P3B-F (coreboot BIOS)",	"p3bf_cb",		{{"Intel", cpus_PentiumII},   {"Intel/PGA370", cpus_Celeron},{"",      NULL},     {"",      NULL},{"",      NULL}}, MACHINE_PCI | MACHINE_ISA | MACHINE_AT | MACHINE_PS2 | MACHINE_HDC | MACHINE_COREBOOT, 		  8, 1024,   8, 255,		 machine_at_p3bf_init, NULL			},
-    { "[Slot 1 BX] ABit BF6",			"bf6",			{{"Intel", cpus_PentiumII},   {"Intel/PGA370", cpus_Celeron},{"VIA", cpus_Cyrix3},{"",      NULL},{"",      NULL}}, MACHINE_PCI | MACHINE_ISA | MACHINE_AT | MACHINE_PS2 | MACHINE_HDC,			  		  8,  768,   8, 255,		  machine_at_bf6_init, NULL			},
-    { "[Slot 1 BX] A-Trend ATC6310BXII",	"atc6310bxii",		{{"Intel", cpus_PentiumII},   {"Intel/PGA370", cpus_Celeron},{"VIA", cpus_Cyrix3},{"",      NULL},{"",      NULL}}, MACHINE_PCI | MACHINE_ISA | MACHINE_AT | MACHINE_PS2 | MACHINE_HDC,			 		  8, 1024,   8, 255,	  machine_at_atc6310bxii_init, NULL			},
-#if defined(DEV_BRANCH) && defined(NO_SIO)
-    { "[Slot 1 BX] Tyan Tsunami ATX",		"tsunamiatx",		{{"Intel", cpus_PentiumII},   {"Intel/PGA370", cpus_Celeron},{"VIA", cpus_Cyrix3},{"",      NULL},{"",      NULL}}, MACHINE_PCI | MACHINE_ISA | MACHINE_AT | MACHINE_PS2 | MACHINE_HDC | MACHINE_SOUND,	 		  8, 1024,   8, 255,	   machine_at_tsunamiatx_init, at_tsunamiatx_get_device	},
-#endif
-    { "[Slot 1 BX] Supermicro P6SBA",		"p6sba",		{{"Intel", cpus_PentiumII},   {"Intel/PGA370", cpus_Celeron},{"VIA", cpus_Cyrix3},{"",      NULL},{"",      NULL}}, MACHINE_PCI | MACHINE_ISA | MACHINE_AT | MACHINE_PS2 | MACHINE_HDC,			  		  8,  768,   8, 255,	        machine_at_p6sba_init, NULL			},
-
-    /* Slot 2 machines */
-=======
     { "[i440BX] ASUS P2B-LS",			"p2bls",		MACHINE_TYPE_SLOT1,		{{"Intel", cpus_PentiumII},   {"Intel/PGA370", cpus_Celeron},{"VIA", cpus_Cyrix3},{"",      NULL},{"",      NULL}}, MACHINE_PCI | MACHINE_ISA | MACHINE_AT | MACHINE_PS2 | MACHINE_HDC,			 		  8, 1024,   8, 255,		machine_at_p2bls_init, NULL			},
     { "[i440BX] ASUS P3B-F",			"p3bf",			MACHINE_TYPE_SLOT1,		{{"Intel", cpus_PentiumII},   {"Intel/PGA370", cpus_Celeron},{"VIA", cpus_Cyrix3},{"",      NULL},{"",      NULL}}, MACHINE_PCI | MACHINE_ISA | MACHINE_AT | MACHINE_PS2 | MACHINE_HDC,			 		  8, 1024,   8, 255,		 machine_at_p3bf_init, NULL			},
     { "[i440BX] ABit BF6",			"bf6",			MACHINE_TYPE_SLOT1,		{{"Intel", cpus_PentiumII},   {"Intel/PGA370", cpus_Celeron},{"VIA", cpus_Cyrix3},{"",      NULL},{"",      NULL}}, MACHINE_PCI | MACHINE_ISA | MACHINE_AT | MACHINE_PS2 | MACHINE_HDC,			  		  8,  768,   8, 255,		  machine_at_bf6_init, NULL			},
@@ -348,7 +334,6 @@
     { "[i440BX] Supermicro P6SBA",		"p6sba",		MACHINE_TYPE_SLOT1,		{{"Intel", cpus_PentiumII},   {"Intel/PGA370", cpus_Celeron},{"",      NULL},{"",      NULL},{"",      NULL}}, MACHINE_PCI | MACHINE_ISA | MACHINE_AT | MACHINE_PS2 | MACHINE_HDC,			  		  8,  768,   8, 255,	        machine_at_p6sba_init, NULL			},
 
     /* Slot 2 machines(Including Slot 1/2 Hybrids) */
->>>>>>> a7e43ae6
     /* 440GX */
     { "[i440GX] Gigabyte GA-6GXU",		"6gxu",			MACHINE_TYPE_SLOT2,		{{"Intel", cpus_Xeon},        {"",      NULL},	     {"",      NULL},	     {"",      NULL},	  {"",      NULL}}, MACHINE_PCI | MACHINE_ISA | MACHINE_AT | MACHINE_PS2 | MACHINE_HDC,			 		 16, 2048,   16, 511,	        machine_at_6gxu_init, NULL			},
     { "[i440GX] SuperMicro Super S2DGE",	"s2dge",		MACHINE_TYPE_SLOT2,		{{"Intel", cpus_Xeon},        {"",      NULL},	     {"",      NULL},	     {"",      NULL},	  {"",      NULL}}, MACHINE_PCI | MACHINE_ISA | MACHINE_AT | MACHINE_PS2 | MACHINE_HDC,			 		 16, 2048,   16, 511,	        machine_at_s2dge_init, NULL			},
