<<<<<<< HEAD
if (${CMAKE_SYSTEM_NAME} MATCHES "Linux")
    find_package(ALSA)
    if (ALSA_FOUND)
        set(PLAT_SOURCES linux_midi_alsa.c)
    else()
        set(PLAT_SOURCES unix_midi.c)
    endif()
else()
    set(PLAT_SOURCES unix_midi.c)
endif()
add_library(plat STATIC ${PLAT_SOURCES} unix_thread.c)
add_library(ui STATIC unix.c unix_sdl.c unix_cdrom.c)
if (NOT CLI)
	target_sources(ui PRIVATE ../cli/cli_monitor.c)
endif()
target_compile_definitions(ui PUBLIC _FILE_OFFSET_BITS=64)
target_link_libraries(ui dl)
=======
#
# 86Box     A hypervisor and IBM PC system emulator that specializes in
#           running old operating systems and software designed for IBM
#           PC systems and compatibles from 1981 through fairly recent
#           system designs based on the PCI bus.
#
#           This file is part of the 86Box distribution.
#
#           CMake build script.
#
# Authors:  Cacodemon345
#           David Hrdlička, <hrdlickadavid@outlook.com>
#
#           Copyright 2021 Cacodemon345.
#           Copyright 2021 David Hrdlička.
#
>>>>>>> 6ac35ffe

add_library(plat OBJECT unix.c)

if (NOT CPPTHREADS)
    target_sources(plat PRIVATE unix_thread.c)
endif()

set(THREADS_PREFER_PTHREAD_FLAG TRUE)
find_package(Threads REQUIRED)
target_link_libraries(86Box Threads::Threads)

add_library(ui OBJECT unix_sdl.c unix_cdrom.c)
target_compile_definitions(ui PUBLIC _FILE_OFFSET_BITS=64)
target_link_libraries(ui ${CMAKE_DL_LIBS})<|MERGE_RESOLUTION|>--- conflicted
+++ resolved
@@ -1,22 +1,3 @@
-<<<<<<< HEAD
-if (${CMAKE_SYSTEM_NAME} MATCHES "Linux")
-    find_package(ALSA)
-    if (ALSA_FOUND)
-        set(PLAT_SOURCES linux_midi_alsa.c)
-    else()
-        set(PLAT_SOURCES unix_midi.c)
-    endif()
-else()
-    set(PLAT_SOURCES unix_midi.c)
-endif()
-add_library(plat STATIC ${PLAT_SOURCES} unix_thread.c)
-add_library(ui STATIC unix.c unix_sdl.c unix_cdrom.c)
-if (NOT CLI)
-	target_sources(ui PRIVATE ../cli/cli_monitor.c)
-endif()
-target_compile_definitions(ui PUBLIC _FILE_OFFSET_BITS=64)
-target_link_libraries(ui dl)
-=======
 #
 # 86Box     A hypervisor and IBM PC system emulator that specializes in
 #           running old operating systems and software designed for IBM
@@ -33,7 +14,6 @@
 #           Copyright 2021 Cacodemon345.
 #           Copyright 2021 David Hrdlička.
 #
->>>>>>> 6ac35ffe
 
 add_library(plat OBJECT unix.c)
 
