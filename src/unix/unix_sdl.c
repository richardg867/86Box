#include <SDL.h>
#include <SDL_messagebox.h>

#include <stdarg.h>
#include <stdio.h>
#include <stdint.h>
#include <stdlib.h>
/* This #undef is needed because a SDL include header redefines HAVE_STDARG_H. */
#undef HAVE_STDARG_H
#define HAVE_STDARG_H
#include <86box/86box.h>
#include <86box/device.h>
#include <86box/plat.h>
#include <86box/plat_dynld.h>
#include <86box/video.h>
#include <86box/ui.h>
#include <86box/version.h>
#include <86box/unix_sdl.h>

#define RENDERER_FULL_SCREEN	1
#define RENDERER_HARDWARE	2
#define RENDERER_OPENGL		4

typedef struct sdl_blit_params
{
    int x, y, w, h;
} sdl_blit_params;
extern sdl_blit_params params;
extern int blitreq;

static SDL_Window	*sdl_win = NULL;
static SDL_Renderer	*sdl_render = NULL;
static SDL_Texture	*sdl_tex = NULL;
static int		sdl_w, sdl_h;
static int		sdl_fs, sdl_flags = -1;
static int		cur_w, cur_h;
static int		cur_wx = 0, cur_wy = 0, cur_ww =0, cur_wh = 0;
static volatile int	sdl_enabled = 1;
static SDL_mutex*	sdl_mutex = NULL;
int mouse_capture;
int title_set = 0;
int resize_pending = 0;
int resize_w = 0;
int resize_h = 0;

static void
sdl_integer_scale(double *d, double *g)
{
    double ratio;

    if (*d > *g) {
	ratio = floor(*d / *g);
	*d = *g * ratio;
    } else {
	ratio = ceil(*d / *g);
	*d = *g / ratio;
    }
}

void sdl_reinit_texture();

static void
sdl_stretch(int *w, int *h, int *x, int *y)
{
    double hw, gw, hh, gh, dx, dy, dw, dh, gsr, hsr;

    hw = (double) sdl_w;
    hh = (double) sdl_h;
    gw = (double) *w;
    gh = (double) *h;
    hsr = hw / hh;

    switch (video_fullscreen_scale) {
	case FULLSCR_SCALE_FULL:
	default:
		*w = sdl_w;
		*h = sdl_h;
		*x = 0;
		*y = 0;
		break;
	case FULLSCR_SCALE_43:
	case FULLSCR_SCALE_KEEPRATIO:
		if (video_fullscreen_scale == FULLSCR_SCALE_43)
			gsr = 4.0 / 3.0;
		else
			gsr = gw / gh;
		if (gsr <= hsr) {
			dw = hh * gsr;
			dh = hh;
		} else {
			dw = hw;
			dh = hw / gsr;
		}
		dx = (hw - dw) / 2.0;
		dy = (hh - dh) / 2.0;
		*w = (int) dw;
		*h = (int) dh;
		*x = (int) dx;
		*y = (int) dy;
		break;
	case FULLSCR_SCALE_INT:
		gsr = gw / gh;
		if (gsr <= hsr) {
			dw = hh * gsr;
			dh = hh;
		} else {
			dw = hw;
			dh = hw / gsr;
		}
		sdl_integer_scale(&dw, &gw);
		sdl_integer_scale(&dh, &gh);
		dx = (hw - dw) / 2.0;
		dy = (hh - dh) / 2.0;
		*w = (int) dw;
		*h = (int) dh;
		*x = (int) dx;
		*y = (int) dy;
		break;
    }
}


void
sdl_blit_shim(int x, int y, int w, int h)
{
    params.x = x;
    params.y = y;
    params.w = w;
    params.h = h;
    blitreq = 1;
}

void ui_window_title_real();

void
sdl_blit(int x, int y, int w, int h)
{
    SDL_Rect r_src;
    int ret;

<<<<<<< HEAD
    if (!sdl_enabled || (h <= 0) || (render_buffer == NULL) || (sdl_render == NULL) || (sdl_tex == NULL)) {
=======
    if (!sdl_enabled || (h <= 0) || (buffer32 == NULL) || (sdl_render == NULL) || (sdl_tex == NULL)) {
>>>>>>> a68b7383
	video_blit_complete();
	return;
    }

    SDL_LockMutex(sdl_mutex);

    if (resize_pending)
    {
        if (video_fullscreen) SDL_RenderSetLogicalSize(sdl_render, resize_w, resize_h);
        else sdl_resize(resize_w, resize_h);
        resize_pending = 0;
    }
    r_src.x = x;
    r_src.y = y;
    r_src.w = w;
    r_src.h = h;
    SDL_UpdateTexture(sdl_tex, &r_src, &(buffer32->line[y][x]), (2048 + 64) * 4);
    video_blit_complete();

    SDL_RenderClear(sdl_render);

    r_src.x = x;
    r_src.y = y;
    r_src.w = w;
    r_src.h = h;

    ret = SDL_RenderCopy(sdl_render, sdl_tex, &r_src, 0);
    if (ret)
	fprintf(stderr, "SDL: unable to copy texture to renderer (%s)\n", SDL_GetError());

    SDL_RenderPresent(sdl_render);
    SDL_UnlockMutex(sdl_mutex);
}

static void
sdl_destroy_window(void)
{
    if (sdl_win != NULL) {
	SDL_DestroyWindow(sdl_win);
	sdl_win = NULL;
    }
}


static void
sdl_destroy_texture(void)
{
    /* SDL_DestroyRenderer also automatically destroys all associated textures. */
    if (sdl_render != NULL) {
	SDL_DestroyRenderer(sdl_render);
	sdl_render = NULL;
    }
}

void
sdl_close(void)
{
    if (sdl_mutex != NULL)
	SDL_LockMutex(sdl_mutex);

    /* Unregister our renderer! */
    video_setblit(NULL);

    if (sdl_enabled)
	sdl_enabled = 0;

    if (sdl_mutex != NULL) {
	SDL_DestroyMutex(sdl_mutex);
	sdl_mutex = NULL;
    }

    sdl_destroy_texture();
    sdl_destroy_window();

    /* Quit. */
    SDL_Quit();
    sdl_flags = -1;
}

static int old_capture = 0;

void
sdl_enable(int enable)
{
    if (sdl_flags == -1)
	return;

    SDL_LockMutex(sdl_mutex);
    sdl_enabled = !!enable;

    if (enable == 1) {
	SDL_SetWindowSize(sdl_win, cur_ww, cur_wh);
	sdl_reinit_texture();
    }

    SDL_UnlockMutex(sdl_mutex);
}

static void
sdl_select_best_hw_driver(void)
{
    int i;
    SDL_RendererInfo renderInfo;

    for (i = 0; i < SDL_GetNumRenderDrivers(); ++i)
    {
	SDL_GetRenderDriverInfo(i, &renderInfo);
	if (renderInfo.flags & SDL_RENDERER_ACCELERATED) {
		SDL_SetHint(SDL_HINT_RENDER_DRIVER, renderInfo.name);
		return;
	}
    }
}


void
sdl_reinit_texture()
{
    if (sdl_flags == -1)
        return;

    sdl_destroy_texture();

    if (sdl_flags & RENDERER_HARDWARE) {
	sdl_render = SDL_CreateRenderer(sdl_win, -1, SDL_RENDERER_ACCELERATED);
	SDL_SetHint(SDL_HINT_RENDER_SCALE_QUALITY, video_filter_method ? "1" : "0");
    } else
	sdl_render = SDL_CreateRenderer(sdl_win, -1, SDL_RENDERER_SOFTWARE);

    sdl_tex = SDL_CreateTexture(sdl_render, SDL_PIXELFORMAT_ARGB8888,
				SDL_TEXTUREACCESS_STREAMING, 2048, 2048);
}

void
sdl_set_fs(int fs)
{
    SDL_LockMutex(sdl_mutex);
    SDL_SetWindowFullscreen(sdl_win, fs ? SDL_WINDOW_FULLSCREEN_DESKTOP : 0);
    SDL_SetRelativeMouseMode((SDL_bool)mouse_capture);

    sdl_fs = fs;

    if (fs)
	sdl_flags |= RENDERER_FULL_SCREEN;
    else
	sdl_flags &= ~RENDERER_FULL_SCREEN;

    sdl_reinit_texture();
    SDL_UnlockMutex(sdl_mutex);
}

void
sdl_resize(int x, int y)
{
    int ww = 0, wh = 0, wx = 0, wy = 0;

    if (video_fullscreen & 2)
	return;

    if ((x == cur_w) && (y == cur_h))
	return;

    SDL_LockMutex(sdl_mutex);

    ww = x;
    wh = y;

    cur_w = x;
    cur_h = y;

    cur_wx = wx;
    cur_wy = wy;
    cur_ww = ww;
    cur_wh = wh;

    SDL_SetWindowSize(sdl_win, cur_ww, cur_wh);

    sdl_reinit_texture();

    SDL_UnlockMutex(sdl_mutex);
}
void
sdl_reload(void)
{
	if (sdl_flags & RENDERER_HARDWARE)
	{
		SDL_LockMutex(sdl_mutex);

		SDL_SetHint(SDL_HINT_RENDER_SCALE_QUALITY, video_filter_method ? "1" : "0");
		sdl_reinit_texture();

		SDL_UnlockMutex(sdl_mutex);
	}
}

int
plat_vidapi(char* api)
{
    return 0;
}

static int
sdl_init_common(int flags)
{
    wchar_t temp[128];
    SDL_version ver;

    /* Get and log the version of the DLL we are using. */
    SDL_GetVersion(&ver);
    fprintf(stderr, "SDL: version %d.%d.%d\n", ver.major, ver.minor, ver.patch);

    /* Initialize the SDL system. */
    if (SDL_Init(SDL_INIT_VIDEO) < 0) {
	fprintf(stderr, "SDL: initialization failed (%s)\n", SDL_GetError());
	return(0);
    }

    if (flags & RENDERER_HARDWARE) {
	if (flags & RENDERER_OPENGL) {
		SDL_SetHint(SDL_HINT_RENDER_DRIVER, "OpenGL");
	}
    else
		sdl_select_best_hw_driver();
    }

    sdl_mutex = SDL_CreateMutex();
    sdl_win = SDL_CreateWindow("86Box", SDL_WINDOWPOS_CENTERED, SDL_WINDOWPOS_CENTERED, scrnsz_x, scrnsz_y, SDL_WINDOW_OPENGL | (vid_resize & 1 ? SDL_WINDOW_RESIZABLE : 0));
    sdl_set_fs(video_fullscreen);
    if (!(video_fullscreen & 1))
    {
        if (vid_resize & 2)
	        plat_resize(fixed_size_x, fixed_size_y);
        else
	        plat_resize(scrnsz_x, scrnsz_y);
    }

    /* Make sure we get a clean exit. */
    atexit(sdl_close);

    /* Register our renderer! */
    video_setblit(sdl_blit_shim);

    sdl_enabled = 1;

    return(1);
}

int
sdl_inits()
{
    return sdl_init_common(0);
}


int
sdl_inith()
{
    return sdl_init_common(RENDERER_HARDWARE);
}


int
sdl_initho()
{
    return sdl_init_common(RENDERER_HARDWARE | RENDERER_OPENGL);
}


int
sdl_pause(void)
{
    return(0);
}

void
plat_mouse_capture(int on)
{
    SDL_LockMutex(sdl_mutex);
    SDL_SetRelativeMouseMode((SDL_bool)on);
    mouse_capture = on;
    SDL_UnlockMutex(sdl_mutex);
}
int real_sdl_w = SCREEN_RES_X, real_sdl_h = SCREEN_RES_Y;

void plat_resize(int w, int h)
{
    SDL_LockMutex(sdl_mutex);
    resize_w = w;
    resize_h = h;
    resize_pending = 1;
    SDL_UnlockMutex(sdl_mutex);
}

wchar_t sdl_win_title[512] = { L'8', L'6', L'B', L'o', L'x', 0 };
SDL_mutex* titlemtx = NULL;

void ui_window_title_real()
{
    char* res;
    if (sizeof(wchar_t) == 1)
    {
        SDL_SetWindowTitle(sdl_win, (char*)sdl_win_title);
        return;
    }
    res = SDL_iconv_string("UTF-8", sizeof(wchar_t) == 2 ? "UTF-16LE" : "UTF-32LE", (char*)sdl_win_title, wcslen(sdl_win_title) * sizeof(wchar_t) + sizeof(wchar_t));
    if (res)
    {
        SDL_SetWindowTitle(sdl_win, res);
        SDL_free((void*)res);
    }
    title_set = 0;
}
extern SDL_threadID eventthread;

/* Only activate threading path on macOS, otherwise it will softlock Xorg.
   Wayland doesn't seem to have this issue. */
wchar_t* ui_window_title(wchar_t* str)
{
    if (!str) return sdl_win_title;
#ifdef __APPLE__
    if (eventthread == SDL_ThreadID())
#endif
    {
        memset(sdl_win_title, 0, sizeof(sdl_win_title));
        wcsncpy(sdl_win_title, str, 512);
        ui_window_title_real();
        return str;
    }
#ifdef __APPLE__
    memset(sdl_win_title, 0, sizeof(sdl_win_title));
    wcsncpy(sdl_win_title, str, 512);
    title_set = 1;
#endif
    return str;
}<|MERGE_RESOLUTION|>--- conflicted
+++ resolved
@@ -138,11 +138,7 @@
     SDL_Rect r_src;
     int ret;
 
-<<<<<<< HEAD
-    if (!sdl_enabled || (h <= 0) || (render_buffer == NULL) || (sdl_render == NULL) || (sdl_tex == NULL)) {
-=======
     if (!sdl_enabled || (h <= 0) || (buffer32 == NULL) || (sdl_render == NULL) || (sdl_tex == NULL)) {
->>>>>>> a68b7383
 	video_blit_complete();
 	return;
     }
