--- conflicted
+++ resolved
@@ -831,8 +831,6 @@
     return interval;
 }
 
-<<<<<<< HEAD
-=======
 void
 monitor_thread(void *param)
 {
@@ -1074,7 +1072,6 @@
 #endif
 }
 
->>>>>>> 42ea22e5
 extern int gfxcard[2];
 int
 main(int argc, char **argv)
