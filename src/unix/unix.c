#ifdef __linux__
#    define _FILE_OFFSET_BITS   64
#    define _LARGEFILE64_SOURCE 1
#endif
#include <SDL.h>
#include <stdlib.h>
#include <stdbool.h>
#include <stdio.h>
#include <string.h>
#include <time.h>
#include <sys/time.h>
#include <sys/param.h>
#include <sys/types.h>
#include <sys/stat.h>
#include <sys/mman.h>
#include <unistd.h>
#include <errno.h>
#include <inttypes.h>
#include <dlfcn.h>
#include <wchar.h>
#include <pwd.h>
#include <stdatomic.h>

#include <86box/86box.h>
#include <86box/mem.h>
#include <86box/rom.h>
#include <86box/keyboard.h>
#include <86box/mouse.h>
#include <86box/config.h>
#include <86box/path.h>
#include <86box/plat.h>
#include <86box/plat_dynld.h>
#include <86box/thread.h>
#include <86box/device.h>
#include <86box/gameport.h>
#include <86box/unix_sdl.h>
#include <86box/timer.h>
#include <86box/nvr.h>
#include <86box/video.h>
#include <86box/ui.h>
#include <86box/gdbstub.h>

#ifdef __APPLE__
#    include "macOSXGlue.h"
#endif

static int      first_use = 1;
static uint64_t StartingTime;
static uint64_t Frequency;
int             rctrl_is_lalt;
int             update_icons;
int             kbd_req_capture;
int             hide_status_bar;
int             hide_tool_bar;
int             fixed_size_x = 640;
int             fixed_size_y = 480;
extern int      title_set;
extern wchar_t  sdl_win_title[512];
plat_joystick_t plat_joystick_state[MAX_PLAT_JOYSTICKS];
joystick_t      joystick_state[MAX_JOYSTICKS];
int             joysticks_present;
SDL_mutex      *blitmtx;
SDL_threadID    eventthread;
static int      exit_event         = 0;
static int      fullscreen_pending = 0;
uint32_t        lang_id = 0x0409, lang_sys = 0x0409; // Multilangual UI variables, for now all set to LCID of en-US
char            icon_set[256] = "";                  /* name of the iconset to be used */

static const uint16_t sdl_to_xt[0x200] = {
    [SDL_SCANCODE_ESCAPE]       = 0x01,
    [SDL_SCANCODE_1]            = 0x02,
    [SDL_SCANCODE_2]            = 0x03,
    [SDL_SCANCODE_3]            = 0x04,
    [SDL_SCANCODE_4]            = 0x05,
    [SDL_SCANCODE_5]            = 0x06,
    [SDL_SCANCODE_6]            = 0x07,
    [SDL_SCANCODE_7]            = 0x08,
    [SDL_SCANCODE_8]            = 0x09,
    [SDL_SCANCODE_9]            = 0x0A,
    [SDL_SCANCODE_0]            = 0x0B,
    [SDL_SCANCODE_MINUS]        = 0x0C,
    [SDL_SCANCODE_EQUALS]       = 0x0D,
    [SDL_SCANCODE_BACKSPACE]    = 0x0E,
    [SDL_SCANCODE_TAB]          = 0x0F,
    [SDL_SCANCODE_Q]            = 0x10,
    [SDL_SCANCODE_W]            = 0x11,
    [SDL_SCANCODE_E]            = 0x12,
    [SDL_SCANCODE_R]            = 0x13,
    [SDL_SCANCODE_T]            = 0x14,
    [SDL_SCANCODE_Y]            = 0x15,
    [SDL_SCANCODE_U]            = 0x16,
    [SDL_SCANCODE_I]            = 0x17,
    [SDL_SCANCODE_O]            = 0x18,
    [SDL_SCANCODE_P]            = 0x19,
    [SDL_SCANCODE_LEFTBRACKET]  = 0x1A,
    [SDL_SCANCODE_RIGHTBRACKET] = 0x1B,
    [SDL_SCANCODE_RETURN]       = 0x1C,
    [SDL_SCANCODE_LCTRL]        = 0x1D,
    [SDL_SCANCODE_A]            = 0x1E,
    [SDL_SCANCODE_S]            = 0x1F,
    [SDL_SCANCODE_D]            = 0x20,
    [SDL_SCANCODE_F]            = 0x21,
    [SDL_SCANCODE_G]            = 0x22,
    [SDL_SCANCODE_H]            = 0x23,
    [SDL_SCANCODE_J]            = 0x24,
    [SDL_SCANCODE_K]            = 0x25,
    [SDL_SCANCODE_L]            = 0x26,
    [SDL_SCANCODE_SEMICOLON]    = 0x27,
    [SDL_SCANCODE_APOSTROPHE]   = 0x28,
    [SDL_SCANCODE_GRAVE]        = 0x29,
    [SDL_SCANCODE_LSHIFT]       = 0x2A,
    [SDL_SCANCODE_BACKSLASH]    = 0x2B,
    [SDL_SCANCODE_Z]            = 0x2C,
    [SDL_SCANCODE_X]            = 0x2D,
    [SDL_SCANCODE_C]            = 0x2E,
    [SDL_SCANCODE_V]            = 0x2F,
    [SDL_SCANCODE_B]            = 0x30,
    [SDL_SCANCODE_N]            = 0x31,
    [SDL_SCANCODE_M]            = 0x32,
    [SDL_SCANCODE_COMMA]        = 0x33,
    [SDL_SCANCODE_PERIOD]       = 0x34,
    [SDL_SCANCODE_SLASH]        = 0x35,
    [SDL_SCANCODE_RSHIFT]       = 0x36,
    [SDL_SCANCODE_KP_MULTIPLY]  = 0x37,
    [SDL_SCANCODE_LALT]         = 0x38,
    [SDL_SCANCODE_SPACE]        = 0x39,
    [SDL_SCANCODE_CAPSLOCK]     = 0x3A,
    [SDL_SCANCODE_F1]           = 0x3B,
    [SDL_SCANCODE_F2]           = 0x3C,
    [SDL_SCANCODE_F3]           = 0x3D,
    [SDL_SCANCODE_F4]           = 0x3E,
    [SDL_SCANCODE_F5]           = 0x3F,
    [SDL_SCANCODE_F6]           = 0x40,
    [SDL_SCANCODE_F7]           = 0x41,
    [SDL_SCANCODE_F8]           = 0x42,
    [SDL_SCANCODE_F9]           = 0x43,
    [SDL_SCANCODE_F10]          = 0x44,
    [SDL_SCANCODE_NUMLOCKCLEAR] = 0x45,
    [SDL_SCANCODE_SCROLLLOCK]   = 0x46,
    [SDL_SCANCODE_HOME]         = 0x147,
    [SDL_SCANCODE_UP]           = 0x148,
    [SDL_SCANCODE_PAGEUP]       = 0x149,
    [SDL_SCANCODE_KP_MINUS]     = 0x4A,
    [SDL_SCANCODE_LEFT]         = 0x14B,
    [SDL_SCANCODE_KP_5]         = 0x4C,
    [SDL_SCANCODE_RIGHT]        = 0x14D,
    [SDL_SCANCODE_KP_PLUS]      = 0x4E,
    [SDL_SCANCODE_END]          = 0x14F,
    [SDL_SCANCODE_DOWN]         = 0x150,
    [SDL_SCANCODE_PAGEDOWN]     = 0x151,
    [SDL_SCANCODE_INSERT]       = 0x152,
    [SDL_SCANCODE_DELETE]       = 0x153,
    [SDL_SCANCODE_F11]          = 0x57,
    [SDL_SCANCODE_F12]          = 0x58,

    [SDL_SCANCODE_KP_ENTER]  = 0x11c,
    [SDL_SCANCODE_RCTRL]     = 0x11d,
    [SDL_SCANCODE_KP_DIVIDE] = 0x135,
    [SDL_SCANCODE_RALT]      = 0x138,
    [SDL_SCANCODE_KP_9]      = 0x49,
    [SDL_SCANCODE_KP_8]      = 0x48,
    [SDL_SCANCODE_KP_7]      = 0x47,
    [SDL_SCANCODE_KP_6]      = 0x4D,
    [SDL_SCANCODE_KP_4]      = 0x4B,
    [SDL_SCANCODE_KP_3]      = 0x51,
    [SDL_SCANCODE_KP_2]      = 0x50,
    [SDL_SCANCODE_KP_1]      = 0x4F,
    [SDL_SCANCODE_KP_0]      = 0x52,
    [SDL_SCANCODE_KP_PERIOD] = 0x53,

    [SDL_SCANCODE_LGUI]        = 0x15B,
    [SDL_SCANCODE_RGUI]        = 0x15C,
    [SDL_SCANCODE_APPLICATION] = 0x15D,
    [SDL_SCANCODE_PRINTSCREEN] = 0x137
};

typedef struct sdl_blit_params {
    int x, y, w, h;
} sdl_blit_params;

sdl_blit_params params  = { 0, 0, 0, 0 };
int             blitreq = 0;

void *
dynld_module(const char *name, dllimp_t *table)
{
    dllimp_t *imp;
    void     *modhandle = dlopen(name, RTLD_LAZY | RTLD_GLOBAL);
    if (modhandle) {
        for (imp = table; imp->name != NULL; imp++) {
            if ((*(void **) imp->func = dlsym(modhandle, imp->name)) == NULL) {
                dlclose(modhandle);
                return NULL;
            }
        }
    }
    return modhandle;
}

void
plat_tempfile(char *bufp, char *prefix, char *suffix)
{
    struct tm     *calendertime;
    struct timeval t;
    time_t         curtime;

    if (prefix != NULL)
        sprintf(bufp, "%s-", prefix);
    else
        strcpy(bufp, "");
    gettimeofday(&t, NULL);
    curtime      = time(NULL);
    calendertime = localtime(&curtime);
    sprintf(&bufp[strlen(bufp)], "%d%02d%02d-%02d%02d%02d-%03ld%s", calendertime->tm_year, calendertime->tm_mon, calendertime->tm_mday, calendertime->tm_hour, calendertime->tm_min, calendertime->tm_sec, t.tv_usec / 1000, suffix);
}

int
plat_getcwd(char *bufp, int max)
{
    return getcwd(bufp, max) != 0;
}

int
plat_chdir(char *str)
{
    return chdir(str);
}

void
dynld_close(void *handle)
{
    dlclose(handle);
}

wchar_t *
plat_get_string(int i)
{
    switch (i) {
        case IDS_2077:
            return L"Click to capture mouse";
        case IDS_2078:
            return L"Press CTRL-END to release mouse";
        case IDS_2079:
            return L"Press CTRL-END or middle button to release mouse";
        case IDS_2080:
            return L"Failed to initialize FluidSynth";
        case IDS_2131:
            return L"Invalid configuration";
        case IDS_4099:
            return L"MFM/RLL or ESDI CD-ROM drives never existed";
        case IDS_2094:
            return L"Failed to set up PCap";
        case IDS_2095:
            return L"No PCap devices found";
        case IDS_2096:
            return L"Invalid PCap device";
        case IDS_2111:
            return L"Unable to initialize FreeType";
        case IDS_2112:
            return L"Unable to initialize SDL, libsdl2 is required";
        case IDS_2132:
            return L"libfreetype is required for ESC/P printer emulation.";
        case IDS_2133:
            return L"libgs is required for automatic conversion of PostScript files to PDF.\n\nAny documents sent to the generic PostScript printer will be saved as PostScript (.ps) files.";
        case IDS_2134:
            return L"libfluidsynth is required for FluidSynth MIDI output.";
        case IDS_2130:
            return L"Make sure libpcap is installed and that you are on a libpcap-compatible network connection.";
        case IDS_2115:
            return L"Unable to initialize Ghostscript";
        case IDS_2063:
            return L"Machine \"%hs\" is not available due to missing ROMs in the roms/machines directory. Switching to an available machine.";
        case IDS_2064:
            return L"Video card \"%hs\" is not available due to missing ROMs in the roms/video directory. Switching to an available video card.";
        case IDS_2129:
            return L"Hardware not available";
        case IDS_2143:
            return L"Monitor in sleep mode";
    }
    return L"";
}

FILE *
plat_fopen(const char *path, const char *mode)
{
    return fopen(path, mode);
}

FILE *
plat_fopen64(const char *path, const char *mode)
{
    return fopen(path, mode);
}

int
path_abs(char *path)
{
    return path[0] == '/';
}

void
path_normalize(char *path)
{
    /* No-op. */
}

void
path_slash(char *path)
{
    if ((path[strlen(path) - 1] != '/')) {
        strcat(path, "/");
    }
    path_normalize(path);
}

void
plat_put_backslash(char *s)
{
    int c = strlen(s) - 1;

    if (s[c] != '/')
        s[c] = '/';
}

/* Return the last element of a pathname. */
char *
path_get_basename(const char *path)
{
    int c = (int) strlen(path);

    while (c > 0) {
        if (path[c] == '/')
            return ((char *) &path[c + 1]);
        c--;
    }

    return ((char *) path);
}
char *
path_get_filename(char *s)
{
    int c = strlen(s) - 1;

    while (c > 0) {
        if (s[c] == '/' || s[c] == '\\')
            return (&s[c + 1]);
        c--;
    }

    return (s);
}

char *
path_get_extension(char *s)
{
    int c = strlen(s) - 1;

    if (c <= 0)
        return (s);

    while (c && s[c] != '.')
        c--;

    if (!c)
        return (&s[strlen(s)]);

    return (&s[c + 1]);
}

void
path_append_filename(char *dest, const char *s1, const char *s2)
{
    strcpy(dest, s1);
    path_slash(dest);
    strcat(dest, s2);
}

int
plat_dir_check(char *path)
{
    struct stat dummy;
    if (stat(path, &dummy) < 0) {
        return 0;
    }
    return S_ISDIR(dummy.st_mode);
}

int
plat_dir_create(char *path)
{
    return mkdir(path, S_IRWXU);
}

void *
plat_mmap(size_t size, uint8_t executable)
{
#if defined __APPLE__ && defined MAP_JIT
    void *ret = mmap(0, size, PROT_READ | PROT_WRITE | (executable ? PROT_EXEC : 0), MAP_ANON | MAP_PRIVATE | (executable ? MAP_JIT : 0), -1, 0);
#else
    void *ret                    = mmap(0, size, PROT_READ | PROT_WRITE | (executable ? PROT_EXEC : 0), MAP_ANON | MAP_PRIVATE, -1, 0);
#endif
    return (ret < 0) ? NULL : ret;
}

void
plat_munmap(void *ptr, size_t size)
{
    munmap(ptr, size);
}

uint64_t
plat_timer_read(void)
{
    return SDL_GetPerformanceCounter();
}

static uint64_t
plat_get_ticks_common(void)
{
    uint64_t EndingTime, ElapsedMicroseconds;
    if (first_use) {
        Frequency    = SDL_GetPerformanceFrequency();
        StartingTime = SDL_GetPerformanceCounter();
        first_use    = 0;
    }
    EndingTime          = SDL_GetPerformanceCounter();
    ElapsedMicroseconds = ((EndingTime - StartingTime) * 1000000) / Frequency;
    return ElapsedMicroseconds;
}

uint32_t
plat_get_ticks(void)
{
    return (uint32_t) (plat_get_ticks_common() / 1000);
}

uint32_t
plat_get_micro_ticks(void)
{
    return (uint32_t) plat_get_ticks_common();
}

void
plat_remove(char *path)
{
    remove(path);
}

void
ui_sb_update_icon_state(int tag, int state)
{
}

void
ui_sb_update_icon(int tag, int active)
{
}

void
plat_delay_ms(uint32_t count)
{
    SDL_Delay(count);
}

void
ui_sb_update_tip(int arg)
{
}

void
ui_sb_update_panes(void)
{
}

void
ui_sb_update_text(void)
{
}

void
path_get_dirname(char *dest, const char *path)
{
    int   c = (int) strlen(path);
    char *ptr;

    ptr = (char *) path;

    while (c > 0) {
        if (path[c] == '/' || path[c] == '\\') {
            ptr = (char *) &path[c];
            break;
        }
        c--;
    }

    /* Copy to destination. */
    while (path < ptr)
        *dest++ = *path++;
    *dest = '\0';
}
volatile int cpu_thread_run = 1;
void
ui_sb_set_text_w(wchar_t *wstr)
{
}

int
stricmp(const char *s1, const char *s2)
{
    return strcasecmp(s1, s2);
}

int
strnicmp(const char *s1, const char *s2, size_t n)
{
    return strncasecmp(s1, s2, n);
}

void
main_thread(void *param)
{
    uint32_t old_time, new_time;
    int      drawits, frames;

    SDL_SetThreadPriority(SDL_THREAD_PRIORITY_HIGH);
    framecountx = 0;
    // title_update = 1;
    old_time = SDL_GetTicks();
    drawits = frames = 0;
    while (!is_quit && cpu_thread_run) {
        /* See if it is time to run a frame of code. */
        new_time = SDL_GetTicks();
#ifdef USE_GDBSTUB
        if (gdbstub_next_asap && (drawits <= 0))
            drawits = 10;
        else
#endif
            drawits += (new_time - old_time);
        old_time = new_time;
        if (drawits > 0 && !dopause) {
            /* Yes, so do one frame now. */
            drawits -= 10;
            if (drawits > 50)
                drawits = 0;

            /* Run a block of code. */
            pc_run();

            /* Every 200 frames we save the machine status. */
            if (++frames >= 200 && nvr_dosave) {
                nvr_save();
                nvr_dosave = 0;
                frames     = 0;
            }
        } else /* Just so we dont overload the host OS. */
            SDL_Delay(1);

        /* If needed, handle a screen resize. */
        if (atomic_load(&doresize_monitors[0]) && !video_fullscreen && !is_quit) {
            if (vid_resize & 2)
                plat_resize(fixed_size_x, fixed_size_y);
            else
                plat_resize(scrnsz_x, scrnsz_y);
            atomic_store(&doresize_monitors[0], 1);
        }
    }

    is_quit = 1;
}

thread_t *thMain = NULL;

void
do_start(void)
{
    /* We have not stopped yet. */
    is_quit = 0;

    /* Initialize the high-precision timer. */
    SDL_InitSubSystem(SDL_INIT_TIMER);
    timer_freq = SDL_GetPerformanceFrequency();

    /* Start the emulator, really. */
    thMain = thread_create(main_thread, NULL);
}

void
do_stop(void)
{
    if (SDL_ThreadID() != eventthread) {
        exit_event = 1;
        return;
    }
    if (blitreq) {
        blitreq = 0;
        video_blit_complete();
    }

    while (SDL_TryLockMutex(blitmtx) == SDL_MUTEX_TIMEDOUT) {
        if (blitreq) {
            blitreq = 0;
            video_blit_complete();
        }
    }
    startblit();

    is_quit = 1;
    sdl_close();

    pc_close(thMain);

    thMain = NULL;
}

int
ui_msgbox(int flags, void *message)
{
    return ui_msgbox_header(flags, NULL, message);
}

int
ui_msgbox_header(int flags, void *header, void *message)
{
    SDL_MessageBoxData       msgdata;
    SDL_MessageBoxButtonData msgbtn;
    if (!header)
        header = (void *) (flags & MBX_ANSI) ? "86Box" : L"86Box";
    if (header <= (void *) 7168)
        header = (void *) plat_get_string((int) header);
    if (message <= (void *) 7168)
        message = (void *) plat_get_string((int) message);
    msgbtn.buttonid = 1;
    msgbtn.text     = "OK";
    msgbtn.flags    = 0;
    memset(&msgdata, 0, sizeof(SDL_MessageBoxData));
    msgdata.numbuttons = 1;
    msgdata.buttons    = &msgbtn;
    int msgflags       = 0;
    if (msgflags & MBX_FATAL)
        msgflags |= SDL_MESSAGEBOX_ERROR;
    else if (msgflags & MBX_ERROR || msgflags & MBX_WARNING)
        msgflags |= SDL_MESSAGEBOX_WARNING;
    else
        msgflags |= SDL_MESSAGEBOX_INFORMATION;
    msgdata.flags = msgflags;
    if (flags & MBX_ANSI) {
        int button      = 0;
        msgdata.title   = header;
        msgdata.message = message;
        SDL_ShowMessageBox(&msgdata, &button);
        return button;
    } else {
        int   button    = 0;
        char *res       = SDL_iconv_string("UTF-8", sizeof(wchar_t) == 2 ? "UTF-16LE" : "UTF-32LE", (char *) message, wcslen(message) * sizeof(wchar_t) + sizeof(wchar_t));
        char *res2      = SDL_iconv_string("UTF-8", sizeof(wchar_t) == 2 ? "UTF-16LE" : "UTF-32LE", (char *) header, wcslen(header) * sizeof(wchar_t) + sizeof(wchar_t));
        msgdata.message = res;
        msgdata.title   = res2;
        SDL_ShowMessageBox(&msgdata, &button);
        free(res);
        free(res2);
        return button;
    }

    return 0;
}

void
plat_get_exe_name(char *s, int size)
{
    char *basepath = SDL_GetBasePath();
    snprintf(s, size, "%s%s", basepath, basepath[strlen(basepath) - 1] == '/' ? "86box" : "/86box");
}

void
plat_power_off(void)
{
    confirm_exit = 0;
    nvr_save();
    config_save();

    /* Deduct a sufficiently large number of cycles that no instructions will
       run before the main thread is terminated */
    cycles -= 99999999;

    cpu_thread_run = 0;
}

void
ui_sb_bugui(char *str)
{
}

extern void sdl_blit(int x, int y, int w, int h);

typedef struct mouseinputdata {
    int deltax, deltay, deltaz;
    int mousebuttons;
} mouseinputdata;
SDL_mutex            *mousemutex;
static mouseinputdata mousedata;
void
mouse_poll(void)
{
    SDL_LockMutex(mousemutex);
    mouse_x          = mousedata.deltax;
    mouse_y          = mousedata.deltay;
    mouse_z          = mousedata.deltaz;
    mousedata.deltax = mousedata.deltay = mousedata.deltaz = 0;
    mouse_buttons                                          = mousedata.mousebuttons;
    SDL_UnlockMutex(mousemutex);
}

int real_sdl_w, real_sdl_h;
void
ui_sb_set_ready(int ready)
{
}
char *xargv[512];

// From musl.
char *
local_strsep(char **str, const char *sep)
{
    char *s = *str, *end;
    if (!s)
        return NULL;
    end = s + strcspn(s, sep);
    if (*end)
        *end++ = 0;
    else
        end = 0;
    *str = end;
    return s;
}

void
plat_pause(int p)
{
    static wchar_t oldtitle[512];
    wchar_t        title[512];

    if ((p == 0) && (time_sync & TIME_SYNC_ENABLED))
        nvr_time_sync();

    dopause = p;
    if (p) {
        wcsncpy(oldtitle, ui_window_title(NULL), sizeof_w(oldtitle) - 1);
        wcscpy(title, oldtitle);
        wcscat(title, L" - PAUSED");
        ui_window_title(title);
    } else {
        ui_window_title(oldtitle);
    }
}

void
plat_init_rom_paths(void)
{
#ifndef __APPLE__
    if (getenv("XDG_DATA_HOME")) {
        char xdg_rom_path[1024] = { 0 };
        strncpy(xdg_rom_path, getenv("XDG_DATA_HOME"), 1024);
        path_slash(xdg_rom_path);
        strncat(xdg_rom_path, "86Box/", 1024);

        if (!plat_dir_check(xdg_rom_path))
            plat_dir_create(xdg_rom_path);
        strcat(xdg_rom_path, "roms/");

        if (!plat_dir_check(xdg_rom_path))
            plat_dir_create(xdg_rom_path);
        rom_add_path(xdg_rom_path);
    } else {
        char home_rom_path[1024] = { 0 };
        snprintf(home_rom_path, 1024, "%s/.local/share/86Box/", getenv("HOME") ? getenv("HOME") : getpwuid(getuid())->pw_dir);

        if (!plat_dir_check(home_rom_path))
            plat_dir_create(home_rom_path);
        strcat(home_rom_path, "roms/");

        if (!plat_dir_check(home_rom_path))
            plat_dir_create(home_rom_path);
        rom_add_path(home_rom_path);
    }
    if (getenv("XDG_DATA_DIRS")) {
        char *xdg_rom_paths      = strdup(getenv("XDG_DATA_DIRS"));
        char *xdg_rom_paths_orig = xdg_rom_paths;
        char *cur_xdg_rom_path   = NULL;
        if (xdg_rom_paths) {
            while (xdg_rom_paths[strlen(xdg_rom_paths) - 1] == ':') {
                xdg_rom_paths[strlen(xdg_rom_paths) - 1] = '\0';
            }
            while ((cur_xdg_rom_path = local_strsep(&xdg_rom_paths, ";")) != NULL) {
                char real_xdg_rom_path[1024] = { '\0' };
                strcat(real_xdg_rom_path, cur_xdg_rom_path);
                path_slash(real_xdg_rom_path);
                strcat(real_xdg_rom_path, "86Box/roms/");
                rom_add_path(real_xdg_rom_path);
            }
        }
        free(xdg_rom_paths_orig);
    } else {
        rom_add_path("/usr/local/share/86Box/roms/");
        rom_add_path("/usr/share/86Box/roms/");
    }
#else
    char  default_rom_path[1024] = { '\0 ' };
    getDefaultROMPath(default_rom_path);
    rom_add_path(default_rom_path);
#endif
}

<<<<<<< HEAD
uint32_t timer_onesec(uint32_t interval, void* param)
=======
void
plat_get_global_config_dir(char *strptr)
{
#ifdef __APPLE__
    char* prefPath = SDL_GetPrefPath(NULL, "net.86Box.86Box")
#else
    char* prefPath = SDL_GetPrefPath(NULL, "86Box");
#endif
    strncpy(strptr, prefPath, 1024);
    path_slash(strptr);
}

bool
process_media_commands_3(uint8_t *id, char *fn, uint8_t *wp, int cmdargc)
{
    bool err = false;
    *id      = atoi(xargv[1]);
    if (xargv[2][0] == '\'' || xargv[2][0] == '"') {
        int curarg = 2;
        for (curarg = 2; curarg < cmdargc; curarg++) {
            if (strlen(fn) + strlen(xargv[curarg]) >= PATH_MAX) {
                err = true;
                fprintf(stderr, "Path name too long.\n");
            }
            strcat(fn, xargv[curarg] + (xargv[curarg][0] == '\'' || xargv[curarg][0] == '"'));
            if (fn[strlen(fn) - 1] == '\''
                || fn[strlen(fn) - 1] == '"') {
                if (curarg + 1 < cmdargc) {
                    *wp = atoi(xargv[curarg + 1]);
                }
                break;
            }
            strcat(fn, " ");
        }
    } else {
        if (strlen(xargv[2]) < PATH_MAX) {
            strcpy(fn, xargv[2]);
            *wp = atoi(xargv[3]);
        } else {
            fprintf(stderr, "Path name too long.\n");
            err = true;
        }
    }
    if (fn[strlen(fn) - 1] == '\''
        || fn[strlen(fn) - 1] == '"')
        fn[strlen(fn) - 1] = '\0';
    return err;
}
char *(*f_readline)(const char *)          = NULL;
int (*f_add_history)(const char *)         = NULL;
void (*f_rl_callback_handler_remove)(void) = NULL;

#ifdef __APPLE__
#    define LIBEDIT_LIBRARY "libedit.dylib"
#else
#    define LIBEDIT_LIBRARY "libedit.so"
#endif
uint32_t
timer_onesec(uint32_t interval, void *param)
>>>>>>> 3b7c3381
{
    pc_onesec();
    return interval;
}

<<<<<<< HEAD
int main(int argc, char** argv)
{
    SDL_Event event;
=======
void
monitor_thread(void *param)
{
#ifndef USE_CLI
    if (isatty(fileno(stdin)) && isatty(fileno(stdout))) {
        char  *line = NULL;
        size_t n;
        printf("86Box monitor console.\n");
        while (!exit_event) {
            if (feof(stdin))
                break;
            if (f_readline)
                line = f_readline("(86Box) ");
            else {
                printf("(86Box) ");
                getline(&line, &n, stdin);
            }
            if (line) {
                int   cmdargc = 0;
                char *linecpy;
                line[strcspn(line, "\r\n")] = '\0';
                linecpy                     = strdup(line);
                if (!linecpy) {
                    free(line);
                    line = NULL;
                    continue;
                }
                if (f_add_history)
                    f_add_history(line);
                memset(xargv, 0, sizeof(xargv));
                while (1) {
                    xargv[cmdargc++] = local_strsep(&linecpy, " ");
                    if (xargv[cmdargc - 1] == NULL || cmdargc >= 512)
                        break;
                }
                cmdargc--;
                if (strncasecmp(xargv[0], "help", 4) == 0) {
                    printf(
                        "fddload <id> <filename> <wp> - Load floppy disk image into drive <id>.\n"
                        "cdload <id> <filename> - Load CD-ROM image into drive <id>.\n"
                        "zipload <id> <filename> <wp> - Load ZIP image into ZIP drive <id>.\n"
                        "cartload <id> <filename> <wp> - Load cartridge image into cartridge drive <id>.\n"
                        "moload <id> <filename> <wp> - Load MO image into MO drive <id>.\n\n"
                        "fddeject <id> - eject disk from floppy drive <id>.\n"
                        "cdeject <id> - eject disc from CD-ROM drive <id>.\n"
                        "zipeject <id> - eject ZIP image from ZIP drive <id>.\n"
                        "carteject <id> - eject cartridge from drive <id>.\n"
                        "moeject <id> - eject image from MO drive <id>.\n\n"
                        "hardreset - hard reset the emulated system.\n"
                        "pause - pause the the emulated system.\n"
                        "fullscreen - toggle fullscreen.\n"
                        "exit - exit 86Box.\n");
                } else if (strncasecmp(xargv[0], "exit", 4) == 0) {
                    exit_event = 1;
                } else if (strncasecmp(xargv[0], "fullscreen", 10) == 0) {
                    video_fullscreen   = video_fullscreen ? 0 : 1;
                    fullscreen_pending = 1;
                } else if (strncasecmp(xargv[0], "pause", 5) == 0) {
                    plat_pause(dopause ^ 1);
                    printf("%s", dopause ? "Paused.\n" : "Unpaused.\n");
                } else if (strncasecmp(xargv[0], "hardreset", 9) == 0) {
                    pc_reset_hard();
                } else if (strncasecmp(xargv[0], "cdload", 6) == 0 && cmdargc >= 3) {
                    uint8_t id;
                    bool    err = false;
                    char    fn[PATH_MAX];

                    if (!xargv[2] || !xargv[1]) {
                        free(line);
                        free(linecpy);
                        line = NULL;
                        continue;
                    }
                    id = atoi(xargv[1]);
                    memset(fn, 0, sizeof(fn));
                    if (xargv[2][0] == '\'' || xargv[2][0] == '"') {
                        int curarg = 2;
                        for (curarg = 2; curarg < cmdargc; curarg++) {
                            if (strlen(fn) + strlen(xargv[curarg]) >= PATH_MAX) {
                                err = true;
                                fprintf(stderr, "Path name too long.\n");
                            }
                            strcat(fn, xargv[curarg] + (xargv[curarg][0] == '\'' || xargv[curarg][0] == '"'));
                            if (fn[strlen(fn) - 1] == '\''
                                || fn[strlen(fn) - 1] == '"') {
                                break;
                            }
                            strcat(fn, " ");
                        }
                    } else {
                        if (strlen(xargv[2]) < PATH_MAX) {
                            strcpy(fn, xargv[2]);
                        } else {
                            fprintf(stderr, "Path name too long.\n");
                        }
                    }
                    if (!err) {

                        if (fn[strlen(fn) - 1] == '\''
                            || fn[strlen(fn) - 1] == '"')
                            fn[strlen(fn) - 1] = '\0';
                        printf("Inserting disc into CD-ROM drive %hhu: %s\n", id, fn);
                        cdrom_mount(id, fn);
                    }
                } else if (strncasecmp(xargv[0], "fddeject", 8) == 0 && cmdargc >= 2) {
                    floppy_eject(atoi(xargv[1]));
                } else if (strncasecmp(xargv[0], "cdeject", 8) == 0 && cmdargc >= 2) {
                    cdrom_mount(atoi(xargv[1]), "");
                } else if (strncasecmp(xargv[0], "moeject", 8) == 0 && cmdargc >= 2) {
                    mo_eject(atoi(xargv[1]));
                } else if (strncasecmp(xargv[0], "carteject", 8) == 0 && cmdargc >= 2) {
                    cartridge_eject(atoi(xargv[1]));
                } else if (strncasecmp(xargv[0], "zipeject", 8) == 0 && cmdargc >= 2) {
                    zip_eject(atoi(xargv[1]));
                } else if (strncasecmp(xargv[0], "fddload", 7) == 0 && cmdargc >= 4) {
                    uint8_t id, wp;
                    bool    err = false;
                    char    fn[PATH_MAX];
                    memset(fn, 0, sizeof(fn));
                    if (!xargv[2] || !xargv[1]) {
                        free(line);
                        free(linecpy);
                        line = NULL;
                        continue;
                    }
                    err = process_media_commands_3(&id, fn, &wp, cmdargc);
                    if (!err) {
                        if (fn[strlen(fn) - 1] == '\''
                            || fn[strlen(fn) - 1] == '"')
                            fn[strlen(fn) - 1] = '\0';
                        printf("Inserting disk into floppy drive %c: %s\n", id + 'A', fn);
                        floppy_mount(id, fn, wp);
                    }
                } else if (strncasecmp(xargv[0], "moload", 7) == 0 && cmdargc >= 4) {
                    uint8_t id, wp;
                    bool    err = false;
                    char    fn[PATH_MAX];
                    memset(fn, 0, sizeof(fn));
                    if (!xargv[2] || !xargv[1]) {
                        free(line);
                        free(linecpy);
                        line = NULL;
                        continue;
                    }
                    err = process_media_commands_3(&id, fn, &wp, cmdargc);
                    if (!err) {
                        if (fn[strlen(fn) - 1] == '\''
                            || fn[strlen(fn) - 1] == '"')
                            fn[strlen(fn) - 1] = '\0';
                        printf("Inserting into mo drive %hhu: %s\n", id, fn);
                        mo_mount(id, fn, wp);
                    }
                } else if (strncasecmp(xargv[0], "cartload", 7) == 0 && cmdargc >= 4) {
                    uint8_t id, wp;
                    bool    err = false;
                    char    fn[PATH_MAX];
                    memset(fn, 0, sizeof(fn));
                    if (!xargv[2] || !xargv[1]) {
                        free(line);
                        free(linecpy);
                        line = NULL;
                        continue;
                    }
                    err = process_media_commands_3(&id, fn, &wp, cmdargc);
                    if (!err) {
                        if (fn[strlen(fn) - 1] == '\''
                            || fn[strlen(fn) - 1] == '"')
                            fn[strlen(fn) - 1] = '\0';
                        printf("Inserting tape into cartridge holder %hhu: %s\n", id, fn);
                        cartridge_mount(id, fn, wp);
                    }
                } else if (strncasecmp(xargv[0], "zipload", 7) == 0 && cmdargc >= 4) {
                    uint8_t id, wp;
                    bool    err = false;
                    char    fn[PATH_MAX];
                    memset(fn, 0, sizeof(fn));
                    if (!xargv[2] || !xargv[1]) {
                        free(line);
                        free(linecpy);
                        line = NULL;
                        continue;
                    }
                    err = process_media_commands_3(&id, fn, &wp, cmdargc);
                    if (!err) {
                        if (fn[strlen(fn) - 1] == '\''
                            || fn[strlen(fn) - 1] == '"')
                            fn[strlen(fn) - 1] = '\0';
                        printf("Inserting disk into ZIP drive %c: %s\n", id + 'A', fn);
                        zip_mount(id, fn, wp);
                    }
                }
                free(line);
                free(linecpy);
                line = NULL;
            }
        }
    }
#endif
}

extern int gfxcard[2];
int
main(int argc, char **argv)
{
    SDL_Event event;
    void     *libedithandle;
>>>>>>> 3b7c3381

    SDL_Init(0);
    pc_init(argc, argv);
    if (!pc_init_modules()) {
        ui_msgbox_header(MBX_FATAL, L"No ROMs found.", L"86Box could not find any usable ROM images.\n\nPlease download a ROM set and extract it into the \"roms\" directory.");
        SDL_Quit();
        return 6;
    }

    gfxcard[1]   = 0;
    eventthread = SDL_ThreadID();
    blitmtx     = SDL_CreateMutex();
    if (!blitmtx) {
        fprintf(stderr, "Failed to create blit mutex: %s", SDL_GetError());
        return -1;
    }
<<<<<<< HEAD
=======
    libedithandle = dlopen(LIBEDIT_LIBRARY, RTLD_LOCAL | RTLD_LAZY);
    if (libedithandle) {
        f_readline    = dlsym(libedithandle, "readline");
        f_add_history = dlsym(libedithandle, "add_history");
        if (!f_readline) {
            fprintf(stderr, "readline in libedit not found, line editing will be limited.\n");
        }
        f_rl_callback_handler_remove = dlsym(libedithandle, "rl_callback_handler_remove");
    } else
        fprintf(stderr, "libedit not found, line editing will be limited.\n");
>>>>>>> 3b7c3381
    mousemutex = SDL_CreateMutex();
    sdl_initho();

    if (start_in_fullscreen) {
        video_fullscreen = 1;
        sdl_set_fs(1);
    }
    /* Fire up the machine. */
    pc_reset_hard_init();

    /* Set the PAUSE mode depending on the renderer. */
    // plat_pause(0);

    /* Initialize the rendering window, or fullscreen. */

    do_start();
#ifndef USE_CLI
    cli_monitor_init(1);
#endif
    SDL_AddTimer(1000, timer_onesec, NULL);
    while (!is_quit) {
        static int mouse_inside = 0;
        while (SDL_PollEvent(&event)) {
            switch (event.type) {
                case SDL_QUIT:
                    exit_event = 1;
                    break;
                case SDL_MOUSEWHEEL:
                    {
                        if (mouse_capture || video_fullscreen) {
                            if (event.wheel.direction == SDL_MOUSEWHEEL_FLIPPED) {
                                event.wheel.x *= -1;
                                event.wheel.y *= -1;
                            }
                            SDL_LockMutex(mousemutex);
                            mousedata.deltaz = event.wheel.y;
                            SDL_UnlockMutex(mousemutex);
                        }
                        break;
                    }
                case SDL_MOUSEMOTION:
                    {
                        if (mouse_capture || video_fullscreen) {
                            SDL_LockMutex(mousemutex);
                            mousedata.deltax += event.motion.xrel;
                            mousedata.deltay += event.motion.yrel;
                            SDL_UnlockMutex(mousemutex);
                        }
                        break;
                    }
                case SDL_MOUSEBUTTONDOWN:
                case SDL_MOUSEBUTTONUP:
                    {
                        if ((event.button.button == SDL_BUTTON_LEFT)
                            && !(mouse_capture || video_fullscreen)
                            && event.button.state == SDL_RELEASED
                            && mouse_inside) {
                            plat_mouse_capture(1);
                            break;
                        }
                        if (mouse_get_buttons() < 3 && event.button.button == SDL_BUTTON_MIDDLE && !video_fullscreen) {
                            plat_mouse_capture(0);
                            break;
                        }
                        if (mouse_capture || video_fullscreen) {
                            int buttonmask = 0;

                            switch (event.button.button) {
                                case SDL_BUTTON_LEFT:
                                    buttonmask = 1;
                                    break;
                                case SDL_BUTTON_RIGHT:
                                    buttonmask = 2;
                                    break;
                                case SDL_BUTTON_MIDDLE:
                                    buttonmask = 4;
                                    break;
                                case SDL_BUTTON_X1:
                                    buttonmask = 8;
                                    break;
                                case SDL_BUTTON_X2:
                                    buttonmask = 16;
                                    break;
                            }
                            SDL_LockMutex(mousemutex);
                            if (event.button.state == SDL_PRESSED) {
                                mousedata.mousebuttons |= buttonmask;
                            } else
                                mousedata.mousebuttons &= ~buttonmask;
                            SDL_UnlockMutex(mousemutex);
                        }
                        break;
                    }
                case SDL_RENDER_DEVICE_RESET:
                case SDL_RENDER_TARGETS_RESET:
                    {
                        extern void sdl_reinit_texture(void);
                        sdl_reinit_texture();
                        break;
                    }
                case SDL_KEYDOWN:
                case SDL_KEYUP:
                    {
                        uint16_t xtkey = 0;
                        switch (event.key.keysym.scancode) {
                            default:
                                xtkey = sdl_to_xt[event.key.keysym.scancode];
                                break;
                        }
                        keyboard_input(event.key.state == SDL_PRESSED, xtkey);
                    }
                case SDL_WINDOWEVENT:
                    {
                        switch (event.window.event) {
                            case SDL_WINDOWEVENT_ENTER:
                                mouse_inside = 1;
                                break;
                            case SDL_WINDOWEVENT_LEAVE:
                                mouse_inside = 0;
                                break;
                        }
                    }
            }
        }
        if (mouse_capture && keyboard_ismsexit()) {
            plat_mouse_capture(0);
        }
        if (blitreq) {
            extern void sdl_blit(int x, int y, int w, int h);
            sdl_blit(params.x, params.y, params.w, params.h);
        }
        if (title_set) {
            extern void ui_window_title_real(void);
            ui_window_title_real();
        }
        if (video_fullscreen && keyboard_isfsexit()) {
            sdl_set_fs(0);
            video_fullscreen = 0;
        }
        if (fullscreen_pending) {
            sdl_set_fs(video_fullscreen);
            fullscreen_pending = 0;
        }
        if (exit_event) {
            do_stop();
            break;
        }
    }
    printf("\n");
    SDL_DestroyMutex(blitmtx);
    SDL_DestroyMutex(mousemutex);
    SDL_Quit();
<<<<<<< HEAD
=======
    if (f_rl_callback_handler_remove)
        f_rl_callback_handler_remove();
>>>>>>> 3b7c3381
    return 0;
}
char *
plat_vidapi_name(int i)
{
    return "default";
}

void
set_language(uint32_t id)
{
    lang_id = id;
}

/* Sets up the program language before initialization. */
uint32_t
plat_language_code(char *langcode)
{
    /* or maybe not */
    return 0;
}

/* Converts back the language code to LCID */
void
plat_language_code_r(uint32_t lcid, char *outbuf, int len)
{
    /* or maybe not */
    return;
}

void
joystick_init(void)
{
}
void
joystick_close(void)
{
}
void
joystick_process(void)
{
}
void
startblit(void)
{
    SDL_LockMutex(blitmtx);
}

void
endblit(void)
{
    SDL_UnlockMutex(blitmtx);
}

/* API */
void
ui_sb_mt32lcd(char *str)
{
}<|MERGE_RESOLUTION|>--- conflicted
+++ resolved
@@ -810,9 +810,6 @@
 #endif
 }
 
-<<<<<<< HEAD
-uint32_t timer_onesec(uint32_t interval, void* param)
-=======
 void
 plat_get_global_config_dir(char *strptr)
 {
@@ -825,271 +822,16 @@
     path_slash(strptr);
 }
 
-bool
-process_media_commands_3(uint8_t *id, char *fn, uint8_t *wp, int cmdargc)
-{
-    bool err = false;
-    *id      = atoi(xargv[1]);
-    if (xargv[2][0] == '\'' || xargv[2][0] == '"') {
-        int curarg = 2;
-        for (curarg = 2; curarg < cmdargc; curarg++) {
-            if (strlen(fn) + strlen(xargv[curarg]) >= PATH_MAX) {
-                err = true;
-                fprintf(stderr, "Path name too long.\n");
-            }
-            strcat(fn, xargv[curarg] + (xargv[curarg][0] == '\'' || xargv[curarg][0] == '"'));
-            if (fn[strlen(fn) - 1] == '\''
-                || fn[strlen(fn) - 1] == '"') {
-                if (curarg + 1 < cmdargc) {
-                    *wp = atoi(xargv[curarg + 1]);
-                }
-                break;
-            }
-            strcat(fn, " ");
-        }
-    } else {
-        if (strlen(xargv[2]) < PATH_MAX) {
-            strcpy(fn, xargv[2]);
-            *wp = atoi(xargv[3]);
-        } else {
-            fprintf(stderr, "Path name too long.\n");
-            err = true;
-        }
-    }
-    if (fn[strlen(fn) - 1] == '\''
-        || fn[strlen(fn) - 1] == '"')
-        fn[strlen(fn) - 1] = '\0';
-    return err;
-}
-char *(*f_readline)(const char *)          = NULL;
-int (*f_add_history)(const char *)         = NULL;
-void (*f_rl_callback_handler_remove)(void) = NULL;
-
-#ifdef __APPLE__
-#    define LIBEDIT_LIBRARY "libedit.dylib"
-#else
-#    define LIBEDIT_LIBRARY "libedit.so"
-#endif
 uint32_t
 timer_onesec(uint32_t interval, void *param)
->>>>>>> 3b7c3381
 {
     pc_onesec();
     return interval;
 }
 
-<<<<<<< HEAD
 int main(int argc, char** argv)
 {
     SDL_Event event;
-=======
-void
-monitor_thread(void *param)
-{
-#ifndef USE_CLI
-    if (isatty(fileno(stdin)) && isatty(fileno(stdout))) {
-        char  *line = NULL;
-        size_t n;
-        printf("86Box monitor console.\n");
-        while (!exit_event) {
-            if (feof(stdin))
-                break;
-            if (f_readline)
-                line = f_readline("(86Box) ");
-            else {
-                printf("(86Box) ");
-                getline(&line, &n, stdin);
-            }
-            if (line) {
-                int   cmdargc = 0;
-                char *linecpy;
-                line[strcspn(line, "\r\n")] = '\0';
-                linecpy                     = strdup(line);
-                if (!linecpy) {
-                    free(line);
-                    line = NULL;
-                    continue;
-                }
-                if (f_add_history)
-                    f_add_history(line);
-                memset(xargv, 0, sizeof(xargv));
-                while (1) {
-                    xargv[cmdargc++] = local_strsep(&linecpy, " ");
-                    if (xargv[cmdargc - 1] == NULL || cmdargc >= 512)
-                        break;
-                }
-                cmdargc--;
-                if (strncasecmp(xargv[0], "help", 4) == 0) {
-                    printf(
-                        "fddload <id> <filename> <wp> - Load floppy disk image into drive <id>.\n"
-                        "cdload <id> <filename> - Load CD-ROM image into drive <id>.\n"
-                        "zipload <id> <filename> <wp> - Load ZIP image into ZIP drive <id>.\n"
-                        "cartload <id> <filename> <wp> - Load cartridge image into cartridge drive <id>.\n"
-                        "moload <id> <filename> <wp> - Load MO image into MO drive <id>.\n\n"
-                        "fddeject <id> - eject disk from floppy drive <id>.\n"
-                        "cdeject <id> - eject disc from CD-ROM drive <id>.\n"
-                        "zipeject <id> - eject ZIP image from ZIP drive <id>.\n"
-                        "carteject <id> - eject cartridge from drive <id>.\n"
-                        "moeject <id> - eject image from MO drive <id>.\n\n"
-                        "hardreset - hard reset the emulated system.\n"
-                        "pause - pause the the emulated system.\n"
-                        "fullscreen - toggle fullscreen.\n"
-                        "exit - exit 86Box.\n");
-                } else if (strncasecmp(xargv[0], "exit", 4) == 0) {
-                    exit_event = 1;
-                } else if (strncasecmp(xargv[0], "fullscreen", 10) == 0) {
-                    video_fullscreen   = video_fullscreen ? 0 : 1;
-                    fullscreen_pending = 1;
-                } else if (strncasecmp(xargv[0], "pause", 5) == 0) {
-                    plat_pause(dopause ^ 1);
-                    printf("%s", dopause ? "Paused.\n" : "Unpaused.\n");
-                } else if (strncasecmp(xargv[0], "hardreset", 9) == 0) {
-                    pc_reset_hard();
-                } else if (strncasecmp(xargv[0], "cdload", 6) == 0 && cmdargc >= 3) {
-                    uint8_t id;
-                    bool    err = false;
-                    char    fn[PATH_MAX];
-
-                    if (!xargv[2] || !xargv[1]) {
-                        free(line);
-                        free(linecpy);
-                        line = NULL;
-                        continue;
-                    }
-                    id = atoi(xargv[1]);
-                    memset(fn, 0, sizeof(fn));
-                    if (xargv[2][0] == '\'' || xargv[2][0] == '"') {
-                        int curarg = 2;
-                        for (curarg = 2; curarg < cmdargc; curarg++) {
-                            if (strlen(fn) + strlen(xargv[curarg]) >= PATH_MAX) {
-                                err = true;
-                                fprintf(stderr, "Path name too long.\n");
-                            }
-                            strcat(fn, xargv[curarg] + (xargv[curarg][0] == '\'' || xargv[curarg][0] == '"'));
-                            if (fn[strlen(fn) - 1] == '\''
-                                || fn[strlen(fn) - 1] == '"') {
-                                break;
-                            }
-                            strcat(fn, " ");
-                        }
-                    } else {
-                        if (strlen(xargv[2]) < PATH_MAX) {
-                            strcpy(fn, xargv[2]);
-                        } else {
-                            fprintf(stderr, "Path name too long.\n");
-                        }
-                    }
-                    if (!err) {
-
-                        if (fn[strlen(fn) - 1] == '\''
-                            || fn[strlen(fn) - 1] == '"')
-                            fn[strlen(fn) - 1] = '\0';
-                        printf("Inserting disc into CD-ROM drive %hhu: %s\n", id, fn);
-                        cdrom_mount(id, fn);
-                    }
-                } else if (strncasecmp(xargv[0], "fddeject", 8) == 0 && cmdargc >= 2) {
-                    floppy_eject(atoi(xargv[1]));
-                } else if (strncasecmp(xargv[0], "cdeject", 8) == 0 && cmdargc >= 2) {
-                    cdrom_mount(atoi(xargv[1]), "");
-                } else if (strncasecmp(xargv[0], "moeject", 8) == 0 && cmdargc >= 2) {
-                    mo_eject(atoi(xargv[1]));
-                } else if (strncasecmp(xargv[0], "carteject", 8) == 0 && cmdargc >= 2) {
-                    cartridge_eject(atoi(xargv[1]));
-                } else if (strncasecmp(xargv[0], "zipeject", 8) == 0 && cmdargc >= 2) {
-                    zip_eject(atoi(xargv[1]));
-                } else if (strncasecmp(xargv[0], "fddload", 7) == 0 && cmdargc >= 4) {
-                    uint8_t id, wp;
-                    bool    err = false;
-                    char    fn[PATH_MAX];
-                    memset(fn, 0, sizeof(fn));
-                    if (!xargv[2] || !xargv[1]) {
-                        free(line);
-                        free(linecpy);
-                        line = NULL;
-                        continue;
-                    }
-                    err = process_media_commands_3(&id, fn, &wp, cmdargc);
-                    if (!err) {
-                        if (fn[strlen(fn) - 1] == '\''
-                            || fn[strlen(fn) - 1] == '"')
-                            fn[strlen(fn) - 1] = '\0';
-                        printf("Inserting disk into floppy drive %c: %s\n", id + 'A', fn);
-                        floppy_mount(id, fn, wp);
-                    }
-                } else if (strncasecmp(xargv[0], "moload", 7) == 0 && cmdargc >= 4) {
-                    uint8_t id, wp;
-                    bool    err = false;
-                    char    fn[PATH_MAX];
-                    memset(fn, 0, sizeof(fn));
-                    if (!xargv[2] || !xargv[1]) {
-                        free(line);
-                        free(linecpy);
-                        line = NULL;
-                        continue;
-                    }
-                    err = process_media_commands_3(&id, fn, &wp, cmdargc);
-                    if (!err) {
-                        if (fn[strlen(fn) - 1] == '\''
-                            || fn[strlen(fn) - 1] == '"')
-                            fn[strlen(fn) - 1] = '\0';
-                        printf("Inserting into mo drive %hhu: %s\n", id, fn);
-                        mo_mount(id, fn, wp);
-                    }
-                } else if (strncasecmp(xargv[0], "cartload", 7) == 0 && cmdargc >= 4) {
-                    uint8_t id, wp;
-                    bool    err = false;
-                    char    fn[PATH_MAX];
-                    memset(fn, 0, sizeof(fn));
-                    if (!xargv[2] || !xargv[1]) {
-                        free(line);
-                        free(linecpy);
-                        line = NULL;
-                        continue;
-                    }
-                    err = process_media_commands_3(&id, fn, &wp, cmdargc);
-                    if (!err) {
-                        if (fn[strlen(fn) - 1] == '\''
-                            || fn[strlen(fn) - 1] == '"')
-                            fn[strlen(fn) - 1] = '\0';
-                        printf("Inserting tape into cartridge holder %hhu: %s\n", id, fn);
-                        cartridge_mount(id, fn, wp);
-                    }
-                } else if (strncasecmp(xargv[0], "zipload", 7) == 0 && cmdargc >= 4) {
-                    uint8_t id, wp;
-                    bool    err = false;
-                    char    fn[PATH_MAX];
-                    memset(fn, 0, sizeof(fn));
-                    if (!xargv[2] || !xargv[1]) {
-                        free(line);
-                        free(linecpy);
-                        line = NULL;
-                        continue;
-                    }
-                    err = process_media_commands_3(&id, fn, &wp, cmdargc);
-                    if (!err) {
-                        if (fn[strlen(fn) - 1] == '\''
-                            || fn[strlen(fn) - 1] == '"')
-                            fn[strlen(fn) - 1] = '\0';
-                        printf("Inserting disk into ZIP drive %c: %s\n", id + 'A', fn);
-                        zip_mount(id, fn, wp);
-                    }
-                }
-                free(line);
-                free(linecpy);
-                line = NULL;
-            }
-        }
-    }
-#endif
-}
-
-extern int gfxcard[2];
-int
-main(int argc, char **argv)
-{
-    SDL_Event event;
-    void     *libedithandle;
->>>>>>> 3b7c3381
 
     SDL_Init(0);
     pc_init(argc, argv);
@@ -1106,19 +848,6 @@
         fprintf(stderr, "Failed to create blit mutex: %s", SDL_GetError());
         return -1;
     }
-<<<<<<< HEAD
-=======
-    libedithandle = dlopen(LIBEDIT_LIBRARY, RTLD_LOCAL | RTLD_LAZY);
-    if (libedithandle) {
-        f_readline    = dlsym(libedithandle, "readline");
-        f_add_history = dlsym(libedithandle, "add_history");
-        if (!f_readline) {
-            fprintf(stderr, "readline in libedit not found, line editing will be limited.\n");
-        }
-        f_rl_callback_handler_remove = dlsym(libedithandle, "rl_callback_handler_remove");
-    } else
-        fprintf(stderr, "libedit not found, line editing will be limited.\n");
->>>>>>> 3b7c3381
     mousemutex = SDL_CreateMutex();
     sdl_initho();
 
@@ -1271,11 +1000,6 @@
     SDL_DestroyMutex(blitmtx);
     SDL_DestroyMutex(mousemutex);
     SDL_Quit();
-<<<<<<< HEAD
-=======
-    if (f_rl_callback_handler_remove)
-        f_rl_callback_handler_remove();
->>>>>>> 3b7c3381
     return 0;
 }
 char *
