#ifdef __linux__
#    define _FILE_OFFSET_BITS   64
#    define _LARGEFILE64_SOURCE 1
#endif
#include <SDL.h>
#include <stdlib.h>
#include <stdbool.h>
#include <stdio.h>
#include <string.h>
#include <time.h>
#include <sys/time.h>
#include <sys/param.h>
#include <sys/types.h>
#include <sys/stat.h>
#include <sys/mman.h>
#include <unistd.h>
#include <errno.h>
#include <inttypes.h>
#include <dlfcn.h>
#include <wchar.h>
#include <pwd.h>
#include <stdatomic.h>

#ifdef __APPLE__
#    include "macOSXGlue.h"
#endif

#include <86box/86box.h>
#include <86box/mem.h>
#include <86box/rom.h>
#include <86box/keyboard.h>
#include <86box/mouse.h>
#include <86box/config.h>
#include <86box/path.h>
#include <86box/plat.h>
#include <86box/plat_dynld.h>
#include <86box/thread.h>
#include <86box/device.h>
#include <86box/gameport.h>
#include <86box/unix_sdl.h>
#include <86box/timer.h>
#include <86box/nvr.h>
#include <86box/version.h>
#include <86box/video.h>
#include <86box/ui.h>
#include <86box/gdbstub.h>

static int      first_use = 1;
static uint64_t StartingTime;
static uint64_t Frequency;
int             rctrl_is_lalt;
int             update_icons;
int             kbd_req_capture;
int             hide_status_bar;
int             hide_tool_bar;
int             fixed_size_x = 640;
int             fixed_size_y = 480;
extern int      title_set;
extern wchar_t  sdl_win_title[512];
plat_joystick_t plat_joystick_state[MAX_PLAT_JOYSTICKS];
joystick_t      joystick_state[MAX_JOYSTICKS];
int             joysticks_present;
int             status_icons_fullscreen = 0; /* unused. */
SDL_mutex      *blitmtx;
SDL_threadID    eventthread;
static int      exit_event         = 0;
static int      fullscreen_pending = 0;
uint32_t        lang_id  = 0x0409; // Multilangual UI variables, for now all set to LCID of en-US
uint32_t        lang_sys = 0x0409; // Multilangual UI variables, for now all set to LCID of en-US
char            icon_set[256] = "";                  /* name of the iconset to be used */

static const uint16_t sdl_to_xt[0x200] = {
    [SDL_SCANCODE_ESCAPE]       = 0x01,
    [SDL_SCANCODE_1]            = 0x02,
    [SDL_SCANCODE_2]            = 0x03,
    [SDL_SCANCODE_3]            = 0x04,
    [SDL_SCANCODE_4]            = 0x05,
    [SDL_SCANCODE_5]            = 0x06,
    [SDL_SCANCODE_6]            = 0x07,
    [SDL_SCANCODE_7]            = 0x08,
    [SDL_SCANCODE_8]            = 0x09,
    [SDL_SCANCODE_9]            = 0x0A,
    [SDL_SCANCODE_0]            = 0x0B,
    [SDL_SCANCODE_MINUS]        = 0x0C,
    [SDL_SCANCODE_EQUALS]       = 0x0D,
    [SDL_SCANCODE_BACKSPACE]    = 0x0E,
    [SDL_SCANCODE_TAB]          = 0x0F,
    [SDL_SCANCODE_Q]            = 0x10,
    [SDL_SCANCODE_W]            = 0x11,
    [SDL_SCANCODE_E]            = 0x12,
    [SDL_SCANCODE_R]            = 0x13,
    [SDL_SCANCODE_T]            = 0x14,
    [SDL_SCANCODE_Y]            = 0x15,
    [SDL_SCANCODE_U]            = 0x16,
    [SDL_SCANCODE_I]            = 0x17,
    [SDL_SCANCODE_O]            = 0x18,
    [SDL_SCANCODE_P]            = 0x19,
    [SDL_SCANCODE_LEFTBRACKET]  = 0x1A,
    [SDL_SCANCODE_RIGHTBRACKET] = 0x1B,
    [SDL_SCANCODE_RETURN]       = 0x1C,
    [SDL_SCANCODE_LCTRL]        = 0x1D,
    [SDL_SCANCODE_A]            = 0x1E,
    [SDL_SCANCODE_S]            = 0x1F,
    [SDL_SCANCODE_D]            = 0x20,
    [SDL_SCANCODE_F]            = 0x21,
    [SDL_SCANCODE_G]            = 0x22,
    [SDL_SCANCODE_H]            = 0x23,
    [SDL_SCANCODE_J]            = 0x24,
    [SDL_SCANCODE_K]            = 0x25,
    [SDL_SCANCODE_L]            = 0x26,
    [SDL_SCANCODE_SEMICOLON]    = 0x27,
    [SDL_SCANCODE_APOSTROPHE]   = 0x28,
    [SDL_SCANCODE_GRAVE]        = 0x29,
    [SDL_SCANCODE_LSHIFT]       = 0x2A,
    [SDL_SCANCODE_BACKSLASH]    = 0x2B,
    [SDL_SCANCODE_Z]            = 0x2C,
    [SDL_SCANCODE_X]            = 0x2D,
    [SDL_SCANCODE_C]            = 0x2E,
    [SDL_SCANCODE_V]            = 0x2F,
    [SDL_SCANCODE_B]            = 0x30,
    [SDL_SCANCODE_N]            = 0x31,
    [SDL_SCANCODE_M]            = 0x32,
    [SDL_SCANCODE_COMMA]        = 0x33,
    [SDL_SCANCODE_PERIOD]       = 0x34,
    [SDL_SCANCODE_SLASH]        = 0x35,
    [SDL_SCANCODE_RSHIFT]       = 0x36,
    [SDL_SCANCODE_KP_MULTIPLY]  = 0x37,
    [SDL_SCANCODE_LALT]         = 0x38,
    [SDL_SCANCODE_SPACE]        = 0x39,
    [SDL_SCANCODE_CAPSLOCK]     = 0x3A,
    [SDL_SCANCODE_F1]           = 0x3B,
    [SDL_SCANCODE_F2]           = 0x3C,
    [SDL_SCANCODE_F3]           = 0x3D,
    [SDL_SCANCODE_F4]           = 0x3E,
    [SDL_SCANCODE_F5]           = 0x3F,
    [SDL_SCANCODE_F6]           = 0x40,
    [SDL_SCANCODE_F7]           = 0x41,
    [SDL_SCANCODE_F8]           = 0x42,
    [SDL_SCANCODE_F9]           = 0x43,
    [SDL_SCANCODE_F10]          = 0x44,
    [SDL_SCANCODE_NUMLOCKCLEAR] = 0x45,
    [SDL_SCANCODE_SCROLLLOCK]   = 0x46,
    [SDL_SCANCODE_HOME]         = 0x147,
    [SDL_SCANCODE_UP]           = 0x148,
    [SDL_SCANCODE_PAGEUP]       = 0x149,
    [SDL_SCANCODE_KP_MINUS]     = 0x4A,
    [SDL_SCANCODE_LEFT]         = 0x14B,
    [SDL_SCANCODE_KP_5]         = 0x4C,
    [SDL_SCANCODE_RIGHT]        = 0x14D,
    [SDL_SCANCODE_KP_PLUS]      = 0x4E,
    [SDL_SCANCODE_END]          = 0x14F,
    [SDL_SCANCODE_DOWN]         = 0x150,
    [SDL_SCANCODE_PAGEDOWN]     = 0x151,
    [SDL_SCANCODE_INSERT]       = 0x152,
    [SDL_SCANCODE_DELETE]       = 0x153,
    [SDL_SCANCODE_F11]          = 0x57,
    [SDL_SCANCODE_F12]          = 0x58,

    [SDL_SCANCODE_KP_ENTER]  = 0x11c,
    [SDL_SCANCODE_RCTRL]     = 0x11d,
    [SDL_SCANCODE_KP_DIVIDE] = 0x135,
    [SDL_SCANCODE_RALT]      = 0x138,
    [SDL_SCANCODE_KP_9]      = 0x49,
    [SDL_SCANCODE_KP_8]      = 0x48,
    [SDL_SCANCODE_KP_7]      = 0x47,
    [SDL_SCANCODE_KP_6]      = 0x4D,
    [SDL_SCANCODE_KP_4]      = 0x4B,
    [SDL_SCANCODE_KP_3]      = 0x51,
    [SDL_SCANCODE_KP_2]      = 0x50,
    [SDL_SCANCODE_KP_1]      = 0x4F,
    [SDL_SCANCODE_KP_0]      = 0x52,
    [SDL_SCANCODE_KP_PERIOD] = 0x53,

    [SDL_SCANCODE_LGUI]        = 0x15B,
    [SDL_SCANCODE_RGUI]        = 0x15C,
    [SDL_SCANCODE_APPLICATION] = 0x15D,
    [SDL_SCANCODE_PRINTSCREEN] = 0x137
};

typedef struct sdl_blit_params {
    int x;
    int y;
    int w;
    int h;
} sdl_blit_params;

sdl_blit_params params  = { 0, 0, 0, 0 };
int             blitreq = 0;

void *
dynld_module(const char *name, dllimp_t *table)
{
    dllimp_t *imp;
    void     *modhandle = dlopen(name, RTLD_LAZY | RTLD_GLOBAL);

    if (modhandle) {
        for (imp = table; imp->name != NULL; imp++) {
            if ((*(void **) imp->func = dlsym(modhandle, imp->name)) == NULL) {
                dlclose(modhandle);
                return NULL;
            }
        }
    }

    return modhandle;
}

void
plat_tempfile(char *bufp, char *prefix, char *suffix)
{
    struct tm     *calendertime;
    struct timeval t;
    time_t         curtime;

    if (prefix != NULL)
        sprintf(bufp, "%s-", prefix);
    else
        strcpy(bufp, "");
    gettimeofday(&t, NULL);
    curtime      = time(NULL);
    calendertime = localtime(&curtime);
    sprintf(&bufp[strlen(bufp)], "%d%02d%02d-%02d%02d%02d-%03ld%s", calendertime->tm_year, calendertime->tm_mon, calendertime->tm_mday, calendertime->tm_hour, calendertime->tm_min, calendertime->tm_sec, t.tv_usec / 1000, suffix);
}

int
plat_getcwd(char *bufp, int max)
{
    return getcwd(bufp, max) != 0;
}

int
plat_chdir(char *str)
{
    return chdir(str);
}

void
dynld_close(void *handle)
{
    dlclose(handle);
}

wchar_t *
plat_get_string(int i)
{
    switch (i) {
        case IDS_2077:
            return L"Click to capture mouse";
        case IDS_2078:
            return L"Press CTRL-END to release mouse";
        case IDS_2079:
            return L"Press CTRL-END or middle button to release mouse";
        case IDS_2131:
            return L"Invalid configuration";
        case IDS_4099:
            return L"MFM/RLL or ESDI CD-ROM drives never existed";
        case IDS_2094:
            return L"Failed to set up PCap";
        case IDS_2095:
            return L"No PCap devices found";
        case IDS_2096:
            return L"Invalid PCap device";
        case IDS_2112:
            return L"Unable to initialize SDL, libsdl2 is required";
        case IDS_2133:
            return L"libgs is required for automatic conversion of PostScript files to PDF.\n\nAny documents sent to the generic PostScript printer will be saved as PostScript (.ps) files.";
        case IDS_2130:
            return L"Make sure libpcap is installed and that you are on a libpcap-compatible network connection.";
        case IDS_2115:
            return L"Unable to initialize Ghostscript";
        case IDS_2063:
            return L"Machine \"%hs\" is not available due to missing ROMs in the roms/machines directory. Switching to an available machine.";
        case IDS_2064:
            return L"Video card \"%hs\" is not available due to missing ROMs in the roms/video directory. Switching to an available video card.";
        case IDS_2129:
            return L"Hardware not available";
        case IDS_2143:
            return L"Monitor in sleep mode";
    }
    return L"";
}

FILE *
plat_fopen(const char *path, const char *mode)
{
    return fopen(path, mode);
}

FILE *
plat_fopen64(const char *path, const char *mode)
{
    return fopen(path, mode);
}

int
path_abs(char *path)
{
    return path[0] == '/';
}

void
path_normalize(char *path)
{
    /* No-op. */
}

void
path_slash(char *path)
{
    if (path[strlen(path) - 1] != '/') {
        strcat(path, "/");
    }
    path_normalize(path);
}

const char *
path_get_slash(char *path)
{
    char *ret = "";

    if (path[strlen(path) - 1] != '/')
        ret =  "/";

    return ret;
}

void
plat_put_backslash(char *s)
{
    int c = strlen(s) - 1;

    if (s[c] != '/')
        s[c] = '/';
}

/* Return the last element of a pathname. */
char *
path_get_basename(const char *path)
{
    int c = (int) strlen(path);

    while (c > 0) {
        if (path[c] == '/')
            return ((char *) &path[c + 1]);
        c--;
    }

    return ((char *) path);
}
char *
path_get_filename(char *s)
{
    int c = strlen(s) - 1;

    while (c > 0) {
        if (s[c] == '/' || s[c] == '\\')
            return (&s[c + 1]);
        c--;
    }

    return s;
}

char *
path_get_extension(char *s)
{
    int c = strlen(s) - 1;

    if (c <= 0)
        return s;

    while (c && s[c] != '.')
        c--;

    if (!c)
        return (&s[strlen(s)]);

    return (&s[c + 1]);
}

void
path_append_filename(char *dest, const char *s1, const char *s2)
{
    strcpy(dest, s1);
    path_slash(dest);
    strcat(dest, s2);
}

int
plat_dir_check(char *path)
{
    struct stat dummy;
    if (stat(path, &dummy) < 0) {
        return 0;
    }
    return S_ISDIR(dummy.st_mode);
}

int
plat_dir_create(char *path)
{
    return mkdir(path, S_IRWXU);
}

void *
plat_mmap(size_t size, uint8_t executable)
{
#if defined __APPLE__ && defined MAP_JIT
    void *ret = mmap(0, size, PROT_READ | PROT_WRITE | (executable ? PROT_EXEC : 0), MAP_ANON | MAP_PRIVATE | (executable ? MAP_JIT : 0), -1, 0);
#else
    void *ret = mmap(0, size, PROT_READ | PROT_WRITE | (executable ? PROT_EXEC : 0), MAP_ANON | MAP_PRIVATE, -1, 0);
#endif
    return (ret < 0) ? NULL : ret;
}

void
plat_munmap(void *ptr, size_t size)
{
    munmap(ptr, size);
}

uint64_t
plat_timer_read(void)
{
    return SDL_GetPerformanceCounter();
}

static uint64_t
plat_get_ticks_common(void)
{
    uint64_t EndingTime;
    uint64_t ElapsedMicroseconds;

    if (first_use) {
        Frequency    = SDL_GetPerformanceFrequency();
        StartingTime = SDL_GetPerformanceCounter();
        first_use    = 0;
    }
    EndingTime          = SDL_GetPerformanceCounter();
    ElapsedMicroseconds = ((EndingTime - StartingTime) * 1000000) / Frequency;

    return ElapsedMicroseconds;
}

uint32_t
plat_get_ticks(void)
{
    return (uint32_t) (plat_get_ticks_common() / 1000);
}

uint32_t
plat_get_micro_ticks(void)
{
    return (uint32_t) plat_get_ticks_common();
}

void
plat_remove(char *path)
{
    remove(path);
}

void
ui_sb_update_icon_state(int tag, int state)
{
    /* No-op. */
}

void
ui_sb_update_icon(int tag, int active)
{
    /* No-op. */
}

void
plat_delay_ms(uint32_t count)
{
    SDL_Delay(count);
}

void
ui_sb_update_tip(int arg)
{
    /* No-op. */
}

void
ui_sb_update_panes(void)
{
    /* No-op. */
}

void
ui_sb_update_text(void)
{
    /* No-op. */
}

void
path_get_dirname(char *dest, const char *path)
{
    int   c = (int) strlen(path);
    char *ptr = (char *) path;

    while (c > 0) {
        if (path[c] == '/' || path[c] == '\\') {
            ptr = (char *) &path[c];
            break;
        }
        c--;
    }

    /* Copy to destination. */
    while (path < ptr)
        *dest++ = *path++;
    *dest = '\0';
}
volatile int cpu_thread_run = 1;
void
ui_sb_set_text_w(wchar_t *wstr)
{
    /* No-op. */
}

int
stricmp(const char *s1, const char *s2)
{
    return strcasecmp(s1, s2);
}

int
strnicmp(const char *s1, const char *s2, size_t n)
{
    return strncasecmp(s1, s2, n);
}

void
main_thread(void *param)
{
    uint32_t old_time;
    uint32_t new_time;
    int      drawits;
    int      frames;

    SDL_SetThreadPriority(SDL_THREAD_PRIORITY_HIGH);
    framecountx = 0;
    // title_update = 1;
    old_time = SDL_GetTicks();
    drawits = frames = 0;
    while (!is_quit && cpu_thread_run) {
        /* See if it is time to run a frame of code. */
        new_time = SDL_GetTicks();
#ifdef USE_GDBSTUB
        if (gdbstub_next_asap && (drawits <= 0))
            drawits = 10;
        else
#endif
            drawits += (new_time - old_time);
        old_time = new_time;
        if (drawits > 0 && !dopause) {
            /* Yes, so do one frame now. */
            drawits -= 10;
            if (drawits > 50)
                drawits = 0;

            /* Run a block of code. */
            pc_run();

            /* Every 200 frames we save the machine status. */
            if (++frames >= 200 && nvr_dosave) {
                nvr_save();
                nvr_dosave = 0;
                frames     = 0;
            }
        } else /* Just so we dont overload the host OS. */
            SDL_Delay(1);

        /* If needed, handle a screen resize. */
        if (atomic_load(&doresize_monitors[0]) && !video_fullscreen && !is_quit) {
            if (vid_resize & 2)
                plat_resize(fixed_size_x, fixed_size_y);
            else
                plat_resize(scrnsz_x, scrnsz_y);
            atomic_store(&doresize_monitors[0], 1);
        }
    }

    is_quit = 1;
}

thread_t *thMain = NULL;

void
do_start(void)
{
    /* We have not stopped yet. */
    is_quit = 0;

    /* Initialize the high-precision timer. */
    SDL_InitSubSystem(SDL_INIT_TIMER);
    timer_freq = SDL_GetPerformanceFrequency();

    /* Start the emulator, really. */
    thMain = thread_create(main_thread, NULL);
}

void
do_stop(void)
{
    if (SDL_ThreadID() != eventthread) {
        exit_event = 1;
        return;
    }
    if (blitreq) {
        blitreq = 0;
        video_blit_complete();
    }

    while (SDL_TryLockMutex(blitmtx) == SDL_MUTEX_TIMEDOUT) {
        if (blitreq) {
            blitreq = 0;
            video_blit_complete();
        }
    }
    startblit();

    is_quit = 1;
    sdl_close();

    pc_close(thMain);

    thMain = NULL;
}

int
ui_msgbox(int flags, void *message)
{
    return ui_msgbox_header(flags, NULL, message);
}

int
ui_msgbox_header(int flags, void *header, void *message)
{
    SDL_MessageBoxData       msgdata;
    SDL_MessageBoxButtonData msgbtn;

#if 0
    if (!header)
        header = (void *) (flags & MBX_ANSI) ? "86Box" : L"86Box";
#endif
    if (header <= (void *) 7168)
        header = (void *) plat_get_string((uintptr_t) header);
    if (message <= (void *) 7168)
        message = (void *) plat_get_string((uintptr_t) message);

    msgbtn.buttonid = 1;
    msgbtn.text     = "OK";
    msgbtn.flags    = 0;
    memset(&msgdata, 0, sizeof(SDL_MessageBoxData));
    msgdata.numbuttons = 1;
    msgdata.buttons    = &msgbtn;
    int msgflags       = 0;
    if (msgflags & MBX_FATAL)
        msgflags |= SDL_MESSAGEBOX_ERROR;
    else if (msgflags & MBX_ERROR || msgflags & MBX_WARNING)
        msgflags |= SDL_MESSAGEBOX_WARNING;
    else
        msgflags |= SDL_MESSAGEBOX_INFORMATION;
    msgdata.flags = msgflags;
    if (flags & MBX_ANSI) {
        int button      = 0;
        msgdata.title   = header;
        msgdata.message = message;
        SDL_ShowMessageBox(&msgdata, &button);
        return button;
    } else {
        int   button    = 0;
        char *res       = SDL_iconv_string("UTF-8", sizeof(wchar_t) == 2 ? "UTF-16LE" : "UTF-32LE", (char *) message, wcslen(message) * sizeof(wchar_t) + sizeof(wchar_t));
        char *res2      = SDL_iconv_string("UTF-8", sizeof(wchar_t) == 2 ? "UTF-16LE" : "UTF-32LE", (char *) header, wcslen(header) * sizeof(wchar_t) + sizeof(wchar_t));
        msgdata.message = res;
        msgdata.title   = res2;
        SDL_ShowMessageBox(&msgdata, &button);
        free(res);
        free(res2);
        return button;
    }

    return 0;
}

void
plat_get_exe_name(char *s, int size)
{
    char *basepath = SDL_GetBasePath();

    snprintf(s, size, "%s%s", basepath, basepath[strlen(basepath) - 1] == '/' ? "86box" : "/86box");
}

void
plat_power_off(void)
{
    confirm_exit = 0;
    nvr_save();
    config_save();

    /* Deduct a sufficiently large number of cycles that no instructions will
       run before the main thread is terminated */
    cycles -= 99999999;

    cpu_thread_run = 0;
}

void
ui_sb_bugui(char *str)
{
    /* No-op. */
}

extern void sdl_blit(int x, int y, int w, int h);

typedef struct mouseinputdata {
    int deltax;
    int deltay;
    int deltaz;
    int mousebuttons;
} mouseinputdata;

SDL_mutex *mousemutex;
int        real_sdl_w;
int        real_sdl_h;

void
ui_sb_set_ready(int ready)
{
    /* No-op. */
}

char *xargv[512];

// From musl.
char *
local_strsep(char **str, const char *sep)
{
    char *s = *str;
    char *end;

    if (!s)
        return NULL;
    end = s + strcspn(s, sep);
    if (*end)
        *end++ = 0;
    else
        end = 0;
    *str = end;

    return s;
}

void
plat_pause(int p)
{
    static wchar_t oldtitle[512];
    wchar_t        title[512];

    if ((!!p) == dopause)
        return;

    if ((p == 0) && (time_sync & TIME_SYNC_ENABLED))
        nvr_time_sync();

    do_pause(p);
    if (p) {
        wcsncpy(oldtitle, ui_window_title(NULL), sizeof_w(oldtitle) - 1);
        wcscpy(title, oldtitle);
        wcscat(title, L" - PAUSED");
        ui_window_title(title);
    } else {
        ui_window_title(oldtitle);
    }
}

void
plat_init_rom_paths(void)
{
#ifndef __APPLE__
    if (getenv("XDG_DATA_HOME")) {
        char xdg_rom_path[1024] = { 0 };

        strncpy(xdg_rom_path, getenv("XDG_DATA_HOME"), 1024);
        path_slash(xdg_rom_path);
        strncat(xdg_rom_path, "86Box/", 1024);

        if (!plat_dir_check(xdg_rom_path))
            plat_dir_create(xdg_rom_path);
        strcat(xdg_rom_path, "roms/");

        if (!plat_dir_check(xdg_rom_path))
            plat_dir_create(xdg_rom_path);
        rom_add_path(xdg_rom_path);
    } else {
        char home_rom_path[1024] = { 0 };

        snprintf(home_rom_path, 1024, "%s/.local/share/86Box/", getenv("HOME") ? getenv("HOME") : getpwuid(getuid())->pw_dir);

        if (!plat_dir_check(home_rom_path))
            plat_dir_create(home_rom_path);
        strcat(home_rom_path, "roms/");

        if (!plat_dir_check(home_rom_path))
            plat_dir_create(home_rom_path);
        rom_add_path(home_rom_path);
    }
    if (getenv("XDG_DATA_DIRS")) {
        char *xdg_rom_paths      = strdup(getenv("XDG_DATA_DIRS"));
        char *xdg_rom_paths_orig = xdg_rom_paths;
        char *cur_xdg_rom_path   = NULL;

        if (xdg_rom_paths) {
            while (xdg_rom_paths[strlen(xdg_rom_paths) - 1] == ':') {
                xdg_rom_paths[strlen(xdg_rom_paths) - 1] = '\0';
            }
            while ((cur_xdg_rom_path = local_strsep(&xdg_rom_paths, ":")) != NULL) {
                char real_xdg_rom_path[1024] = { '\0' };
                strcat(real_xdg_rom_path, cur_xdg_rom_path);
                path_slash(real_xdg_rom_path);
                strcat(real_xdg_rom_path, "86Box/roms/");
                rom_add_path(real_xdg_rom_path);
            }
        }
        free(xdg_rom_paths_orig);
    } else {
        rom_add_path("/usr/local/share/86Box/roms/");
        rom_add_path("/usr/share/86Box/roms/");
    }
#else
    char  default_rom_path[1024] = { '\0' };
    getDefaultROMPath(default_rom_path);
    rom_add_path(default_rom_path);
#endif
}

void
plat_get_global_config_dir(char *strptr)
{
#ifdef __APPLE__
    char *prefPath = SDL_GetPrefPath(NULL, "net.86Box.86Box");
#else
    char *prefPath = SDL_GetPrefPath(NULL, "86Box");
#endif
    strncpy(strptr, prefPath, 1024);
    path_slash(strptr);
}

<<<<<<< HEAD
=======
bool
process_media_commands_3(uint8_t *id, char *fn, uint8_t *wp, int cmdargc)
{
    bool err = false;

    *id      = atoi(xargv[1]);

    if (xargv[2][0] == '\'' || xargv[2][0] == '"') {
        for (int curarg = 2; curarg < cmdargc; curarg++) {
            if (strlen(fn) + strlen(xargv[curarg]) >= PATH_MAX) {
                err = true;
                fprintf(stderr, "Path name too long.\n");
            }
            strcat(fn, xargv[curarg] + (xargv[curarg][0] == '\'' || xargv[curarg][0] == '"'));
            if (fn[strlen(fn) - 1] == '\''
                || fn[strlen(fn) - 1] == '"') {
                if (curarg + 1 < cmdargc) {
                    *wp = atoi(xargv[curarg + 1]);
                }
                break;
            }
            strcat(fn, " ");
        }
    } else {
        if (strlen(xargv[2]) < PATH_MAX) {
            strcpy(fn, xargv[2]);
            *wp = atoi(xargv[3]);
        } else {
            fprintf(stderr, "Path name too long.\n");
            err = true;
        }
    }
    if (fn[strlen(fn) - 1] == '\''
        || fn[strlen(fn) - 1] == '"')
        fn[strlen(fn) - 1] = '\0';
    return err;
}
char *(*f_readline)(const char *)          = NULL;
int (*f_add_history)(const char *)         = NULL;
void (*f_rl_callback_handler_remove)(void) = NULL;

#ifdef __APPLE__
#    define LIBEDIT_LIBRARY "libedit.dylib"
#else
#    define LIBEDIT_LIBRARY "libedit.so"
#endif

>>>>>>> 46d01e30
uint32_t
timer_onesec(uint32_t interval, void *param)
{
    pc_onesec();
    return interval;
}

void
monitor_thread(void *param)
{
#ifndef USE_CLI
    if (isatty(fileno(stdin)) && isatty(fileno(stdout))) {
        char  *line = NULL;
        size_t n;

        printf("86Box monitor console.\n");
        while (!exit_event) {
            if (feof(stdin))
                break;
            if (f_readline)
                line = f_readline("(86Box) ");
            else {
                printf("(86Box) ");
                (void) !getline(&line, &n, stdin);
            }
            if (line) {
                int   cmdargc = 0;
                char *linecpy;

                line[strcspn(line, "\r\n")] = '\0';
                linecpy                     = strdup(line);
                if (!linecpy) {
                    free(line);
                    line = NULL;
                    continue;
                }
                if (f_add_history)
                    f_add_history(line);
                memset(xargv, 0, sizeof(xargv));
                while (1) {
                    xargv[cmdargc++] = local_strsep(&linecpy, " ");
                    if (xargv[cmdargc - 1] == NULL || cmdargc >= 512)
                        break;
                }
                cmdargc--;
                if (strncasecmp(xargv[0], "help", 4) == 0) {
                    printf(
                        "fddload <id> <filename> <wp> - Load floppy disk image into drive <id>.\n"
                        "cdload <id> <filename> - Load CD-ROM image into drive <id>.\n"
                        "zipload <id> <filename> <wp> - Load ZIP image into ZIP drive <id>.\n"
                        "cartload <id> <filename> <wp> - Load cartridge image into cartridge drive <id>.\n"
                        "moload <id> <filename> <wp> - Load MO image into MO drive <id>.\n\n"
                        "fddeject <id> - eject disk from floppy drive <id>.\n"
                        "cdeject <id> - eject disc from CD-ROM drive <id>.\n"
                        "zipeject <id> - eject ZIP image from ZIP drive <id>.\n"
                        "carteject <id> - eject cartridge from drive <id>.\n"
                        "moeject <id> - eject image from MO drive <id>.\n\n"
                        "hardreset - hard reset the emulated system.\n"
                        "pause - pause the the emulated system.\n"
                        "fullscreen - toggle fullscreen.\n"
                        "version - print version and license information.\n"
                        "exit - exit 86Box.\n");
                } else if (strncasecmp(xargv[0], "exit", 4) == 0) {
                    exit_event = 1;
                } else if (strncasecmp(xargv[0], "version", 7) == 0) {
#    ifndef EMU_GIT_HASH
#        define EMU_GIT_HASH "0000000"
#    endif

#    if defined(__arm__) || defined(__TARGET_ARCH_ARM)
#        define ARCH_STR "arm"
#    elif defined(__aarch64__) || defined(_M_ARM64)
#        define ARCH_STR "arm64"
#    elif defined(__i386) || defined(__i386__) || defined(_M_IX86)
#        define ARCH_STR "i386"
#    elif defined(__x86_64) || defined(__x86_64__) || defined(__amd64) || defined(_M_X64)
#        define ARCH_STR "x86_64"
#    else
#        define ARCH_STR "unknown arch"
#    endif

#    ifdef USE_DYNAREC
#        ifdef USE_NEW_DYNAREC
#            define DYNAREC_STR "new dynarec"
#        else
#            define DYNAREC_STR "old dynarec"
#        endif
#    else
#        define DYNAREC_STR "no dynarec"
#    endif

                    printf(
                        "%s v%s [%s] [%s, %s]\n\n"
                        "An emulator of old computers\n"
                        "Authors: Miran Grča (OBattler), RichardG867, Jasmine Iwanek, TC1995, coldbrewed, Teemu Korhonen (Manaatti), "
                        "Joakim L. Gilje, Adrien Moulin (elyosh), Daniel Balsom (gloriouscow), Cacodemon345, Fred N. van Kempen (waltje), "
                        "Tiseno100, reenigne, and others.\n"
                        "With previous core contributions from Sarah Walker, leilei, JohnElliott, greatpsycho, and others.\n\n"
                        "Released under the GNU General Public License version 2 or later. See LICENSE for more information.\n",
                        EMU_NAME, EMU_VERSION_FULL, EMU_GIT_HASH, ARCH_STR, DYNAREC_STR);
                } else if (strncasecmp(xargv[0], "fullscreen", 10) == 0) {
                    video_fullscreen   = video_fullscreen ? 0 : 1;
                    fullscreen_pending = 1;
                } else if (strncasecmp(xargv[0], "pause", 5) == 0) {
                    plat_pause(dopause ^ 1);
                    printf("%s", dopause ? "Paused.\n" : "Unpaused.\n");
                } else if (strncasecmp(xargv[0], "hardreset", 9) == 0) {
                    pc_reset_hard();
                } else if (strncasecmp(xargv[0], "cdload", 6) == 0 && cmdargc >= 3) {
                    uint8_t id;
                    bool    err = false;
                    char    fn[PATH_MAX];

                    if (!xargv[2] || !xargv[1]) {
                        free(line);
                        free(linecpy);
                        line = NULL;
                        continue;
                    }
                    id = atoi(xargv[1]);
                    memset(fn, 0, sizeof(fn));
                    if (xargv[2][0] == '\'' || xargv[2][0] == '"') {
                        int curarg = 2;

                        for (curarg = 2; curarg < cmdargc; curarg++) {
                            if (strlen(fn) + strlen(xargv[curarg]) >= PATH_MAX) {
                                err = true;
                                fprintf(stderr, "Path name too long.\n");
                            }
                            strcat(fn, xargv[curarg] + (xargv[curarg][0] == '\'' || xargv[curarg][0] == '"'));
                            if (fn[strlen(fn) - 1] == '\''
                                || fn[strlen(fn) - 1] == '"') {
                                break;
                            }
                            strcat(fn, " ");
                        }
                    } else {
                        if (strlen(xargv[2]) < PATH_MAX) {
                            strcpy(fn, xargv[2]);
                        } else {
                            fprintf(stderr, "Path name too long.\n");
                        }
                    }
                    if (!err) {

                        if (fn[strlen(fn) - 1] == '\''
                            || fn[strlen(fn) - 1] == '"')
                            fn[strlen(fn) - 1] = '\0';
                        printf("Inserting disc into CD-ROM drive %hhu: %s\n", id, fn);
                        cdrom_mount(id, fn);
                    }
                } else if (strncasecmp(xargv[0], "fddeject", 8) == 0 && cmdargc >= 2) {
                    floppy_eject(atoi(xargv[1]));
                } else if (strncasecmp(xargv[0], "cdeject", 8) == 0 && cmdargc >= 2) {
                    cdrom_mount(atoi(xargv[1]), "");
                } else if (strncasecmp(xargv[0], "moeject", 8) == 0 && cmdargc >= 2) {
                    mo_eject(atoi(xargv[1]));
                } else if (strncasecmp(xargv[0], "carteject", 8) == 0 && cmdargc >= 2) {
                    cartridge_eject(atoi(xargv[1]));
                } else if (strncasecmp(xargv[0], "zipeject", 8) == 0 && cmdargc >= 2) {
                    zip_eject(atoi(xargv[1]));
                } else if (strncasecmp(xargv[0], "fddload", 7) == 0 && cmdargc >= 4) {
                    uint8_t id;
                    uint8_t wp;
                    bool    err = false;
                    char    fn[PATH_MAX];

                    memset(fn, 0, sizeof(fn));

                    if (!xargv[2] || !xargv[1]) {
                        free(line);
                        free(linecpy);
                        line = NULL;
                        continue;
                    }
                    err = process_media_commands_3(&id, fn, &wp, cmdargc);
                    if (!err) {
                        if (fn[strlen(fn) - 1] == '\''
                            || fn[strlen(fn) - 1] == '"')
                            fn[strlen(fn) - 1] = '\0';
                        printf("Inserting disk into floppy drive %c: %s\n", id + 'A', fn);
                        floppy_mount(id, fn, wp);
                    }
                } else if (strncasecmp(xargv[0], "moload", 7) == 0 && cmdargc >= 4) {
                    uint8_t id;
                    uint8_t wp;
                    bool    err = false;
                    char    fn[PATH_MAX];

                    memset(fn, 0, sizeof(fn));

                    if (!xargv[2] || !xargv[1]) {
                        free(line);
                        free(linecpy);
                        line = NULL;
                        continue;
                    }
                    err = process_media_commands_3(&id, fn, &wp, cmdargc);
                    if (!err) {
                        if (fn[strlen(fn) - 1] == '\''
                            || fn[strlen(fn) - 1] == '"')
                            fn[strlen(fn) - 1] = '\0';
                        printf("Inserting into mo drive %hhu: %s\n", id, fn);
                        mo_mount(id, fn, wp);
                    }
                } else if (strncasecmp(xargv[0], "cartload", 7) == 0 && cmdargc >= 4) {
                    uint8_t id;
                    uint8_t wp;
                    bool    err = false;
                    char    fn[PATH_MAX];

                    memset(fn, 0, sizeof(fn));

                    if (!xargv[2] || !xargv[1]) {
                        free(line);
                        free(linecpy);
                        line = NULL;
                        continue;
                    }
                    err = process_media_commands_3(&id, fn, &wp, cmdargc);
                    if (!err) {
                        if (fn[strlen(fn) - 1] == '\''
                            || fn[strlen(fn) - 1] == '"')
                            fn[strlen(fn) - 1] = '\0';
                        printf("Inserting tape into cartridge holder %hhu: %s\n", id, fn);
                        cartridge_mount(id, fn, wp);
                    }
                } else if (strncasecmp(xargv[0], "zipload", 7) == 0 && cmdargc >= 4) {
                    uint8_t id;
                    uint8_t wp;
                    bool    err = false;
                    char    fn[PATH_MAX];

                    memset(fn, 0, sizeof(fn));

                    if (!xargv[2] || !xargv[1]) {
                        free(line);
                        free(linecpy);
                        line = NULL;
                        continue;
                    }
                    err = process_media_commands_3(&id, fn, &wp, cmdargc);
                    if (!err) {
                        if (fn[strlen(fn) - 1] == '\''
                            || fn[strlen(fn) - 1] == '"')
                            fn[strlen(fn) - 1] = '\0';
                        printf("Inserting disk into ZIP drive %c: %s\n", id + 'A', fn);
                        zip_mount(id, fn, wp);
                    }
                }
                free(line);
                free(linecpy);
                line = NULL;
            }
        }
    }
#endif
}

extern int gfxcard[2];
int
main(int argc, char **argv)
{
    SDL_Event event;
<<<<<<< HEAD
=======
    void     *libedithandle;
    int      ret = 0;
>>>>>>> 46d01e30

    SDL_Init(0);
    ret = pc_init(argc, argv);
    if (ret == 0)
        return 0;
    if (!pc_init_modules()) {
        ui_msgbox_header(MBX_FATAL, L"No ROMs found.", L"86Box could not find any usable ROM images.\n\nPlease download a ROM set and extract it into the \"roms\" directory.");
        SDL_Quit();
        return 6;
    }

    gfxcard[1]  = 0;
    eventthread = SDL_ThreadID();
    blitmtx     = SDL_CreateMutex();
    if (!blitmtx) {
        fprintf(stderr, "Failed to create blit mutex: %s", SDL_GetError());
        return -1;
    }
    mousemutex = SDL_CreateMutex();
    sdl_initho();

    if (start_in_fullscreen) {
        video_fullscreen = 1;
        sdl_set_fs(1);
    }
    /* Fire up the machine. */
    pc_reset_hard_init();

    /* Set the PAUSE mode depending on the renderer. */
    plat_pause(0);

    /* Initialize the rendering window, or fullscreen. */

    do_start();
#ifndef USE_CLI
    cli_monitor_init(1);
#endif
    SDL_AddTimer(1000, timer_onesec, NULL);
    while (!is_quit) {
        static int mouse_inside = 0;

        while (SDL_PollEvent(&event)) {
            switch (event.type) {
                case SDL_QUIT:
                    exit_event = 1;
                    break;
                case SDL_MOUSEWHEEL:
                    {
                        if (mouse_capture || video_fullscreen) {
                            if (event.wheel.direction == SDL_MOUSEWHEEL_FLIPPED) {
                                event.wheel.x *= -1;
                                event.wheel.y *= -1;
                            }
                            SDL_LockMutex(mousemutex);
                            mouse_set_z(event.wheel.y);
                            SDL_UnlockMutex(mousemutex);
                        }
                        break;
                    }
                case SDL_MOUSEMOTION:
                    {
                        if (mouse_capture || video_fullscreen) {
                            SDL_LockMutex(mousemutex);
                            mouse_scale(event.motion.xrel, event.motion.yrel);
                            SDL_UnlockMutex(mousemutex);
                        }
                        break;
                    }
                case SDL_MOUSEBUTTONDOWN:
                case SDL_MOUSEBUTTONUP:
                    {
                        if ((event.button.button == SDL_BUTTON_LEFT)
                            && !(mouse_capture || video_fullscreen)
                            && event.button.state == SDL_RELEASED
                            && mouse_inside) {
                            plat_mouse_capture(1);
                            break;
                        }
                        if (mouse_get_buttons() < 3 && event.button.button == SDL_BUTTON_MIDDLE && !video_fullscreen) {
                            plat_mouse_capture(0);
                            break;
                        }
                        if (mouse_capture || video_fullscreen) {
                            int buttonmask = 0;

                            switch (event.button.button) {
                                case SDL_BUTTON_LEFT:
                                    buttonmask = 1;
                                    break;
                                case SDL_BUTTON_RIGHT:
                                    buttonmask = 2;
                                    break;
                                case SDL_BUTTON_MIDDLE:
                                    buttonmask = 4;
                                    break;
                                case SDL_BUTTON_X1:
                                    buttonmask = 8;
                                    break;
                                case SDL_BUTTON_X2:
                                    buttonmask = 16;
                                    break;
                            }
                            SDL_LockMutex(mousemutex);
                            if (event.button.state == SDL_PRESSED)
                                mouse_set_buttons_ex(mouse_get_buttons_ex() | buttonmask);
                            else
                                mouse_set_buttons_ex(mouse_get_buttons_ex() & ~buttonmask);
                            SDL_UnlockMutex(mousemutex);
                        }
                        break;
                    }
                case SDL_RENDER_DEVICE_RESET:
                case SDL_RENDER_TARGETS_RESET:
                    {
                        extern void sdl_reinit_texture(void);

                        sdl_reinit_texture();
                        break;
                    }
                case SDL_KEYDOWN:
                case SDL_KEYUP:
                    {
                        uint16_t xtkey = 0;

                        switch (event.key.keysym.scancode) {
                            default:
                                xtkey = sdl_to_xt[event.key.keysym.scancode];
                                break;
                        }
                        keyboard_input(event.key.state == SDL_PRESSED, xtkey);
                    }
                case SDL_WINDOWEVENT:
                    {
                        switch (event.window.event) {
                            case SDL_WINDOWEVENT_ENTER:
                                mouse_inside = 1;
                                break;
                            case SDL_WINDOWEVENT_LEAVE:
                                mouse_inside = 0;
                                break;
                        }
                    }
            }
        }
        if (mouse_capture && keyboard_ismsexit()) {
            plat_mouse_capture(0);
        }
        if (blitreq) {
            extern void sdl_blit(int x, int y, int w, int h);
            sdl_blit(params.x, params.y, params.w, params.h);
        }
        if (title_set) {
            extern void ui_window_title_real(void);
            ui_window_title_real();
        }
        if (video_fullscreen && keyboard_isfsexit()) {
            sdl_set_fs(0);
            video_fullscreen = 0;
        }
        if (fullscreen_pending) {
            sdl_set_fs(video_fullscreen);
            fullscreen_pending = 0;
        }
        if (exit_event) {
            do_stop();
            break;
        }
    }
    printf("\n");
    SDL_DestroyMutex(blitmtx);
    SDL_DestroyMutex(mousemutex);
    SDL_Quit();
    return 0;
}
char *
plat_vidapi_name(int i)
{
    return "default";
}

void
set_language(uint32_t id)
{
    lang_id = id;
}

/* Sets up the program language before initialization. */
uint32_t
plat_language_code(char *langcode)
{
    /* or maybe not */
    return 0;
}

void
plat_get_cpu_string(char *outbuf, uint8_t len) {
    char cpu_string[] = "Unknown";

    strncpy(outbuf, cpu_string, len);
}

/* Converts back the language code to LCID */
void
plat_language_code_r(uint32_t lcid, char *outbuf, int len)
{
    /* or maybe not */
    return;
}

void
joystick_init(void)
{
    /* No-op. */
}

void
joystick_close(void)
{
    /* No-op. */
}

void
joystick_process(void)
{
    /* No-op. */
}

void
startblit(void)
{
    SDL_LockMutex(blitmtx);
}

void
endblit(void)
{
    SDL_UnlockMutex(blitmtx);
}

/* API */
void
ui_sb_mt32lcd(char *str)
{
    /* No-op. */
}

void
ui_hard_reset_completed(void)
{
    /* No-op. */
}<|MERGE_RESOLUTION|>--- conflicted
+++ resolved
@@ -851,56 +851,6 @@
     path_slash(strptr);
 }
 
-<<<<<<< HEAD
-=======
-bool
-process_media_commands_3(uint8_t *id, char *fn, uint8_t *wp, int cmdargc)
-{
-    bool err = false;
-
-    *id      = atoi(xargv[1]);
-
-    if (xargv[2][0] == '\'' || xargv[2][0] == '"') {
-        for (int curarg = 2; curarg < cmdargc; curarg++) {
-            if (strlen(fn) + strlen(xargv[curarg]) >= PATH_MAX) {
-                err = true;
-                fprintf(stderr, "Path name too long.\n");
-            }
-            strcat(fn, xargv[curarg] + (xargv[curarg][0] == '\'' || xargv[curarg][0] == '"'));
-            if (fn[strlen(fn) - 1] == '\''
-                || fn[strlen(fn) - 1] == '"') {
-                if (curarg + 1 < cmdargc) {
-                    *wp = atoi(xargv[curarg + 1]);
-                }
-                break;
-            }
-            strcat(fn, " ");
-        }
-    } else {
-        if (strlen(xargv[2]) < PATH_MAX) {
-            strcpy(fn, xargv[2]);
-            *wp = atoi(xargv[3]);
-        } else {
-            fprintf(stderr, "Path name too long.\n");
-            err = true;
-        }
-    }
-    if (fn[strlen(fn) - 1] == '\''
-        || fn[strlen(fn) - 1] == '"')
-        fn[strlen(fn) - 1] = '\0';
-    return err;
-}
-char *(*f_readline)(const char *)          = NULL;
-int (*f_add_history)(const char *)         = NULL;
-void (*f_rl_callback_handler_remove)(void) = NULL;
-
-#ifdef __APPLE__
-#    define LIBEDIT_LIBRARY "libedit.dylib"
-#else
-#    define LIBEDIT_LIBRARY "libedit.so"
-#endif
-
->>>>>>> 46d01e30
 uint32_t
 timer_onesec(uint32_t interval, void *param)
 {
@@ -1165,11 +1115,7 @@
 main(int argc, char **argv)
 {
     SDL_Event event;
-<<<<<<< HEAD
-=======
-    void     *libedithandle;
     int      ret = 0;
->>>>>>> 46d01e30
 
     SDL_Init(0);
     ret = pc_init(argc, argv);
