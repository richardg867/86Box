--- conflicted
+++ resolved
@@ -9,7 +9,6 @@
 #include <string.h>
 #include <time.h>
 #include <sys/time.h>
-#include <sys/mman.h>
 #include <sys/param.h>
 #include <sys/types.h>
 #include <sys/stat.h>
@@ -32,7 +31,6 @@
 #include <86box/timer.h>
 #include <86box/nvr.h>
 #include <86box/ui.h>
-#include <86box/cli.h>
 
 static int	first_use = 1;
 static uint64_t	StartingTime;
@@ -51,7 +49,7 @@
 SDL_mutex *blitmtx;
 SDL_threadID eventthread;
 static int exit_event = 0;
-int fullscreen_pending = 0;
+static int fullscreen_pending = 0;
 
 static const uint16_t sdl_to_xt[0x200] =
 {
@@ -283,8 +281,9 @@
 void
 plat_path_slash(char *path)
 {
-    if ((path[strlen(path)-1] != '/'))
+    if ((path[strlen(path)-1] != '/')) {
 	strcat(path, "/");
+    }
 }
 
 void
@@ -304,11 +303,7 @@
 
     while (c > 0) {
 	if (path[c] == '/')
-<<<<<<< HEAD
-		return((char *)&path[c + 1]);
-=======
 	   return((char *)&path[c + 1]);
->>>>>>> 6c463219
        c--;
     }
 
@@ -321,7 +316,7 @@
 
     while (c > 0) {
 	if (s[c] == '/' || s[c] == '\\')
-		return(&s[c+1]);
+	   return(&s[c+1]);
        c--;
     }
 
@@ -338,7 +333,7 @@
 	return(s);
 
     while (c && s[c] != '.')
-	c--;
+		c--;
 
     if (!c)
 	return(&s[strlen(s)]);
@@ -375,15 +370,11 @@
 void *
 plat_mmap(size_t size, uint8_t executable)
 {
-<<<<<<< HEAD
-    void *ret = mmap(0, size, PROT_READ | PROT_WRITE | (executable ? PROT_EXEC : 0), MAP_ANON | MAP_PRIVATE, 0, 0);
-=======
 #if defined __APPLE__ && defined MAP_JIT
     void *ret = mmap(0, size, PROT_READ | PROT_WRITE | (executable ? PROT_EXEC : 0), MAP_ANON | MAP_PRIVATE | (executable ? MAP_JIT : 0), 0, 0);
 #else
     void *ret = mmap(0, size, PROT_READ | PROT_WRITE | (executable ? PROT_EXEC : 0), MAP_ANON | MAP_PRIVATE, 0, 0);
 #endif
->>>>>>> 6c463219
     return (ret < 0) ? NULL : ret;
 }
 
@@ -689,7 +680,19 @@
 
 int real_sdl_w, real_sdl_h;
 void ui_sb_set_ready(int ready) {}
-
+char* xargv[512];
+
+// From musl.
+char *local_strsep(char **str, const char *sep)
+{
+	char *s = *str, *end;
+	if (!s) return NULL;
+	end = s + strcspn(s, sep);
+	if (*end) *end++ = 0;
+	else end = 0;
+	*str = end;
+	return s;
+}
 
 void
 plat_pause(int p)
@@ -708,10 +711,308 @@
     }
 }
 
+bool process_media_commands_3(uint8_t* id, char* fn, uint8_t* wp, int cmdargc)
+{
+    bool err = false;
+    *id = atoi(xargv[1]);
+    if (xargv[2][0] == '\'' || xargv[2][0] == '"')
+    {
+        int curarg = 2;
+        for (curarg = 2; curarg < cmdargc; curarg++)
+        {
+            if (strlen(fn) + strlen(xargv[curarg]) >= PATH_MAX)
+            {
+                err = true;
+                fprintf(stderr, "Path name too long.\n");
+            }
+            strcat(fn, xargv[curarg] + (xargv[curarg][0] == '\'' || xargv[curarg][0] == '"'));
+            if (fn[strlen(fn) - 1] == '\''
+                || fn[strlen(fn) - 1] == '"')
+            {
+                if (curarg + 1 < cmdargc)
+                {
+                    *wp = atoi(xargv[curarg + 1]);
+                }
+                break;
+            }
+            strcat(fn, " ");
+        }
+    }
+    else
+    {
+        if (strlen(xargv[2]) < PATH_MAX)
+        {
+            strcpy(fn, xargv[2]);
+            *wp = atoi(xargv[3]);
+        }
+        else
+        {
+            fprintf(stderr, "Path name too long.\n");
+            err = true;
+        }
+    }
+    if (fn[strlen(fn) - 1] == '\''
+    || fn[strlen(fn) - 1] == '"') fn[strlen(fn) - 1] = '\0';
+    return err;
+}
+char* (*f_readline)(const char*) = NULL;
+int  (*f_add_history)(const char *) = NULL;
+void (*f_rl_callback_handler_remove)(void) = NULL;
+
+#ifdef __APPLE__
+#define LIBEDIT_LIBRARY "libedit.dylib"
+#else
+#define LIBEDIT_LIBRARY "libedit.so"
+#endif
 uint32_t timer_onesec(uint32_t interval, void* param)
 {
         pc_onesec();
         return interval;
+}
+
+void monitor_thread(void* param)
+{
+#ifndef USE_CLI
+    if (isatty(fileno(stdin)) && isatty(fileno(stdout)))
+    {
+        char* line = NULL;
+        size_t n;
+        printf("86Box monitor console.\n");
+        while (!exit_event)
+        {
+            if (feof(stdin)) break;
+            if (f_readline)
+                line = f_readline("(86Box) ");
+            else
+            {
+                printf("(86Box) ");
+                getline(&line, &n, stdin);
+            }
+            if (line)
+            {
+                int cmdargc = 0;
+                char* linecpy;
+                line[strcspn(line, "\r\n")] = '\0';
+                linecpy = strdup(line);
+                if (!linecpy)
+                {
+                    free(line);
+                    line = NULL;
+                    continue;
+                }
+                if (f_add_history) f_add_history(line);
+                memset(xargv, 0, sizeof(xargv));
+                while(1) 
+                {
+                    xargv[cmdargc++] = local_strsep(&linecpy, " ");
+                    if (xargv[cmdargc - 1] == NULL || cmdargc >= 512) break;
+                }
+                cmdargc--;
+                if (strncasecmp(xargv[0], "help", 4) == 0)
+                {
+                    printf(
+                        "fddload <id> <filename> <wp> - Load floppy disk image into drive <id>.\n"
+                        "cdload <id> <filename> - Load CD-ROM image into drive <id>.\n"
+                        "zipload <id> <filename> <wp> - Load ZIP image into ZIP drive <id>.\n"
+                        "cartload <id> <filename> <wp> - Load cartridge image into cartridge drive <id>.\n"
+                        "moload <id> <filename> <wp> - Load MO image into MO drive <id>.\n\n"
+                        "fddeject <id> - eject disk from floppy drive <id>.\n"
+                        "cdeject <id> - eject disc from CD-ROM drive <id>.\n"
+                        "zipeject <id> - eject ZIP image from ZIP drive <id>.\n"
+                        "carteject <id> - eject cartridge from drive <id>.\n"
+                        "moeject <id> - eject image from MO drive <id>.\n\n"
+                        "hardreset - hard reset the emulated system.\n"
+                        "pause - pause the the emulated system.\n"
+                        "fullscreen - toggle fullscreen.\n"
+                        "exit - exit 86Box.\n");
+                }
+                else if (strncasecmp(xargv[0], "exit", 4) == 0)
+                {
+                    exit_event = 1;
+                }
+                else if (strncasecmp(xargv[0], "fullscreen", 10) == 0)
+                {
+                    video_fullscreen = 1;
+                    fullscreen_pending = 1;
+                }
+                else if (strncasecmp(xargv[0], "pause", 5) == 0)
+                {
+                    plat_pause(dopause ^ 1);
+                    printf("%s", dopause ? "Paused.\n" : "Unpaused.\n");
+                }
+                else if (strncasecmp(xargv[0], "hardreset", 9) == 0)
+                {
+                    pc_reset_hard();
+                }
+                else if (strncasecmp(xargv[0], "cdload", 6) == 0 && cmdargc >= 3)
+                {
+                    uint8_t id;
+                    bool err = false;
+                    char fn[PATH_MAX];
+                    
+                    if (!xargv[2] || !xargv[1])
+                    {
+                        free(line);
+                        free(linecpy);
+                        line = NULL;
+                        continue;
+                    }
+                    id = atoi(xargv[1]);
+                    memset(fn, 0, sizeof(fn));
+                    if (xargv[2][0] == '\'' || xargv[2][0] == '"')
+                    {
+                        int curarg = 2;
+                        for (curarg = 2; curarg < cmdargc; curarg++)
+                        {
+                            if (strlen(fn) + strlen(xargv[curarg]) >= PATH_MAX)
+                            {
+                                err = true;
+                                fprintf(stderr, "Path name too long.\n");
+                            }
+                            strcat(fn, xargv[curarg] + (xargv[curarg][0] == '\'' || xargv[curarg][0] == '"'));
+                            if (fn[strlen(fn) - 1] == '\''
+                                || fn[strlen(fn) - 1] == '"')
+                            {
+                                break;
+                            }
+                            strcat(fn, " ");
+                        }
+                    }
+                    else
+                    {
+                        if (strlen(xargv[2]) < PATH_MAX)
+                        {
+                            strcpy(fn, xargv[2]);
+                        }
+                        else
+                        {
+                            fprintf(stderr, "Path name too long.\n");
+                        }
+                    }
+                    if (!err)
+                    {
+
+                        if (fn[strlen(fn) - 1] == '\''
+                            || fn[strlen(fn) - 1] == '"') fn[strlen(fn) - 1] = '\0';
+                        printf("Inserting disc into CD-ROM drive %hhu: %s\n", id, fn);
+                        cdrom_mount(id, fn);
+                    }
+                }
+                else if (strncasecmp(xargv[0], "fddeject", 8) == 0 && cmdargc >= 2)
+                {
+                    floppy_eject(atoi(xargv[1]));
+                }
+                else if (strncasecmp(xargv[0], "cdeject", 8) == 0 && cmdargc >= 2)
+                {
+                    cdrom_mount(atoi(xargv[1]), "");
+                }
+                else if (strncasecmp(xargv[0], "moeject", 8) == 0 && cmdargc >= 2)
+                {
+                    mo_eject(atoi(xargv[1]));
+                }
+                else if (strncasecmp(xargv[0], "carteject", 8) == 0 && cmdargc >= 2)
+                {
+                    cartridge_eject(atoi(xargv[1]));
+                }
+                else if (strncasecmp(xargv[0], "zipeject", 8) == 0 && cmdargc >= 2)
+                {
+                    zip_eject(atoi(xargv[1]));
+                }
+                else if (strncasecmp(xargv[0], "fddload", 7) == 0 && cmdargc >= 4)
+                {
+                    uint8_t id, wp;
+                    bool err = false;
+                    char fn[PATH_MAX];
+                    memset(fn, 0, sizeof(fn));
+                    if (!xargv[2] || !xargv[1])
+                    {
+                        free(line);
+                        free(linecpy);
+                        line = NULL;
+                        continue;
+                    }
+                    err = process_media_commands_3(&id, fn, &wp, cmdargc);
+                    if (!err)
+                    {
+                        if (fn[strlen(fn) - 1] == '\''
+                            || fn[strlen(fn) - 1] == '"') fn[strlen(fn) - 1] = '\0';
+                        printf("Inserting disk into floppy drive %c: %s\n", id + 'A', fn);
+                        floppy_mount(id, fn, wp);
+                    }
+                }
+                else if (strncasecmp(xargv[0], "moload", 7) == 0 && cmdargc >= 4)
+                {
+                    uint8_t id, wp;
+                    bool err = false;
+                    char fn[PATH_MAX];
+                    memset(fn, 0, sizeof(fn));
+                    if (!xargv[2] || !xargv[1])
+                    {
+                        free(line);
+                        free(linecpy);
+                        line = NULL;
+                        continue;
+                    }
+                    err = process_media_commands_3(&id, fn, &wp, cmdargc);
+                    if (!err)
+                    {
+                        if (fn[strlen(fn) - 1] == '\''
+                            || fn[strlen(fn) - 1] == '"') fn[strlen(fn) - 1] = '\0';
+                        printf("Inserting into mo drive %hhu: %s\n", id, fn);
+                        mo_mount(id, fn, wp);
+                    }
+                }
+                else if (strncasecmp(xargv[0], "cartload", 7) == 0 && cmdargc >= 4)
+                {
+                    uint8_t id, wp;
+                    bool err = false;
+                    char fn[PATH_MAX];
+                    memset(fn, 0, sizeof(fn));
+                    if (!xargv[2] || !xargv[1])
+                    {
+                        free(line);
+                        free(linecpy);
+                        line = NULL;
+                        continue;
+                    }
+                    err = process_media_commands_3(&id, fn, &wp, cmdargc);
+                    if (!err)
+                    {
+                        if (fn[strlen(fn) - 1] == '\''
+                            || fn[strlen(fn) - 1] == '"') fn[strlen(fn) - 1] = '\0';
+                        printf("Inserting tape into cartridge holder %hhu: %s\n", id, fn);
+                        cartridge_mount(id, fn, wp);
+                    }
+                }
+                else if (strncasecmp(xargv[0], "zipload", 7) == 0 && cmdargc >= 4)
+                {
+                    uint8_t id, wp;
+                    bool err = false;
+                    char fn[PATH_MAX];
+                    memset(fn, 0, sizeof(fn));
+                    if (!xargv[2] || !xargv[1])
+                    {
+                        free(line);
+                        free(linecpy);
+                        line = NULL;
+                        continue;
+                    }
+                    err = process_media_commands_3(&id, fn, &wp, cmdargc);
+                    if (!err)
+                    {
+                        if (fn[strlen(fn) - 1] == '\''
+                            || fn[strlen(fn) - 1] == '"') fn[strlen(fn) - 1] = '\0';
+                        printf("Inserting disk into ZIP drive %c: %s\n", id + 'A', fn);
+                        zip_mount(id, fn, wp);
+                    }
+                }
+                free(line);
+                free(linecpy);
+                line = NULL;
+            }
+        }
+    }
+#endif
 }
 
 int main(int argc, char** argv)
@@ -734,9 +1035,18 @@
         fprintf(stderr, "Failed to create blit mutex: %s", SDL_GetError());
         return -1;
     }
-#ifndef USE_CLI
-    cli_monitor_init(1);
-#endif
+    libedithandle = dlopen(LIBEDIT_LIBRARY, RTLD_LOCAL | RTLD_LAZY);
+    if (libedithandle)
+    {
+        f_readline = dlsym(libedithandle, "readline");
+        f_add_history = dlsym(libedithandle, "add_history");
+        if (!f_readline)
+        {
+            fprintf(stderr, "readline in libedit not found, line editing will be limited.\n");
+        }
+        f_rl_callback_handler_remove = dlsym(libedithandle, "rl_callback_handler_remove");
+    }
+    else fprintf(stderr, "libedit not found, line editing will be limited.\n");
     mousemutex = SDL_CreateMutex();
     sdl_initho();
 
@@ -903,6 +1213,7 @@
     SDL_DestroyMutex(blitmtx);
     SDL_DestroyMutex(mousemutex);
     SDL_Quit();
+    if (f_rl_callback_handler_remove) f_rl_callback_handler_remove();
     return 0;
 }
 char* plat_vidapi_name(int i)
