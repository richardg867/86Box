--- conflicted
+++ resolved
@@ -377,8 +377,6 @@
 	case PCI_BRIDGE_DEC_21150:
 		dev->regs[0x06] = 0x80;
 		dev->regs[0x07] = 0x02;
-		/* Most PCI device listings on forums have revision 06. */
-		dev->regs[0x08] = 0x06;
 		break;
 
 	case AGP_BRIDGE_ALI_M5243:
@@ -428,7 +426,7 @@
     dev->regs[0x0b] = 0x06; /* bridge device */
     dev->regs[0x0e] = 0x01; /* bridge header */
 
-    /* I/O BARs */
+    /* IO BARs */
     if (AGP_BRIDGE(dev->local))
 	dev->regs[0x1c] = 0xf0;
     else
@@ -475,19 +473,11 @@
     dev->slot = pci_add_card(AGP_BRIDGE(dev->local) ? PCI_ADD_AGPBRIDGE : PCI_ADD_BRIDGE, pci_bridge_read, pci_bridge_write, dev);
     interrupt_count = sizeof(interrupts);
     interrupt_mask = interrupt_count - 1;
-<<<<<<< HEAD
-    for (i = 0; i < interrupt_count; i++)
-	interrupts[i] = pci_get_int(dev->slot, PCI_INTA + i);
-    pci_bridge_log("PCI Bridge %d: upstream bus %02X slot %02X interrupts %02X %02X %02X %02X\n",
-		   dev->bus_index, (dev->slot >> 5) & 0xff, dev->slot & 31,
-		   interrupts[0], interrupts[1], interrupts[2], interrupts[3]);
-=======
     if (dev->slot < 32) {
 	for (i = 0; i < interrupt_count; i++)
 		interrupts[i] = pci_get_int(dev->slot, PCI_INTA + i);
     }
     pci_bridge_log("PCI Bridge %d: upstream bus %02X slot %02X interrupts %02X %02X %02X %02X\n", dev->bus_index, (dev->slot >> 5) & 0xff, dev->slot & 31, interrupts[0], interrupts[1], interrupts[2], interrupts[3]);
->>>>>>> 6ac35ffe
 
     if (info->local == PCI_BRIDGE_DEC_21150)
 	slot_count = 9; /* 9 bus masters */
@@ -496,12 +486,7 @@
 
     for (i = 0; i < slot_count; i++) {
 	/* Interrupts for bridge slots are assigned in round-robin: ABCD, BCDA, CDAB and so on. */
-	pci_bridge_log("PCI Bridge %d: downstream slot %02X interrupts %02X %02X %02X %02X\n",
-		       dev->bus_index, i,
-		       interrupts[i & interrupt_mask],
-		       interrupts[(i + 1) & interrupt_mask],
-		       interrupts[(i + 2) & interrupt_mask],
-		       interrupts[(i + 3) & interrupt_mask]);
+	pci_bridge_log("PCI Bridge %d: downstream slot %02X interrupts %02X %02X %02X %02X\n", dev->bus_index, i, interrupts[i & interrupt_mask], interrupts[(i + 1) & interrupt_mask], interrupts[(i + 2) & interrupt_mask], interrupts[(i + 3) & interrupt_mask]);
 	pci_register_bus_slot(dev->bus_index, i, AGP_BRIDGE(dev->local) ? PCI_CARD_AGP : PCI_CARD_NORMAL,
 			      interrupts[i & interrupt_mask],
 			      interrupts[(i + 1) & interrupt_mask],
