--- conflicted
+++ resolved
@@ -125,16 +125,6 @@
     return ret;
 }
 
-uint32_t
-ceilpow2(uint32_t i)
-{
-    uint32_t pow2 = 1 << log2i(i);
-    if (pow2 < i)
-        return pow2 << 1;
-    else
-        return i;
-}
-
 void *
 i2c_eeprom_init(void *i2c, uint8_t addr, uint8_t *data, uint32_t size, uint8_t writable)
 {
@@ -142,15 +132,11 @@
     memset(dev, 0, sizeof(i2c_eeprom_t));
 
     /* Round size up to the next power of 2. */
-<<<<<<< HEAD
-    size = ceilpow2(size) & 0x7fffff; /* address space limit of 8 MB = 7 bits from I2C address + 16 bits */
-=======
     uint32_t pow_size = 1 << log2i(size);
     if (pow_size < size)
         size = pow_size << 1;
     if (size >= 8388608)
         size = 8388608; /* address space limit of 8 MB = 7 bits from I2C address + 16 bits from command address */
->>>>>>> 46d01e30
 
     i2c_eeprom_log("I2C EEPROM %s %02X: init(%d, %d)\n", i2c_getbusname(i2c), addr, size, writable);
 
