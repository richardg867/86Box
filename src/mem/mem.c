--- conflicted
+++ resolved
@@ -129,15 +129,11 @@
 static uint8_t		ff_pccache[4] = { 0xff, 0xff, 0xff, 0xff };
 static mem_state_t	_mem_state[MEM_MAPPINGS_NO];
 static uint32_t		remap_start_addr;
-<<<<<<< HEAD
-static size_t		ram_size = 0, ram2_size = 0;
-=======
 #if (!(defined __amd64__ || defined _M_X64 || defined __aarch64__ || defined _M_ARM64))
 static size_t		ram_size = 0, ram2_size = 0;
 #else
 static size_t		ram_size = 0;
 #endif
->>>>>>> 6c463219
 
 
 #ifdef ENABLE_MEM_LOG
@@ -2628,22 +2624,14 @@
     }
 
     if (mem_size > 2097152)
-<<<<<<< HEAD
-	fatal("Attempting to use more than 2 GB of emulated RAM\n");
-=======
 	mem_size = 2097152;
->>>>>>> 6c463219
 #endif
 
     m = 1024UL * mem_size;
 
 #if (!(defined __amd64__ || defined _M_X64 || defined __aarch64__ || defined _M_ARM64))
     if (mem_size > 1048576) {
-<<<<<<< HEAD
-    	ram_size = 1 << 30;
-=======
 	ram_size = 1 << 30;
->>>>>>> 6c463219
 	ram = (uint8_t *) plat_mmap(ram_size, 0);	/* allocate and clear the RAM block of the first 1 GB */
 	if (ram == NULL) {
 		fatal("Failed to allocate primary RAM block. Make sure you have enough RAM available.\n");
