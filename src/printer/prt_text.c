--- conflicted
+++ resolved
@@ -163,34 +163,12 @@
 #endif
 
     /* If this is not a new file, add a formfeed first. */
-<<<<<<< HEAD
     if (ftell(fp) != 0) {
-	fputc('\014', fp);
+        fputc('\014', fp);
 #ifdef USE_CLI
-	fputc('\014', stderr);
-#endif
-    }
-
-    for (y = 0; y < dev->curr_y; y++) {
-	for (x = 0; x < dev->page->w; x++) {
-		ch = dev->page->chars[(y * dev->page->w) + x];
-		if (ch == 0x00) {
-			/* End of line marker. */
-			fputc('\n', fp);
-#ifdef USE_CLI
-			fputc('\n', stderr);
-#endif
-			break;
-		} else {
-			fputc(ch, fp);
-#ifdef USE_CLI
-			fputc(ch, stderr);
-#endif
-		}
-	}
-=======
-    if (ftell(fp) != 0)
-        fputc('\014', fp);
+        fputc('\014', stderr);
+#endif
+    }
 
     for (y = 0; y < dev->curr_y; y++) {
         for (x = 0; x < dev->page->w; x++) {
@@ -198,12 +176,17 @@
             if (ch == 0x00) {
                 /* End of line marker. */
                 fputc('\n', fp);
+#ifdef USE_CLI
+                fputc('\n', stderr);
+#endif
                 break;
             } else {
                 fputc(ch, fp);
+#ifdef USE_CLI
+                fputc(ch, stderr);
+#endif
             }
         }
->>>>>>> a20584fe
     }
 
     /* All done, close the file. */
