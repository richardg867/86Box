--- conflicted
+++ resolved
@@ -21,13 +21,6 @@
 
 #include <thread>
 
-<<<<<<< HEAD
-#define SDL_MAIN_HANDLED
-#include "SDL.h"
-#include "SDL_mutex.h"
-#include "SDL_timer.h"
-=======
->>>>>>> 5f5828a5
 #include "qt_mainwindow.hpp"
 #include "cocoa_mouse.hpp"
 
