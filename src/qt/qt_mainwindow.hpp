#ifndef QT_MAINWINDOW_HPP
#define QT_MAINWINDOW_HPP

#include <QMainWindow>
#include <QLabel>
#include <QEvent>
#include <QFocusEvent>

#include <memory>

class MediaMenu;

namespace Ui {
class MainWindow;
}

class MachineStatus;

class MainWindow : public QMainWindow
{
    Q_OBJECT

public:
    explicit MainWindow(QWidget *parent = nullptr);
    ~MainWindow();

    void showMessage(const QString& header, const QString& message);
    void setTitle(const wchar_t* title);
    void getTitle(wchar_t* title);
    void blitToWidget(int x, int y, int w, int h);
<<<<<<< HEAD
    void setSendKeyboardInput(bool enabled);
=======
    QSize getRenderWidgetSize();
>>>>>>> c77fc79e
signals:
    void paint(const QImage& image);
    void resizeContents(int w, int h);
    void pollMouse();
    void statusBarMessage(const QString& msg);
    void updateStatusBarPanes();
    void updateStatusBarActivity(int tag, bool active);
    void updateStatusBarEmpty(int tag, bool empty);
    void updateMenuResizeOptions();
    void updateWindowRememberOption();

    void setFullscreen(bool state);
    void setMouseCapture(bool state);

    void showMessageForNonQtThread(const QString& header, const QString& message);
    void setTitleForNonQtThread(const wchar_t* title);
    void getTitleForNonQtThread(wchar_t* title);
private slots:
    void on_actionFullscreen_triggered();
    void on_actionSettings_triggered();
    void on_actionExit_triggered();
    void on_actionPause_triggered();
    void on_actionCtrl_Alt_Del_triggered();
    void on_actionCtrl_Alt_Esc_triggered();
    void on_actionHard_Reset_triggered();
    void on_actionRight_CTRL_is_left_ALT_triggered();
    void on_actionKeyboard_requires_capture_triggered();
    void on_actionHardware_Renderer_OpenGL_ES_triggered();
    void on_actionHardware_Renderer_OpenGL_triggered();
    void on_actionSoftware_Renderer_triggered();
    void on_actionResizable_window_triggered(bool checked);
    void on_actionInverted_VGA_monitor_triggered();
    void on_action0_5x_triggered();
    void on_action1x_triggered();
    void on_action1_5x_triggered();
    void on_action2x_triggered();
    void on_actionLinear_triggered();
    void on_actionNearest_triggered();
    void on_actionFullScreen_int_triggered();
    void on_actionFullScreen_keepRatio_triggered();
    void on_actionFullScreen_43_triggered();
    void on_actionFullScreen_stretch_triggered();
    void on_actionWhite_monitor_triggered();
    void on_actionGreen_monitor_triggered();
    void on_actionAmber_monitor_triggered();
    void on_actionRGB_Grayscale_triggered();
    void on_actionRGB_Color_triggered();
    void on_actionAverage_triggered();
    void on_actionBT709_HDTV_triggered();
    void on_actionBT601_NTSC_PAL_triggered();
    void on_actionDocumentation_triggered();
    void on_actionAbout_86Box_triggered();
    void on_actionAbout_Qt_triggered();
    void on_actionForce_4_3_display_ratio_triggered();
    void on_actionChange_contrast_for_monochrome_display_triggered();
    void on_actionCGA_PCjr_Tandy_EGA_S_VGA_overscan_triggered();
    void on_actionRemember_size_and_position_triggered();
    void on_actionSpecify_dimensions_triggered();
    void on_actionHiDPI_scaling_triggered();
    void on_actionHide_status_bar_triggered();
    void on_actionUpdate_status_bar_icons_triggered();

    void refreshMediaMenu();
    void showMessage_(const QString& header, const QString& message);
    void setTitle_(const wchar_t* title);
    void getTitle_(wchar_t* title);
    void on_actionTake_screenshot_triggered();

    void on_actionSound_gain_triggered();

protected:
    void keyPressEvent(QKeyEvent* event) override;
    void keyReleaseEvent(QKeyEvent* event) override;
    void focusInEvent(QFocusEvent* event) override;
    void focusOutEvent(QFocusEvent* event) override;
    bool eventFilter(QObject* receiver, QEvent* event) override;
    void showEvent(QShowEvent* event) override;
    void closeEvent(QCloseEvent* event) override;

private:
    Ui::MainWindow *ui;
    std::unique_ptr<MachineStatus> status;
    std::shared_ptr<MediaMenu> mm;
    
    /* If main window should send keyboard input */
    bool send_keyboard_input = true;
};

#endif // QT_MAINWINDOW_HPP<|MERGE_RESOLUTION|>--- conflicted
+++ resolved
@@ -28,11 +28,8 @@
     void setTitle(const wchar_t* title);
     void getTitle(wchar_t* title);
     void blitToWidget(int x, int y, int w, int h);
-<<<<<<< HEAD
+    QSize getRenderWidgetSize();
     void setSendKeyboardInput(bool enabled);
-=======
-    QSize getRenderWidgetSize();
->>>>>>> c77fc79e
 signals:
     void paint(const QImage& image);
     void resizeContents(int w, int h);
