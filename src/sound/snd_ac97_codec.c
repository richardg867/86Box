--- conflicted
+++ resolved
@@ -28,14 +28,6 @@
 #include <86box/plat_fallthrough.h>
 
 static const struct {
-<<<<<<< HEAD
-    const uint32_t vendor_id, min_rate, max_rate, misc_flags; /* definitions for misc_flags in snd_ac97.h */
-    const uint16_t reset_flags, extid_flags,                  /* definitions in snd_ac97.h */
-        powerdown_mask;                                       /* bits [7:0] => register 26 bits [15:8]; bits [11:8] => register 2A bits [14:11]
-                                                                 when using the probing tool, always |0x030 as it doesn't touch full powerdowns */
-    const ac97_vendor_reg_t *vendor_regs;                     /* bits [11:8] of index are the page number if applicable (registers [60:6F]) */
-    const device_t          *device;
-=======
     const device_t *device;
 
     /* Definitions for *_flags and vendor_regs in snd_ac97.h */
@@ -48,7 +40,6 @@
     uint8_t  eascr_mask; /* register 2A bits [14:11] */
 
     const ac97_vendor_reg_t *vendor_regs;
->>>>>>> 312a195b
 } ac97_codecs[] = {
   // clang-format off
     {
@@ -94,37 +85,15 @@
     .misc_flags = AC97_AUXOUT | AC97_MONOOUT | AC97_PCBEEP | AC97_PHONE | AC97_VIDEO | AC97_AUXIN | AC97_MS | AC97_LPBK,
     .reset_flags = (26 << AC97_3D_SHIFT) | AC97_DAC_18B | AC97_ADC_18B,
     .extid_flags = AC97_SDAC,
-<<<<<<< HEAD
-    .powerdown_mask = 0x2ff,
-    .vendor_regs = (const ac97_vendor_reg_t[]) {{0x6c, 0x0000, 0x0003}, {0x74, 0x0000, 0x0003}, {0}},
-    .device = &stac9708_device
-=======
     .pcsr_mask = 0xff,
     .eascr_mask = 0x02,
     .vendor_regs = (const ac97_vendor_reg_t[]) {{0, 0x6c, 0x0000, 0x0003}, {0, 0x74, 0x0000, 0x0003}, {0}}
->>>>>>> 312a195b
     },
     {
     .device = &stac9721_device,
     .misc_flags = AC97_AUXOUT | AC97_MONOOUT | AC97_PCBEEP | AC97_PHONE | AC97_VIDEO | AC97_AUXIN | AC97_MS | AC97_LPBK,
     .reset_flags = (26 << AC97_3D_SHIFT) | AC97_DAC_18B | AC97_ADC_18B,
     .extid_flags = AC97_AMAP,
-<<<<<<< HEAD
-    .powerdown_mask = 0x0ff,
-    .vendor_regs = (const ac97_vendor_reg_t[]) {{0x6c, 0x0000, 0x0000}, {0x6e, 0x0000, 0x0003}, {0x70, 0x0000, 0xffff}, {0x72, 0x0000, 0x0006}, {0x74, 0x0000, 0x0003}, {0x76, 0x0000, 0xffff}, {0x78, 0x0000, 0x3802}, {0}},
-    .device = &stac9721_device
-    },
-    [AC97_CODEC_TR28023] = {
-    .vendor_id = AC97_VENDOR_ID('T', 'R', 'A', 0x03),
-    .misc_flags = AC97_MASTER_6B | AC97_MONOOUT | AC97_MONOOUT_6B | AC97_PCBEEP | AC97_PHONE | AC97_POP | AC97_MS | AC97_LPBK,
-    .reset_flags = 0,
-    .extid_flags = 0,
-    .powerdown_mask = 0x03f,
-    .device = &tr28023_device
-    },
-    [AC97_CODEC_WM9701A] = {
-    .vendor_id = AC97_VENDOR_ID('W', 'M', 'L', 0x00),
-=======
     .pcsr_mask = 0xff,
     .vendor_regs = (const ac97_vendor_reg_t[]) {{0, 0x6c, 0x0000, 0x0000}, {0, 0x6e, 0x0000, 0x0003}, {0, 0x70, 0x0000, 0xffff}, {0, 0x72, 0x0000, 0x0006}, {0, 0x74, 0x0000, 0x0003}, {0, 0x76, 0x0000, 0xffff}, {0, 0x78, 0x0000, 0x3802}, {0}}
     },
@@ -137,7 +106,6 @@
     },
     {
     .device = &wm9701a_device,
->>>>>>> 312a195b
     .misc_flags = AC97_AUXOUT | AC97_MONOOUT | AC97_PCBEEP | AC97_PHONE | AC97_VIDEO | AC97_AUXIN | AC97_MS | AC97_LPBK,
     .reset_flags = AC97_DAC_18B | AC97_ADC_18B,
     .extid_flags = 0,
