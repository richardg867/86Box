--- conflicted
+++ resolved
@@ -474,26 +474,6 @@
             enable_opl = (dev->ad1848.xregs[4] & 0x10) && !(dev->indirect_regs[2] & 0x85);
 
     /* Check if a context switch (WSS=1 <-> SBPro=0) occurred through the address being written. */
-<<<<<<< HEAD
-    if (ctx ? ((addr & 0xfff0) == dev->sb_base) : ((addr & 0xfffc) == dev->wss_base)) {
-	/* Flip context bit. */
-	dev->regs[7] ^= 0x80;
-	ctx ^= 0x80;
-
-	/* Update CD audio filter.
-	   FIXME: not thread-safe: filter function TOCTTOU in sound_cd_thread! */
-	sound_set_cd_audio_filter(NULL, NULL);
-	if (ctx) /* WSS */
-		sound_set_cd_audio_filter(ad1848_filter_cd_audio, &dev->ad1848);
-	else /* SBPro */
-		sound_set_cd_audio_filter(sbpro_filter_cd_audio, dev->sb);
-
-	/* Fire a context switch interrupt if enabled. */
-	if ((dev->regs[0] & 0x20) && (dev->ad1848.irq > 0)) {
-		dev->regs[7] |= 0x40; /* set interrupt flag */
-		picint(1 << dev->ad1848.irq); /* control device shares IRQ with WSS and SBPro */
-	}
-=======
     if ((dev->regs[7] & 0x80) ? ((addr & 0xfff0) == dev->sb_base) : ((addr & 0xfffc) == dev->wss_base)) {
         /* Flip context bit. */
         dev->regs[7] ^= 0x80;
@@ -512,7 +492,6 @@
             dev->regs[7] |= 0x40;         /* set interrupt flag */
             picint(1 << dev->ad1848.irq); /* control device shares IRQ with WSS and SBPro */
         }
->>>>>>> 6ac35ffe
     }
 
     /* Update OPL ownership and state regardless of context switch,
