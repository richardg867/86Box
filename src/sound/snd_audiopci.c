#include <stdio.h>
#include <stdint.h>
#include <stdlib.h>
#include <string.h>
#include <stdarg.h>
#define _USE_MATH_DEFINES
#include <math.h>
#define HAVE_STDARG_H
#include <86box/86box.h>
#include <86box/device.h>
#include <86box/gameport.h>
#include <86box/io.h>
#include <86box/nmi.h>
#include <86box/mem.h>
#include <86box/pci.h>
#include <86box/timer.h>
#include <86box/sound.h>
#include <86box/midi.h>
#include <86box/snd_mpu401.h>
#include <86box/snd_ac97.h>


#define N 16

#define ES1371_NCoef 91

static float low_fir_es1371_coef[ES1371_NCoef];

typedef struct {
    mpu_t mpu;

    uint8_t pci_command, pci_serr;

    uint32_t base_addr;

    uint8_t int_line;

    uint16_t pmcsr;

    uint32_t int_ctrl;
    uint32_t int_status;

    uint32_t legacy_ctrl;

    int mem_page;

    uint32_t si_cr;

    uint32_t sr_cir;
    uint16_t sr_ram[128];

    uint8_t uart_ctrl;
    uint8_t uart_status;

    ac97_codec_t *codec;
    uint32_t codec_ctrl;

    struct {
	uint32_t addr, addr_latch;
	uint16_t count, size;

	uint16_t samp_ct;
	int curr_samp_ct;

	pc_timer_t timer;
	uint64_t latch;

	uint32_t vf, ac;

	int16_t buffer_l[64], buffer_r[64];
	int buffer_pos, buffer_pos_end;

	int filtered_l[32], filtered_r[32];
	int f_pos;

	int16_t out_l, out_r;

	int32_t vol_l, vol_r;
    } dac[2], adc;

    int64_t dac_latch, dac_time;

    int master_vol_l, master_vol_r;
    int cd_vol_l, cd_vol_r;

    int card;

    int pos;
    int16_t buffer[SOUNDBUFLEN * 2];

    int type;
} es1371_t;


#define LEGACY_SB_ADDR			(1<<29)
#define LEGACY_SSCAPE_ADDR_SHIFT	27
#define LEGACY_CODEC_ADDR_SHIFT		25
#define LEGACY_FORCE_IRQ		(1<<24)
#define LEGACY_CAPTURE_SLAVE_DMA	(1<<23)
#define LEGACY_CAPTURE_SLAVE_PIC	(1<<22)
#define LEGACY_CAPTURE_MASTER_DMA	(1<<21)
#define LEGACY_CAPTURE_MASTER_PIC	(1<<20)
#define LEGACY_CAPTURE_ADLIB		(1<<19)
#define LEGACY_CAPTURE_SB		(1<<18)
#define LEGACY_CAPTURE_CODEC		(1<<17)
#define LEGACY_CAPTURE_SSCAPE		(1<<16)
#define LEGACY_EVENT_SSCAPE		(0<<8)
#define LEGACY_EVENT_CODEC		(1<<8)
#define LEGACY_EVENT_SB			(2<<8)
#define LEGACY_EVENT_ADLIB		(3<<8)
#define LEGACY_EVENT_MASTER_PIC		(4<<8)
#define LEGACY_EVENT_MASTER_DMA		(5<<8)
#define LEGACY_EVENT_SLAVE_PIC		(6<<8)
#define LEGACY_EVENT_SLAVE_DMA		(7<<8)
#define LEGACY_EVENT_MASK		(7<<8)
#define LEGACY_EVENT_ADDR_SHIFT		3
#define LEGACY_EVENT_ADDR_MASK		(0x1f<<3)
#define LEGACY_EVENT_TYPE_RW		(1<<2)
#define LEGACY_INT			(1<<0)

#define SRC_RAM_WE			(1<<24)

#define CODEC_READ			(1<<23)
#define CODEC_READY			(1<<31)

#define INT_DAC1_EN			(1<<6)
#define INT_DAC2_EN			(1<<5)
#define INT_UART_EN			(1<<3)

#define SI_P2_INTR_EN			(1<<9)
#define SI_P1_INTR_EN			(1<<8)

#define INT_STATUS_INTR			(1<<31)
#define INT_STATUS_UART			(1<<3)
#define INT_STATUS_DAC1			(1<<2)
#define INT_STATUS_DAC2			(1<<1)

#define UART_CTRL_RXINTEN		(1<<7)
#define UART_CTRL_TXINTEN		(1<<5)

#define UART_STATUS_RXINT		(1<<7)
#define UART_STATUS_TXINT		(1<<2)
#define UART_STATUS_TXRDY		(1<<1)
#define UART_STATUS_RXRDY		(1<<0)

#define FORMAT_MONO_8			0
#define FORMAT_STEREO_8			1
#define FORMAT_MONO_16			2
#define FORMAT_STEREO_16		3

static void es1371_fetch(es1371_t *es1371, int dac_nr);
static void update_legacy(es1371_t *es1371, uint32_t old_legacy_ctrl);

#ifdef ENABLE_AUDIOPCI_LOG
int audiopci_do_log = ENABLE_AUDIOPCI_LOG;


static void
audiopci_log(const char *fmt, ...)
{
    va_list ap;

    if (audiopci_do_log) {
	va_start(ap, fmt);
	pclog_ex(fmt, ap);
	va_end(ap);
    }
}
#else
#define audiopci_log(fmt, ...)
#endif


static void es1371_update_irqs(es1371_t *es1371)
{
	int irq = 0;
	
	if ((es1371->int_status & INT_STATUS_DAC1) && (es1371->si_cr & SI_P1_INTR_EN))
		irq = 1;
	if ((es1371->int_status & INT_STATUS_DAC2) && (es1371->si_cr & SI_P2_INTR_EN)) {
		irq = 1;
	}
	/*MIDI input is unsupported for now*/
	if ((es1371->int_status & INT_STATUS_UART) && (es1371->uart_status & UART_STATUS_TXINT)) {
		irq = 1;
	}

	if (irq)
		es1371->int_status |= INT_STATUS_INTR;
	else
		es1371->int_status &= ~INT_STATUS_INTR;

	if (es1371->legacy_ctrl & LEGACY_FORCE_IRQ)
		irq = 1;
	
	if (irq)
	{
		pci_set_irq(es1371->card, PCI_INTA);
//		audiopci_log("Raise IRQ\n");
	}
	else
	{
		pci_clear_irq(es1371->card, PCI_INTA);
//		audiopci_log("Drop IRQ\n");
	}
}

static uint8_t es1371_inb(uint16_t port, void *p)
{
	es1371_t *es1371 = (es1371_t *)p;
	uint8_t ret = 0;
	
	switch (port & 0x3f)
	{
		case 0x00:
		ret = es1371->int_ctrl & 0xff;
		break;
		case 0x01:
		ret = (es1371->int_ctrl >> 8) & 0xff;
		break;
		case 0x02:
		ret = (es1371->int_ctrl >> 16) & 0xff;
		break;
		case 0x03:
		ret = (es1371->int_ctrl >> 24) & 0xff;
		break;

		case 0x04:
		ret = es1371->int_status & 0xff;
		break;
		case 0x05:
		ret = (es1371->int_status >> 8) & 0xff;
		break;
		case 0x06:
		ret = (es1371->int_status >> 16) & 0xff;
		break;
		case 0x07:
		ret = (es1371->int_status >> 24) & 0xff;
		break;
		
		case 0x09:
		ret = es1371->uart_status & 0xc7;
		audiopci_log("ES1371 UART Status = %02x\n", es1371->uart_status);
		break;
		
		case 0x0c:
		ret = es1371->mem_page;
		break;
		
		case 0x1a:
		ret = es1371->legacy_ctrl >> 16;
		break;
		case 0x1b:
		ret = es1371->legacy_ctrl >> 24;
		break;
		
		case 0x20:
		ret = es1371->si_cr & 0xff;
		break;
		case 0x21:
		ret = es1371->si_cr >> 8;
		break;
		case 0x22:
		ret = (es1371->si_cr >> 16) | 0x80;
		break;
		case 0x23:		
		ret = 0xff;
		break;
		
		default:
		audiopci_log("Bad es1371_inb: port=%04x\n", port);
	}

	audiopci_log("es1371_inb: port=%04x ret=%02x\n", port, ret);
//	output = 3;
	return ret;
}
static uint16_t es1371_inw(uint16_t port, void *p)
{
	es1371_t *es1371 = (es1371_t *)p;
	uint16_t ret = 0;
	
	switch (port & 0x3e)
	{
		case 0x00:
		ret = es1371->int_ctrl & 0xffff;
		break;
		case 0x02:
		ret = (es1371->int_ctrl >> 16) & 0xffff;
		break;

		case 0x18:
		ret = es1371->legacy_ctrl & 0xffff;
//		audiopci_log("Read legacy ctrl %04x\n", ret);
		break;

		case 0x26:
		ret = es1371->dac[0].curr_samp_ct;
		break;

		case 0x2a:
		ret = es1371->dac[1].curr_samp_ct;
		break;
		
		case 0x36:
		switch (es1371->mem_page)
		{
			case 0xc:
			ret = es1371->dac[0].count;
			break;
			
			default:
			audiopci_log("Bad es1371_inw: mem_page=%x port=%04x\n", es1371->mem_page, port);
		}
		break;

		case 0x3e:
		switch (es1371->mem_page)
		{
			case 0xc:
			ret = es1371->dac[1].count;
			break;
			
			default:
			audiopci_log("Bad es1371_inw: mem_page=%x port=%04x\n", es1371->mem_page, port);
		}
		break;

		default:
		ret  = es1371_inb(port, p);
		ret |= es1371_inb(port + 1, p) << 8;
	}

//	audiopci_log("es1371_inw: port=%04x ret=%04x %04x:%08x\n", port, ret, CS,cpu_state.pc);
	return ret;
}
static uint32_t es1371_inl(uint16_t port, void *p)
{
	es1371_t *es1371 = (es1371_t *)p;
	uint32_t ret = 0;
	
	switch (port & 0x3c)
	{
		case 0x00:
		ret = es1371->int_ctrl;
		break;
		case 0x04:
		ret = es1371->int_status;
		break;
		
		case 0x10:
		ret = es1371->sr_cir & ~0xffff;
		ret |= es1371->sr_ram[es1371->sr_cir >> 25];
		break;
		
		case 0x14:
		ret = es1371->codec_ctrl | CODEC_READY;
		break;

		case 0x30:
		switch (es1371->mem_page) {
			case 0xe: case 0xf:
			audiopci_log("ES1371 0x30 read UART FIFO: val = %02x\n", ret & 0xff);
			break;
		}
		break;

		case 0x34:
		switch (es1371->mem_page) {
			case 0xc:
			ret = es1371->dac[0].size | (es1371->dac[0].count << 16);
			break;
			
			case 0xd:
			ret = es1371->adc.size | (es1371->adc.count << 16);
			break;

			case 0xe: case 0xf:
			audiopci_log("ES1371 0x34 read UART FIFO: val = %02x\n", ret & 0xff);
			break;

			default:
			audiopci_log("Bad es1371_inl: mem_page=%x port=%04x\n", es1371->mem_page, port);
		}
		break;

		case 0x38:
		switch (es1371->mem_page) {
			case 0xe: case 0xf:
			audiopci_log("ES1371 0x38 read UART FIFO: val = %02x\n", ret & 0xff);
			break;
		}
		break;		

		case 0x3c:
		switch (es1371->mem_page) {
			case 0xc:
			ret = es1371->dac[1].size | (es1371->dac[1].count << 16);
			break;
			
			case 0xe: case 0xf:
			audiopci_log("ES1371 0x3c read UART FIFO: val = %02x\n", ret & 0xff);
			break;			

			default:
			audiopci_log("Bad es1371_inl: mem_page=%x port=%04x\n", es1371->mem_page, port);
		}
		break;
		
		default:
		ret  = es1371_inw(port, p);
		ret |= es1371_inw(port + 2, p) << 16;
	}

	audiopci_log("es1371_inl: port=%04x ret=%08x\n", port, ret);
	return ret;
}

static void es1371_outb(uint16_t port, uint8_t val, void *p)
{
	es1371_t *es1371 = (es1371_t *)p;
        uint32_t old_legacy_ctrl;

	audiopci_log("es1371_outb: port=%04x val=%02x\n", port, val);
	switch (port & 0x3f)
	{
		case 0x00:
		if (!(es1371->int_ctrl & INT_DAC1_EN) && (val & INT_DAC1_EN))
		{
			es1371->dac[0].addr = es1371->dac[0].addr_latch;
			es1371->dac[0].buffer_pos = 0;
			es1371->dac[0].buffer_pos_end = 0;
			es1371_fetch(es1371, 0);
		}
		if (!(es1371->int_ctrl & INT_DAC2_EN) && (val & INT_DAC2_EN))
		{
			es1371->dac[1].addr = es1371->dac[1].addr_latch;
			es1371->dac[1].buffer_pos = 0;
			es1371->dac[1].buffer_pos_end = 0;
			es1371_fetch(es1371, 1);
		}
		es1371->int_ctrl = (es1371->int_ctrl & 0xffffff00) | val;
		break;
		case 0x01:
		es1371->int_ctrl = (es1371->int_ctrl & 0xffff00ff) | (val << 8);
		break;
		case 0x02:
		es1371->int_ctrl = (es1371->int_ctrl & 0xff00ffff) | (val << 16);
		break;
		case 0x03:
		es1371->int_ctrl = (es1371->int_ctrl & 0x00ffffff) | (val << 24);
		break;
		
		case 0x08:
		midi_raw_out_byte(val);
		break;
		
		case 0x09:
		es1371->uart_ctrl = val & 0xe3;
		audiopci_log("ES1371 UART Cntrl = %02x\n", es1371->uart_ctrl);
		break;
		
		case 0x0c:
		es1371->mem_page = val & 0xf;
		break;

		case 0x18:
		es1371->legacy_ctrl |= LEGACY_INT;
		nmi = 0;
		break;
		case 0x1a:
                old_legacy_ctrl = es1371->legacy_ctrl;
		es1371->legacy_ctrl = (es1371->legacy_ctrl & 0xff00ffff) | (val << 16);
		update_legacy(es1371, old_legacy_ctrl);
		break;
		case 0x1b:
                old_legacy_ctrl = es1371->legacy_ctrl;
		es1371->legacy_ctrl = (es1371->legacy_ctrl & 0x00ffffff) | (val << 24);
		es1371_update_irqs(es1371);
//		output = 3;
		update_legacy(es1371, old_legacy_ctrl);
		break;
		
		case 0x20:
		es1371->si_cr = (es1371->si_cr & 0xffff00) | val;
		break;
		case 0x21:
		es1371->si_cr = (es1371->si_cr & 0xff00ff) | (val << 8);
		if (!(es1371->si_cr & SI_P1_INTR_EN))
			es1371->int_status &= ~INT_STATUS_DAC1;
		if (!(es1371->si_cr & SI_P2_INTR_EN))
			es1371->int_status &= ~INT_STATUS_DAC2;
		es1371_update_irqs(es1371);
		break;
		case 0x22:
		es1371->si_cr = (es1371->si_cr & 0x00ffff) | (val << 16);
		break;
		
		default:
		audiopci_log("Bad es1371_outb: port=%04x val=%02x\n", port, val);
	}
}
static void es1371_outw(uint16_t port, uint16_t val, void *p)
{
	es1371_t *es1371 = (es1371_t *)p;

//	audiopci_log("es1371_outw: port=%04x val=%04x\n", port, val);
	switch (port & 0x3f)
	{
		case 0x0c:
		es1371->mem_page = val & 0xf;
		break;

		case 0x24:
		es1371->dac[0].samp_ct = val;
		break;

		case 0x28:
		es1371->dac[1].samp_ct = val;
		break;
		
		default:
		es1371_outb(port, val & 0xff, p);
		es1371_outb(port + 1, (val >> 8) & 0xff, p);
	}
}
static void es1371_outl(uint16_t port, uint32_t val, void *p)
{
	es1371_t *es1371 = (es1371_t *)p;

	audiopci_log("es1371_outl: port=%04x val=%08x\n", port, val);
	switch (port & 0x3f)
	{
		case 0x04:
		break;
		
		case 0x0c:
		es1371->mem_page = val & 0xf;
		break;

		case 0x10:
		es1371->sr_cir = val;
		if (es1371->sr_cir & SRC_RAM_WE)
		{
//			audiopci_log("Write SR RAM %02x %04x\n", es1371->sr_cir >> 25, val & 0xffff);
			es1371->sr_ram[es1371->sr_cir >> 25] = val & 0xffff;
			switch (es1371->sr_cir >> 25)
			{
				case 0x71:
				es1371->dac[0].vf = (es1371->dac[0].vf & ~0x1f8000) | ((val & 0xfc00) << 5);
				es1371->dac[0].ac = (es1371->dac[0].ac & ~0x7f8000) | ((val & 0x00ff) << 15);
                                es1371->dac[0].f_pos = 0;
				break;
				case 0x72:
				es1371->dac[0].ac = (es1371->dac[0].ac & ~0x7fff) | (val & 0x7fff);
				break;				
				case 0x73:
				es1371->dac[0].vf = (es1371->dac[0].vf & ~0x7fff) | (val & 0x7fff);
				break;

				case 0x75:
				es1371->dac[1].vf = (es1371->dac[1].vf & ~0x1f8000) | ((val & 0xfc00) << 5);
				es1371->dac[1].ac = (es1371->dac[1].ac & ~0x7f8000) | ((val & 0x00ff) << 15);
                                es1371->dac[1].f_pos = 0;
				break;
				case 0x76:
				es1371->dac[1].ac = (es1371->dac[1].ac & ~0x7fff) | (val & 0x7fff);
				break;				
				case 0x77:
				es1371->dac[1].vf = (es1371->dac[1].vf & ~0x7fff) | (val & 0x7fff);
				break;
				
				case 0x7c:
				es1371->dac[0].vol_l = (int32_t)(int16_t)(val & 0xffff);
				break;
				case 0x7d:
				es1371->dac[0].vol_r = (int32_t)(int16_t)(val & 0xffff);
				break;
				case 0x7e:
				es1371->dac[1].vol_l = (int32_t)(int16_t)(val & 0xffff);
				break;
				case 0x7f:
				es1371->dac[1].vol_r = (int32_t)(int16_t)(val & 0xffff);
				break;
			}
		}
		break;

		case 0x14:
		if (val & CODEC_READ) {
			es1371->codec_ctrl &= 0x00ff0000;
			val = (val >> 16) & 0x7e;
			es1371->codec_ctrl |= ac97_codec_read(es1371->codec, val);
			es1371->codec_ctrl |= ac97_codec_read(es1371->codec, val | 1) << 8;
		} else {
			es1371->codec_ctrl = val & 0x00ffffff;
			ac97_codec_write(es1371->codec,  (val >> 16) & 0x7e,      val & 0xff);
			ac97_codec_write(es1371->codec, ((val >> 16) & 0x7e) | 1, val >> 8);

			ac97_codec_getattn(es1371->codec, 0x02, &es1371->master_vol_l, &es1371->master_vol_r);
			ac97_codec_getattn(es1371->codec, 0x12, &es1371->cd_vol_l, &es1371->cd_vol_r);
		}
		break;
		
		case 0x24:
		es1371->dac[0].samp_ct = val & 0xffff;
		break;

		case 0x28:
		es1371->dac[1].samp_ct = val & 0xffff;
		break;

		case 0x30:
		switch (es1371->mem_page)
		{
			case 0x0: case 0x1: case 0x2: case 0x3:
			case 0x4: case 0x5: case 0x6: case 0x7:
			case 0x8: case 0x9: case 0xa: case 0xb:
			break;
			
			case 0xc:
			es1371->dac[0].addr_latch = val;
//			audiopci_log("DAC1 addr %08x\n", val);
			break;
			
			case 0xe: case 0xf:
			audiopci_log("ES1371 0x30 write UART FIFO: val = %02x\n", val & 0xff);
			break;
			
			default:
			audiopci_log("Bad es1371_outl: mem_page=%x port=%04x val=%08x\n", es1371->mem_page, port, val);
		}
		break;
		case 0x34:
		switch (es1371->mem_page)
		{
			case 0x0: case 0x1: case 0x2: case 0x3:
			case 0x4: case 0x5: case 0x6: case 0x7:
			case 0x8: case 0x9: case 0xa: case 0xb:
			break;

			case 0xc:
			es1371->dac[0].size = val & 0xffff;
			es1371->dac[0].count = val >> 16;
			break;
			
			case 0xd:
			es1371->adc.size = val & 0xffff;
			es1371->adc.count = val >> 16;
			break;

			case 0xe: case 0xf:
			audiopci_log("ES1371 0x34 write UART FIFO: val = %02x\n", val & 0xff);
			break;

			default:
			audiopci_log("Bad es1371_outl: mem_page=%x port=%04x val=%08x\n", es1371->mem_page, port, val);
		}
		break;
		case 0x38:
		switch (es1371->mem_page)
		{
			case 0x0: case 0x1: case 0x2: case 0x3:
			case 0x4: case 0x5: case 0x6: case 0x7:
			case 0x8: case 0x9: case 0xa: case 0xb:
			break;

			case 0xc:
			es1371->dac[1].addr_latch = val;
			break;
			
			case 0xd:
			break;
			
			case 0xe: case 0xf:
			audiopci_log("ES1371 0x38 write UART FIFO: val = %02x\n", val & 0xff);
			break;

			default:
			audiopci_log("Bad es1371_outl: mem_page=%x port=%04x val=%08x\n", es1371->mem_page, port, val);
		}
		break;
		case 0x3c:
		switch (es1371->mem_page)
		{
			case 0x0: case 0x1: case 0x2: case 0x3:
			case 0x4: case 0x5: case 0x6: case 0x7:
			case 0x8: case 0x9: case 0xa: case 0xb:
			break;

			case 0xc:
			es1371->dac[1].size = val & 0xffff;
			es1371->dac[1].count = val >> 16;
			break;		

			case 0xe: case 0xf:
			audiopci_log("ES1371 0x3c write UART FIFO: val = %02x\n", val & 0xff);
			break;

			default:
			audiopci_log("Bad es1371_outl: mem_page=%x port=%04x val=%08x\n", es1371->mem_page, port, val);
		}
		break;

		default:
		es1371_outw(port, val & 0xffff, p);
		es1371_outw(port + 2, (val >> 16) & 0xffff, p);
	}
}

static void capture_event(es1371_t *es1371, int type, int rw, uint16_t port)
{
	es1371->legacy_ctrl &= ~(LEGACY_EVENT_MASK | LEGACY_EVENT_ADDR_MASK);
	es1371->legacy_ctrl |= type;
	if (rw)	
		es1371->legacy_ctrl |= LEGACY_EVENT_TYPE_RW;
	else
		es1371->legacy_ctrl &= ~LEGACY_EVENT_TYPE_RW;
	es1371->legacy_ctrl |= ((port << LEGACY_EVENT_ADDR_SHIFT) & LEGACY_EVENT_ADDR_MASK);
	es1371->legacy_ctrl &= ~LEGACY_INT;
	nmi = 1;
//	audiopci_log("Event! %s %04x\n", rw ? "write" : "read", port);
}

static void capture_write_sscape(uint16_t port, uint8_t val, void *p)
{
	capture_event(p, LEGACY_EVENT_SSCAPE, 1, port);
}
static void capture_write_codec(uint16_t port, uint8_t val, void *p)
{
	capture_event(p, LEGACY_EVENT_CODEC, 1, port);
}
static void capture_write_sb(uint16_t port, uint8_t val, void *p)
{
	capture_event(p, LEGACY_EVENT_SB, 1, port);
}
static void capture_write_adlib(uint16_t port, uint8_t val, void *p)
{
	capture_event(p, LEGACY_EVENT_ADLIB, 1, port);
}
static void capture_write_master_pic(uint16_t port, uint8_t val, void *p)
{
	capture_event(p, LEGACY_EVENT_MASTER_PIC, 1, port);
}
static void capture_write_master_dma(uint16_t port, uint8_t val, void *p)
{
	capture_event(p, LEGACY_EVENT_MASTER_DMA, 1, port);
}
static void capture_write_slave_pic(uint16_t port, uint8_t val, void *p)
{
	capture_event(p, LEGACY_EVENT_SLAVE_PIC, 1, port);
}
static void capture_write_slave_dma(uint16_t port, uint8_t val, void *p)
{
	capture_event(p, LEGACY_EVENT_SLAVE_DMA, 1, port);
}

static uint8_t capture_read_sscape(uint16_t port, void *p)
{
	capture_event(p, LEGACY_EVENT_SSCAPE, 0, port);
	return 0xff;
}
static uint8_t capture_read_codec(uint16_t port, void *p)
{
	capture_event(p, LEGACY_EVENT_CODEC, 0, port);
	return 0xff;
}
static uint8_t capture_read_sb(uint16_t port, void *p)
{
	capture_event(p, LEGACY_EVENT_SB, 0, port);
	return 0xff;
}
static uint8_t capture_read_adlib(uint16_t port, void *p)
{
	capture_event(p, LEGACY_EVENT_ADLIB, 0, port);
	return 0xff;
}
static uint8_t capture_read_master_pic(uint16_t port, void *p)
{
	capture_event(p, LEGACY_EVENT_MASTER_PIC, 0, port);
	return 0xff;
}
static uint8_t capture_read_master_dma(uint16_t port, void *p)
{
	capture_event(p, LEGACY_EVENT_MASTER_DMA, 0, port);
	return 0xff;
}
static uint8_t capture_read_slave_pic(uint16_t port, void *p)
{
	capture_event(p, LEGACY_EVENT_SLAVE_PIC, 0, port);
	return 0xff;
}
static uint8_t capture_read_slave_dma(uint16_t port, void *p)
{
	capture_event(p, LEGACY_EVENT_SLAVE_DMA, 0, port);
	return 0xff;
}

static void update_legacy(es1371_t *es1371, uint32_t old_legacy_ctrl)
{
        if (old_legacy_ctrl & LEGACY_CAPTURE_SSCAPE)
        {
                switch ((old_legacy_ctrl >> LEGACY_SSCAPE_ADDR_SHIFT) & 3)
                {
                        case 0: io_removehandler(0x0320, 0x0008, capture_read_sscape,NULL,NULL, capture_write_sscape,NULL,NULL, es1371); break;
                        case 1: io_removehandler(0x0330, 0x0008, capture_read_sscape,NULL,NULL, capture_write_sscape,NULL,NULL, es1371); break;
                        case 2: io_removehandler(0x0340, 0x0008, capture_read_sscape,NULL,NULL, capture_write_sscape,NULL,NULL, es1371); break;
                        case 3: io_removehandler(0x0350, 0x0008, capture_read_sscape,NULL,NULL, capture_write_sscape,NULL,NULL, es1371); break;
                }
        }
        if (old_legacy_ctrl & LEGACY_CAPTURE_CODEC)
        {
                switch ((old_legacy_ctrl >> LEGACY_CODEC_ADDR_SHIFT) & 3)
                {
                        case 0: io_removehandler(0x5300, 0x0080, capture_read_codec,NULL,NULL, capture_write_codec,NULL,NULL, es1371); break;
                        case 2: io_removehandler(0xe800, 0x0080, capture_read_codec,NULL,NULL, capture_write_codec,NULL,NULL, es1371); break;
                        case 3: io_removehandler(0xf400, 0x0080, capture_read_codec,NULL,NULL, capture_write_codec,NULL,NULL, es1371); break;
                }
        }
        if (old_legacy_ctrl & LEGACY_CAPTURE_SB)
        {
                if (!(old_legacy_ctrl & LEGACY_SB_ADDR))
                        io_removehandler(0x0220, 0x0010, capture_read_sb,NULL,NULL, capture_write_sb,NULL,NULL, es1371);
                else
                        io_removehandler(0x0240, 0x0010, capture_read_sb,NULL,NULL, capture_write_sb,NULL,NULL, es1371);
        }
        if (old_legacy_ctrl & LEGACY_CAPTURE_ADLIB)
                io_removehandler(0x0388, 0x0004, capture_read_adlib,NULL,NULL, capture_write_adlib,NULL,NULL, es1371);
        if (old_legacy_ctrl & LEGACY_CAPTURE_MASTER_PIC)
                io_removehandler(0x0020, 0x0002, capture_read_master_pic,NULL,NULL, capture_write_master_pic,NULL,NULL, es1371);
        if (old_legacy_ctrl & LEGACY_CAPTURE_MASTER_DMA)
                io_removehandler(0x0000, 0x0010, capture_read_master_dma,NULL,NULL, capture_write_master_dma,NULL,NULL, es1371);
        if (old_legacy_ctrl & LEGACY_CAPTURE_SLAVE_PIC)
                io_removehandler(0x00a0, 0x0002, capture_read_slave_pic,NULL,NULL, capture_write_slave_pic,NULL,NULL, es1371);
        if (old_legacy_ctrl & LEGACY_CAPTURE_SLAVE_DMA)
                io_removehandler(0x00c0, 0x0020, capture_read_slave_dma,NULL,NULL, capture_write_slave_dma,NULL,NULL, es1371);

        if (es1371->legacy_ctrl & LEGACY_CAPTURE_SSCAPE)
        {
                switch ((es1371->legacy_ctrl >> LEGACY_SSCAPE_ADDR_SHIFT) & 3)
                {
                        case 0: io_sethandler(0x0320, 0x0008, capture_read_sscape,NULL,NULL, capture_write_sscape,NULL,NULL, es1371); break;
                        case 1: io_sethandler(0x0330, 0x0008, capture_read_sscape,NULL,NULL, capture_write_sscape,NULL,NULL, es1371); break;
                        case 2: io_sethandler(0x0340, 0x0008, capture_read_sscape,NULL,NULL, capture_write_sscape,NULL,NULL, es1371); break;
                        case 3: io_sethandler(0x0350, 0x0008, capture_read_sscape,NULL,NULL, capture_write_sscape,NULL,NULL, es1371); break;
                }
        }
        if (es1371->legacy_ctrl & LEGACY_CAPTURE_CODEC)
        {
                switch ((es1371->legacy_ctrl >> LEGACY_CODEC_ADDR_SHIFT) & 3)
                {
                        case 0: io_sethandler(0x5300, 0x0080, capture_read_codec,NULL,NULL, capture_write_codec,NULL,NULL, es1371); break;
                        case 2: io_sethandler(0xe800, 0x0080, capture_read_codec,NULL,NULL, capture_write_codec,NULL,NULL, es1371); break;
                        case 3: io_sethandler(0xf400, 0x0080, capture_read_codec,NULL,NULL, capture_write_codec,NULL,NULL, es1371); break;
                }
        }
        if (es1371->legacy_ctrl & LEGACY_CAPTURE_SB)
        {
                if (!(es1371->legacy_ctrl & LEGACY_SB_ADDR))
                        io_sethandler(0x0220, 0x0010, capture_read_sb,NULL,NULL, capture_write_sb,NULL,NULL, es1371);
                else
                        io_sethandler(0x0240, 0x0010, capture_read_sb,NULL,NULL, capture_write_sb,NULL,NULL, es1371);
        }
        if (es1371->legacy_ctrl & LEGACY_CAPTURE_ADLIB)        
                io_sethandler(0x0388, 0x0004, capture_read_adlib,NULL,NULL, capture_write_adlib,NULL,NULL, es1371);
        if (es1371->legacy_ctrl & LEGACY_CAPTURE_MASTER_PIC)
                io_sethandler(0x0020, 0x0002, capture_read_master_pic,NULL,NULL, capture_write_master_pic,NULL,NULL, es1371);
        if (es1371->legacy_ctrl & LEGACY_CAPTURE_MASTER_DMA)
                io_sethandler(0x0000, 0x0010, capture_read_master_dma,NULL,NULL, capture_write_master_dma,NULL,NULL, es1371);
        if (es1371->legacy_ctrl & LEGACY_CAPTURE_SLAVE_PIC)
                io_sethandler(0x00a0, 0x0002, capture_read_slave_pic,NULL,NULL, capture_write_slave_pic,NULL,NULL, es1371);
        if (es1371->legacy_ctrl & LEGACY_CAPTURE_SLAVE_DMA)
                io_sethandler(0x00c0, 0x0020, capture_read_slave_dma,NULL,NULL, capture_write_slave_dma,NULL,NULL, es1371);
}


static uint8_t es1371_pci_read(int func, int addr, void *p)
{
	es1371_t *es1371 = (es1371_t *)p;

	if (func)
		return 0;

	//audiopci_log("ES1371 PCI read %08X PC=%08x\n", addr, cpu_state.pc);

	if (addr > 0x3f)
		return 0x00;

	switch (addr)
	{
		case 0x00: return 0x74; /*Ensoniq*/
		case 0x01: return 0x12;
		
		case 0x02: return 0x71; /* ES1371 */
		case 0x03: return 0x13;

		case 0x04: return es1371->pci_command;
		case 0x05: return es1371->pci_serr;
		
		case 0x06: return 0x10;	/* Supports support ACPI */
		case 0x07: return 0x00;

		case 0x08: return 0x02;	/* Revision ID */
		case 0x09: return 0x00;	/* Multimedia audio device */
		case 0x0a: return 0x01;
		case 0x0b: return 0x04;
		
		case 0x10: return 0x01 | (es1371->base_addr & 0xc0);	/* memBaseAddr */
		case 0x11: return es1371->base_addr >> 8;
		case 0x12: return es1371->base_addr >> 16;
		case 0x13: return es1371->base_addr >> 24;

		case 0x2c: return 0x74;	/* Subsystem vendor ID */
		case 0x2d: return 0x12;
		case 0x2e: return 0x71;
		case 0x2f: return 0x13;

		case 0x34: return 0xdc; /*Capabilites pointer*/

		case 0x3c: return es1371->int_line;
		case 0x3d: return 0x01; /*INTA*/

		case 0x3e: return 0xc; /*Minimum grant*/
		case 0x3f: return 0x80; /*Maximum latency*/
		
		case 0xdc: return 0x01; /*Capabilities identifier*/
		case 0xdd: return 0x00; /*Next item pointer*/
		case 0xde: return 0x31; /*Power management capabilities*/
		case 0xdf: return 0x6c;
		
		case 0xe0: return es1371->pmcsr & 0xff;
		case 0xe1: return es1371->pmcsr >> 8;
	}
	return 0;
}

static void es1371_pci_write(int func, int addr, uint8_t val, void *p)
{
	es1371_t *es1371 = (es1371_t *)p;
	
	if (func)
		return;

//	audiopci_log("ES1371 PCI write %04X %02X PC=%08x\n", addr, val, cpu_state.pc);

	switch (addr)
	{
		case 0x04:
		if (es1371->pci_command & PCI_COMMAND_IO)
			io_removehandler(es1371->base_addr, 0x0040, es1371_inb, es1371_inw, es1371_inl, es1371_outb, es1371_outw, es1371_outl, es1371);
		es1371->pci_command = val & 0x05;
		if (es1371->pci_command & PCI_COMMAND_IO)
			io_sethandler(es1371->base_addr, 0x0040, es1371_inb, es1371_inw, es1371_inl, es1371_outb, es1371_outw, es1371_outl, es1371);
		break;
		case 0x05:
		es1371->pci_serr = val & 1;
		break;
		
		case 0x10:
		if (es1371->pci_command & PCI_COMMAND_IO)
			io_removehandler(es1371->base_addr, 0x0040, es1371_inb, es1371_inw, es1371_inl, es1371_outb, es1371_outw, es1371_outl, es1371);
		es1371->base_addr = (es1371->base_addr & 0xffffff00) | (val & 0xc0);
		if (es1371->pci_command & PCI_COMMAND_IO)
			io_sethandler(es1371->base_addr, 0x0040, es1371_inb, es1371_inw, es1371_inl, es1371_outb, es1371_outw, es1371_outl, es1371);
		break;
		case 0x11:
		if (es1371->pci_command & PCI_COMMAND_IO)
			io_removehandler(es1371->base_addr, 0x0040, es1371_inb, es1371_inw, es1371_inl, es1371_outb, es1371_outw, es1371_outl, es1371);
		es1371->base_addr = (es1371->base_addr & 0xffff00c0) | (val << 8);
		if (es1371->pci_command & PCI_COMMAND_IO)
			io_sethandler(es1371->base_addr, 0x0040, es1371_inb, es1371_inw, es1371_inl, es1371_outb, es1371_outw, es1371_outl, es1371);
		break;
		case 0x12:
		es1371->base_addr = (es1371->base_addr & 0xff00ffc0) | (val << 16);
		break;
		case 0x13:
		es1371->base_addr = (es1371->base_addr & 0x00ffffc0) | (val << 24);
		break;

		case 0x3c:
		es1371->int_line = val;
		break;

		case 0xe0:
		es1371->pmcsr = (es1371->pmcsr & 0xff00) | (val & 0x03);
		break;
		case 0xe1:
		es1371->pmcsr = (es1371->pmcsr & 0x00ff) | ((val & 0x01) << 8);
		break;
	}
//	audiopci_log("es1371->base_addr %08x\n", es1371->base_addr);
}

static void es1371_fetch(es1371_t *es1371, int dac_nr)
{
	int format = dac_nr ? ((es1371->si_cr >> 2) & 3) : (es1371->si_cr & 3);
	int pos = es1371->dac[dac_nr].buffer_pos & 63;
	int c;

//audiopci_log("Fetch format=%i %08x %08x  %08x %08x  %08x\n", format, es1371->dac[dac_nr].count, es1371->dac[dac_nr].size,  es1371->dac[dac_nr].curr_samp_ct,es1371->dac[dac_nr].samp_ct, es1371->dac[dac_nr].addr);
	switch (format)
	{
		case FORMAT_MONO_8:
		for (c = 0; c < 32; c += 4)
		{
			es1371->dac[dac_nr].buffer_l[(pos+c)   & 63] = es1371->dac[dac_nr].buffer_r[(pos+c)   & 63] = (mem_readb_phys(es1371->dac[dac_nr].addr) ^ 0x80) << 8;
			es1371->dac[dac_nr].buffer_l[(pos+c+1) & 63] = es1371->dac[dac_nr].buffer_r[(pos+c+1) & 63] = (mem_readb_phys(es1371->dac[dac_nr].addr+1) ^ 0x80) << 8;
			es1371->dac[dac_nr].buffer_l[(pos+c+2) & 63] = es1371->dac[dac_nr].buffer_r[(pos+c+2) & 63] = (mem_readb_phys(es1371->dac[dac_nr].addr+2) ^ 0x80) << 8;
			es1371->dac[dac_nr].buffer_l[(pos+c+3) & 63] = es1371->dac[dac_nr].buffer_r[(pos+c+3) & 63] = (mem_readb_phys(es1371->dac[dac_nr].addr+3) ^ 0x80) << 8;
			es1371->dac[dac_nr].addr += 4;
	
			es1371->dac[dac_nr].buffer_pos_end += 4;
			es1371->dac[dac_nr].count++;
			if (es1371->dac[dac_nr].count > es1371->dac[dac_nr].size)
			{
				es1371->dac[dac_nr].count = 0;
				es1371->dac[dac_nr].addr = es1371->dac[dac_nr].addr_latch;
				break;
			}
		}
		break;
		case FORMAT_STEREO_8:
		for (c = 0; c < 16; c += 2)
		{
			es1371->dac[dac_nr].buffer_l[(pos+c)   & 63] = (mem_readb_phys(es1371->dac[dac_nr].addr) ^ 0x80) << 8;
			es1371->dac[dac_nr].buffer_r[(pos+c)   & 63] = (mem_readb_phys(es1371->dac[dac_nr].addr + 1) ^ 0x80) << 8;
			es1371->dac[dac_nr].buffer_l[(pos+c+1) & 63] = (mem_readb_phys(es1371->dac[dac_nr].addr + 2) ^ 0x80) << 8;
			es1371->dac[dac_nr].buffer_r[(pos+c+1) & 63] = (mem_readb_phys(es1371->dac[dac_nr].addr + 3) ^ 0x80) << 8;
			es1371->dac[dac_nr].addr += 4;
	
			es1371->dac[dac_nr].buffer_pos_end += 2;
			es1371->dac[dac_nr].count++;
			if (es1371->dac[dac_nr].count > es1371->dac[dac_nr].size)
			{
				es1371->dac[dac_nr].count = 0;
				es1371->dac[dac_nr].addr = es1371->dac[dac_nr].addr_latch;
				break;
			}
		}
		break;
		case FORMAT_MONO_16:
		for (c = 0; c < 16; c += 2)
		{
			es1371->dac[dac_nr].buffer_l[(pos+c)   & 63] = es1371->dac[dac_nr].buffer_r[(pos+c)   & 63] = mem_readw_phys(es1371->dac[dac_nr].addr);
			es1371->dac[dac_nr].buffer_l[(pos+c+1) & 63] = es1371->dac[dac_nr].buffer_r[(pos+c+1) & 63] = mem_readw_phys(es1371->dac[dac_nr].addr + 2);
			es1371->dac[dac_nr].addr += 4;

			es1371->dac[dac_nr].buffer_pos_end += 2;
			es1371->dac[dac_nr].count++;
			if (es1371->dac[dac_nr].count > es1371->dac[dac_nr].size)
			{
				es1371->dac[dac_nr].count = 0;
				es1371->dac[dac_nr].addr = es1371->dac[dac_nr].addr_latch;
				break;
			}
		}
		break;
		case FORMAT_STEREO_16:
		for (c = 0; c < 4; c++)
		{
			es1371->dac[dac_nr].buffer_l[(pos+c) & 63] = mem_readw_phys(es1371->dac[dac_nr].addr);
			es1371->dac[dac_nr].buffer_r[(pos+c) & 63] = mem_readw_phys(es1371->dac[dac_nr].addr + 2);
//			audiopci_log("Fetch %02x %08x  %04x %04x\n", (pos+c) & 63, es1371->dac[dac_nr].addr, es1371->dac[dac_nr].buffer_l[(pos+c) & 63], es1371->dac[dac_nr].buffer_r[(pos+c) & 63]);
			es1371->dac[dac_nr].addr += 4;
	
			es1371->dac[dac_nr].buffer_pos_end++;
			es1371->dac[dac_nr].count++;
			if (es1371->dac[dac_nr].count > es1371->dac[dac_nr].size)
			{
				es1371->dac[dac_nr].count = 0;
				es1371->dac[dac_nr].addr = es1371->dac[dac_nr].addr_latch;
				break;
			}
		}
		break;
	}
}

static inline float low_fir_es1371(int dac_nr, int i, float NewSample)
{
        static float x[2][2][128]; //input samples
        static int x_pos[2] = {0, 0};
        float out = 0.0;
	int read_pos;
	int n_coef;
	int pos = x_pos[dac_nr];

        x[dac_nr][i][pos] = NewSample;

        /*Since only 1/16th of input samples are non-zero, only filter those that
          are valid.*/
	read_pos = (pos + 15) & (127 & ~15);
	n_coef = (16 - pos) & 15;

	while (n_coef < ES1371_NCoef)
	{
		out += low_fir_es1371_coef[n_coef] * x[dac_nr][i][read_pos];
		read_pos = (read_pos + 16) & (127 & ~15);
		n_coef += 16;
	}

        if (i == 1)
        {
        	x_pos[dac_nr] = (x_pos[dac_nr] + 1) & 127;
        	if (x_pos[dac_nr] > 127)
        		x_pos[dac_nr] = 0;
        }

        return out;
}

static void es1371_next_sample_filtered(es1371_t *es1371, int dac_nr, int out_idx)
{
        int out_l, out_r;
        int c;
        
	if ((es1371->dac[dac_nr].buffer_pos - es1371->dac[dac_nr].buffer_pos_end) >= 0)
	{
		es1371_fetch(es1371, dac_nr);
	}

        out_l = es1371->dac[dac_nr].buffer_l[es1371->dac[dac_nr].buffer_pos & 63];
        out_r = es1371->dac[dac_nr].buffer_r[es1371->dac[dac_nr].buffer_pos & 63];
        
        es1371->dac[dac_nr].filtered_l[out_idx] = (int)low_fir_es1371(dac_nr, 0, (float)out_l);
        es1371->dac[dac_nr].filtered_r[out_idx] = (int)low_fir_es1371(dac_nr, 1, (float)out_r);
        for (c = 1; c < 16; c++)
        {
                es1371->dac[dac_nr].filtered_l[out_idx+c] = (int)low_fir_es1371(dac_nr, 0, 0);
                es1371->dac[dac_nr].filtered_r[out_idx+c] = (int)low_fir_es1371(dac_nr, 1, 0);
        }
        
//	audiopci_log("Use %02x %04x %04x\n", es1371->dac[dac_nr].buffer_pos & 63, es1371->dac[dac_nr].out_l, es1371->dac[dac_nr].out_r);
	
	es1371->dac[dac_nr].buffer_pos++;
//	audiopci_log("Next sample %08x %08x  %08x\n", es1371->dac[dac_nr].buffer_pos, es1371->dac[dac_nr].buffer_pos_end, es1371->dac[dac_nr].curr_samp_ct);
}

//static FILE *es1371_f;//,*es1371_f2;

static void es1371_update(es1371_t *es1371)
{
        int32_t l, r;
                                
        l = (es1371->dac[0].out_l * es1371->dac[0].vol_l) >> 12;
        l += ((es1371->dac[1].out_l * es1371->dac[1].vol_l) >> 12);
        r = (es1371->dac[0].out_r * es1371->dac[0].vol_r) >> 12;
        r += ((es1371->dac[1].out_r * es1371->dac[1].vol_r) >> 12);
                
        l >>= 1;
        r >>= 1;
                
        l = (l * es1371->master_vol_l) >> 15;
        r = (r * es1371->master_vol_r) >> 15;
                                
        if (l < -32768)
                l = -32768;
        else if (l > 32767)
                l = 32767;
        if (r < -32768)
                r = -32768;
        else if (r > 32767)
                r = 32767;

        for (; es1371->pos < sound_pos_global; es1371->pos++)
        {                                        
                es1371->buffer[es1371->pos*2]     = l;
                es1371->buffer[es1371->pos*2 + 1] = r;
        }
}

static void es1371_poll(void *p)
{
	es1371_t *es1371 = (es1371_t *)p;
	
	timer_advance_u64(&es1371->dac[1].timer, es1371->dac[1].latch);

	es1371_update(es1371);		

	if (es1371->int_ctrl & INT_UART_EN) {
		audiopci_log("UART INT Enabled\n");
		if (es1371->uart_ctrl & UART_CTRL_RXINTEN) { /*We currently don't implement MIDI Input.*/
			/*But if anything sets MIDI Input and Output together we'd have to take account
			of the MIDI Output case, and disable IRQ's and RX bits when MIDI Input is enabled as well but not in the MIDI Output portion*/
			if (es1371->uart_ctrl & UART_CTRL_TXINTEN) 
				es1371->int_status |= INT_STATUS_UART;
			else
				es1371->int_status &= ~INT_STATUS_UART;
		} else if (!(es1371->uart_ctrl & UART_CTRL_RXINTEN) && ((es1371->uart_ctrl & UART_CTRL_TXINTEN))) { /*Or enable the UART IRQ and the respective TX bits only when the MIDI Output is enabled*/
			es1371->int_status |= INT_STATUS_UART;
		}
		
		if (es1371->uart_ctrl & UART_CTRL_RXINTEN) {
			if (es1371->uart_ctrl & UART_CTRL_TXINTEN) 
				es1371->uart_status |= (UART_STATUS_TXINT | UART_STATUS_TXRDY);
			else
				es1371->uart_status &= ~(UART_STATUS_TXINT | UART_STATUS_TXRDY);
		} else
			es1371->uart_status |= (UART_STATUS_TXINT | UART_STATUS_TXRDY);
		
		es1371_update_irqs(es1371);
	}		
		
	if (es1371->int_ctrl & INT_DAC1_EN) {
                int frac = es1371->dac[0].ac & 0x7fff;
                int idx = es1371->dac[0].ac >> 15;
                int samp1_l = es1371->dac[0].filtered_l[idx];
                int samp1_r = es1371->dac[0].filtered_r[idx];
                int samp2_l = es1371->dac[0].filtered_l[(idx + 1) & 31];
                int samp2_r = es1371->dac[0].filtered_r[(idx + 1) & 31];
                
                es1371->dac[0].out_l = ((samp1_l * (0x8000 - frac)) + (samp2_l * frac)) >> 15;
                es1371->dac[0].out_r = ((samp1_r * (0x8000 - frac)) + (samp2_r * frac)) >> 15;
                es1371->dac[0].ac += es1371->dac[0].vf;
                es1371->dac[0].ac &= ((32 << 15) - 1);
                if ((es1371->dac[0].ac >> (15+4)) != es1371->dac[0].f_pos)
		{
                        es1371_next_sample_filtered(es1371, 0, es1371->dac[0].f_pos ? 16 : 0);
                        es1371->dac[0].f_pos = (es1371->dac[0].f_pos + 1) & 1;

                        es1371->dac[0].curr_samp_ct--;
                        if (es1371->dac[0].curr_samp_ct < 0)
			{
				es1371->int_status |= INT_STATUS_DAC1;
				es1371_update_irqs(es1371);
				es1371->dac[0].curr_samp_ct = es1371->dac[0].samp_ct;
			}
		}
	}

	if (es1371->int_ctrl & INT_DAC2_EN)
	{
                int frac = es1371->dac[1].ac & 0x7fff;
                int idx = es1371->dac[1].ac >> 15;
                int samp1_l = es1371->dac[1].filtered_l[idx];
                int samp1_r = es1371->dac[1].filtered_r[idx];
                int samp2_l = es1371->dac[1].filtered_l[(idx + 1) & 31];
                int samp2_r = es1371->dac[1].filtered_r[(idx + 1) & 31];
                
                es1371->dac[1].out_l = ((samp1_l * (0x8000 - frac)) + (samp2_l * frac)) >> 15;
                es1371->dac[1].out_r = ((samp1_r * (0x8000 - frac)) + (samp2_r * frac)) >> 15;
		es1371->dac[1].ac += es1371->dac[1].vf;
                es1371->dac[1].ac &= ((32 << 15) - 1);
                if ((es1371->dac[1].ac >> (15+4)) != es1371->dac[1].f_pos)
		{
                        es1371_next_sample_filtered(es1371, 1, es1371->dac[1].f_pos ? 16 : 0);
                        es1371->dac[1].f_pos = (es1371->dac[1].f_pos + 1) & 1;

                        es1371->dac[1].curr_samp_ct--;
                        if (es1371->dac[1].curr_samp_ct < 0)
			{
				es1371->int_status |= INT_STATUS_DAC2;
				es1371_update_irqs(es1371);
                                es1371->dac[1].curr_samp_ct = es1371->dac[1].samp_ct;
			}
		}
	}
}

static void es1371_get_buffer(int32_t *buffer, int len, void *p)
{
	es1371_t *es1371 = (es1371_t *)p;
	int c;

        es1371_update(es1371);

	for (c = 0; c < len * 2; c++)
		buffer[c] += (es1371->buffer[c] / 2);
	
	es1371->pos = 0;
}

static void es1371_filter_cd_audio(int channel, double *buffer, void *p)
{
	es1371_t *es1371 = (es1371_t *)p;
	int32_t c;
	int cd = channel ? es1371->cd_vol_r : es1371->cd_vol_l;
	int master = channel ? es1371->master_vol_r : es1371->master_vol_l;

        c = (((int32_t) *buffer) * cd) >> 15;
	c = (c * master) >> 15;

	*buffer     = (double) c;
}

static inline double sinc(double x)
{
	return sin(M_PI * x) / (M_PI * x);
}

static void generate_es1371_filter()
{
        /*Cutoff frequency = 1 / 32*/
        float fC = 1.0 / 32.0;
        float gain;
        int n;
        
        for (n = 0; n < ES1371_NCoef; n++)
        {
                /*Blackman window*/
                double w = 0.42 - (0.5 * cos((2.0*n*M_PI)/(double)(ES1371_NCoef-1))) + (0.08 * cos((4.0*n*M_PI)/(double)(ES1371_NCoef-1)));
                /*Sinc filter*/
                double h = sinc(2.0 * fC * ((double)n - ((double)(ES1371_NCoef-1) / 2.0)));
                
                /*Create windowed-sinc filter*/
                low_fir_es1371_coef[n] = w * h;
        }
        
        low_fir_es1371_coef[(ES1371_NCoef - 1) / 2] = 1.0;

        gain = 0.0;
        for (n = 0; n < ES1371_NCoef; n++)
                gain += low_fir_es1371_coef[n] / (float)N;

	gain /= 0.95;

        /*Normalise filter, to produce unity gain*/
        for (n = 0; n < ES1371_NCoef; n++)
                low_fir_es1371_coef[n] /= gain;
}        

static void *es1371_init(const device_t *info)
{
	es1371_t *es1371 = malloc(sizeof(es1371_t));
	memset(es1371, 0, sizeof(es1371_t));
		
	sound_add_handler(es1371_get_buffer, es1371);
	sound_set_cd_audio_filter(es1371_filter_cd_audio, es1371);

	/* Add our own always-present game port to override the standalone ISAPnP one. */
	gameport_remap(gameport_add(&gameport_pnp_device), 0x200);

	es1371->card = pci_add_card(info->local ? PCI_ADD_SOUND : PCI_ADD_NORMAL, es1371_pci_read, es1371_pci_write, es1371);
	
	timer_add(&es1371->dac[1].timer, es1371_poll, es1371, 1); 
        
        generate_es1371_filter();

<<<<<<< HEAD
	/* Return a CS4297A like VMware does. */
	es1371->codec_regs[0x7c] = 0x4352;
	es1371->codec_regs[0x7e] = 0x5910;
=======
	ac97_codec = &es1371->codec;
	ac97_codec_count = 1;
	ac97_codec_id = 0;
	if (!info->local) /* let the machine decide the codec on onboard implementations */
		device_add(&cs4297a_device);
>>>>>>> c99c629e

	return es1371;
}

static void es1371_close(void *p)
{
	es1371_t *es1371 = (es1371_t *)p;
	
	free(es1371);
}

static void es1371_speed_changed(void *p)
{
	es1371_t *es1371 = (es1371_t *)p;
	
	es1371->dac[1].latch = (uint64_t)((double)TIMER_USEC * (1000000.0 / 48000.0));
}
 
void es1371_add_status_info_dac(es1371_t *es1371, char *s, int max_len, int dac_nr)
{
        int ena = dac_nr ? INT_DAC2_EN : INT_DAC1_EN;
        char *dac_name = dac_nr ? "DAC2 (Wave)" : "DAC1 (MIDI)";
        char temps[128];

        if (es1371->int_ctrl & ena)
        {
                int format = dac_nr ? ((es1371->si_cr >> 2) & 3) : (es1371->si_cr & 3);
                double freq = 48000.0 * ((double)es1371->dac[dac_nr].vf / (32768.0 * 16.0));

                switch (format)
                {
                        case FORMAT_MONO_8:
                        snprintf(temps, 128, "%s format : 8-bit mono\n", dac_name);
                        break;
                        case FORMAT_STEREO_8:
                        snprintf(temps, 128, "%s format : 8-bit stereo\n", dac_name);
                        break;
                        case FORMAT_MONO_16:
                        snprintf(temps, 128, "%s format : 16-bit mono\n", dac_name);
                        break;
                        case FORMAT_STEREO_16:
                        snprintf(temps, 128, "%s format : 16-bit stereo\n", dac_name);
                        break;
                }
                
                strncat(s, temps, max_len);
                max_len -= strlen(temps);

                snprintf(temps, 128, "Playback frequency : %i Hz\n", (int)freq);
                strncat(s, temps, max_len);
        }
        else
        {
                snprintf(temps, max_len, "%s stopped\n", dac_name);
                strncat(s, temps, max_len);
        }
}

const device_t es1371_device =
{
    "Ensoniq AudioPCI (ES1371)",
    DEVICE_PCI,
    0,
    es1371_init,
    es1371_close,
    NULL,
    { NULL },
    es1371_speed_changed,
    NULL,
    NULL
};

const device_t es1371_onboard_device =
{
    "Ensoniq AudioPCI (ES1371) (On-Board)",
    DEVICE_PCI,
    1,
    es1371_init,
    es1371_close,
    NULL,
    { NULL },
    es1371_speed_changed,
    NULL,
    NULL
};<|MERGE_RESOLUTION|>--- conflicted
+++ resolved
@@ -1336,17 +1336,11 @@
         
         generate_es1371_filter();
 
-<<<<<<< HEAD
-	/* Return a CS4297A like VMware does. */
-	es1371->codec_regs[0x7c] = 0x4352;
-	es1371->codec_regs[0x7e] = 0x5910;
-=======
 	ac97_codec = &es1371->codec;
 	ac97_codec_count = 1;
 	ac97_codec_id = 0;
 	if (!info->local) /* let the machine decide the codec on onboard implementations */
 		device_add(&cs4297a_device);
->>>>>>> c99c629e
 
 	return es1371;
 }
