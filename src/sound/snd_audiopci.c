--- conflicted
+++ resolved
@@ -2150,22 +2150,7 @@
                 .description = "TriTech TR28023 / Creative CT1297",
                 .value = AC97_CODEC_TR28023
             },
-<<<<<<< HEAD
-            {
-                .description = "SigmaTel STAC9708",
-                .value = AC97_CODEC_STAC9708
-            },
-            {
-                .description = "SigmaTel STAC9721",
-                .value = AC97_CODEC_STAC9721
-            },
-            {
-                .description = "TriTech TR28023 / Creative CT1297",
-                .value = AC97_CODEC_TR28023
-            }
-=======
             { .description = "" }
->>>>>>> 42ea22e5
         },
         .default_int = AC97_CODEC_TR28023
     },
