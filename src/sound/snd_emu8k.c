--- conflicted
+++ resolved
@@ -2358,61 +2358,8 @@
 void
 emu8k_init_standalone(emu8k_t *emu8k, int nvoices, int freq)
 {
-<<<<<<< HEAD
     int    c;
     double out;
-=======
-    uint32_t const BLOCK_SIZE_WORDS = 0x10000;
-    FILE          *fp;
-    int            c;
-    double         out;
-
-    fp = rom_fopen("roms/sound/awe32.raw", "rb");
-    if (!fp)
-        fatal("AWE32.RAW not found\n");
-
-    emu8k->rom = malloc(1024 * 1024);
-    if (fread(emu8k->rom, 1, 1048576, fp) != 1048576)
-        fatal("emu8k_init(): Error reading data\n");
-    fclose(fp);
-    /*AWE-DUMP creates ROM images offset by 2 bytes, so if we detect this
-      then correct it*/
-    if (emu8k->rom[3] == 0x314d && emu8k->rom[4] == 0x474d) {
-        memmove(&emu8k->rom[0], &emu8k->rom[1], (1024 * 1024) - 2);
-        emu8k->rom[0x7ffff] = 0;
-    }
-
-    emu8k->empty = malloc(2 * BLOCK_SIZE_WORDS);
-    memset(emu8k->empty, 0, 2 * BLOCK_SIZE_WORDS);
-
-    int j = 0;
-    for (; j < 0x8; j++) {
-        emu8k->ram_pointers[j] = emu8k->rom + (j * BLOCK_SIZE_WORDS);
-    }
-    for (; j < 0x20; j++) {
-        emu8k->ram_pointers[j] = emu8k->empty;
-    }
-
-    if (onboard_ram) {
-        /*Clip to 28MB, since that's the max that we can address. */
-        if (onboard_ram > 0x7000)
-            onboard_ram = 0x7000;
-        emu8k->ram = malloc(onboard_ram * 1024);
-        memset(emu8k->ram, 0, onboard_ram * 1024);
-        const int i_end = onboard_ram >> 7;
-        int       i     = 0;
-        for (; i < i_end; i++, j++) {
-            emu8k->ram_pointers[j] = emu8k->ram + (i * BLOCK_SIZE_WORDS);
-        }
-        emu8k->ram_end_addr = EMU8K_RAM_MEM_START + (onboard_ram << 9);
-    } else {
-        emu8k->ram          = 0;
-        emu8k->ram_end_addr = EMU8K_RAM_MEM_START;
-    }
-    for (; j < 0x100; j++) {
-        emu8k->ram_pointers[j] = emu8k->empty;
-    }
->>>>>>> 42ea22e5
 
     emu8k->nvoices = nvoices;
     emu8k->freq    = freq;
