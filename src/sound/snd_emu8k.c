#include <inttypes.h>
#include <stdarg.h>
#include <stdint.h>
#include <stdio.h>
#include <stdlib.h>
#include <string.h>
#include <wchar.h>
#define _USE_MATH_DEFINES
#include <math.h>
#define HAVE_STDARG_H

#include <86box/86box.h>
#include <86box/device.h>
#include <86box/io.h>
#include <86box/mem.h>
#include <86box/rom.h>
#include <86box/sound.h>
#include <86box/snd_emu8k.h>
#include <86box/timer.h>
#include <86box/plat_unused.h>

#if !defined FILTER_INITIAL && !defined FILTER_MOOG && !defined FILTER_CONSTANT
#if 0
#define FILTER_INITIAL
#endif
#    define FILTER_MOOG
#if 0
#define FILTER_CONSTANT
#endif
#endif

#if !defined RESAMPLER_LINEAR && !defined RESAMPLER_CUBIC
#if 0
#define RESAMPLER_LINEAR
#endif
#    define RESAMPLER_CUBIC
#endif

#if 0
#define EMU8K_DEBUG_REGISTERS
#endif

char *PORT_NAMES[][8] = {
    /* Data 0 ( 0x620/0x622) */
    {
        "AWE_CPF",
        "AWE_PTRX",
        "AWE_CVCF",
        "AWE_VTFT",
        "Unk-620-4",
        "Unk-620-5",
        "AWE_PSST",
        "AWE_CSL",
    },
    /* Data 1 0xA20 */
    {
        "AWE_CCCA",
        0,
        /*
        "AWE_HWCF4"
        "AWE_HWCF5"
        "AWE_HWCF6"
        "AWE_HWCF7"
        "AWE_SMALR"
        "AWE_SMARR"
        "AWE_SMALW"
        "AWE_SMARW"
        "AWE_SMLD"
        "AWE_SMRD"
        "AWE_WC"
        "AWE_HWCF1"
        "AWE_HWCF2"
        "AWE_HWCF3"
        */
        0, //"AWE_INIT1",
        0, //"AWE_INIT3",
        "AWE_ENVVOL",
        "AWE_DCYSUSV",
        "AWE_ENVVAL",
        "AWE_DCYSUS",
    },
    /* Data 2 0xA22 */
    {
        "AWE_CCCA",
        0,
        0, //"AWE_INIT2",
        0, //"AWE_INIT4",
        "AWE_ATKHLDV",
        "AWE_LFO1VAL",
        "AWE_ATKHLD",
        "AWE_LFO2VAL",
    },
    /* Data 3 0xE20 */
    {
        "AWE_IP",
        "AWE_IFATN",
        "AWE_PEFE",
        "AWE_FMMOD",
        "AWE_TREMFRQ",
        "AWE_FM2FRQ2",
        0,
        0,
    },
};

enum {
    ENV_STOPPED = 0,
    ENV_DELAY   = 1,
    ENV_ATTACK  = 2,
    ENV_HOLD    = 3,
    // ENV_DECAY   = 4,
    ENV_SUSTAIN = 5,
    // ENV_RELEASE = 6,
    ENV_RAMP_DOWN = 7,
    ENV_RAMP_UP   = 8
};

static int random_helper = 0;
int        dmareadbit    = 0;
int        dmawritebit   = 0;

/* cubic and linear tables resolution. Note: higher than 10 does not improve the result. */
#define CUBIC_RESOLUTION_LOG 10
#define CUBIC_RESOLUTION     (1 << CUBIC_RESOLUTION_LOG)
/* cubic_table coefficients. */
static float cubic_table[CUBIC_RESOLUTION * 4];

/* conversion from current pitch to linear frequency change (in 32.32 fixed point). */
static int64_t freqtable[65536];
/* Conversion from initial attenuation to 16 bit unsigned lineal amplitude (currently only a way to update volume target register) */
static int32_t attentable[256];
/* Conversion from envelope dbs (once rigth shifted) (0 = 0dBFS, 65535 = -96dbFS and silence ) to 16 bit unsigned lineal amplitude,
 * to convert to current volume. (0 to 65536) */
static int32_t env_vol_db_to_vol_target[65537];
/* Same as above, but to convert amplitude (once rigth shifted) (0 to 65536) to db (0 = 0dBFS, 65535 = -96dbFS and silence ).
 * it is needed so that the delay, attack and hold phase can be added to initial attenuation and tremolo */
static int32_t env_vol_amplitude_to_db[65537];
/* Conversion from envelope herts (once right shifted) to octave . it is needed so that the delay, attack and hold phase can be
 * added to initial pitch ,lfos pitch , initial filter and lfo filter */
static int32_t env_mod_hertz_to_octave[65537];
/* Conversion from envelope amount to time in samples. */
static int32_t env_attack_to_samples[128];

/* This table has been generated using the following formula:
 * Get the amount of dBs that have to be added each sample to reach 96dBs in the amount
 * of time determined by the encoded value "i".
 *      float  d = 1.0/((env_decay_to_millis[i]/96.0)*44.1);
 *      int result = round(d*21845);
 * The multiplication by 21845 gives a minimum value of 1, and a maximum accumulated value of 1<<21
 * The accumulated value has to be converted to amplitude, and that can be done with the
 * env_vol_db_to_vol_target and shifting by 8
 * In other words, the unit of the table is the 1/21845th of a dB per sample frame, to be added or
 * substracted to the accumulating value_db of the envelope. */
static int32_t env_decay_to_dbs_or_oct[128] = {
       0,    1,    2,    3,    4,    5,    6,    7,    8,    9,   10,   11,   12,   13,   14,   15,
      16,   17,   18,   19,   20,   20,   21,   22,   23,   24,   25,   27,   28,   29,   30,   32,
      33,   34,   36,   38,   39,   41,   43,   45,   49,   51,   53,   55,   58,   60,   63,   66,
      69,   72,   75,   78,   82,   85,   89,   93,   97,  102,  106,  111,  116,  121,  126,  132,
     138,  144,  150,  157,  164,  171,  179,  186,  195,  203,  212,  222,  232,  243,  253,  264,
     276,  288,  301,  315,  328,  342,  358,  374,  390,  406,  425,  444,  466,  485,  506,  528,
     553,  580,  602,  634,  660,  689,  721,  755,  780,  820,  849,  897,  932,  970, 1012, 1057,
    1106, 1160, 1219, 1285, 1321, 1399, 1441, 1534, 1585, 1640, 1698, 1829, 1902, 1981, 2068, 2162
};

/* The table "env_decay_to_millis" is based on the table "decay_time_tbl" found in the freebsd/linux
 * AWE32 driver.
 * I tried calculating it using the instructions in awe32p10 from Judge Dredd, but the formula there
 * is wrong.
 *
 */
#if 0
static int32_t env_decay_to_millis[128] = {
       0, 45120, 22614, 15990, 11307, 9508, 7995, 6723, 5653, 5184, 4754, 4359, 3997, 3665, 3361, 3082,
    2828,  2765,  2648,  2535,  2428, 2325, 2226, 2132, 2042, 1955, 1872, 1793, 1717, 1644, 1574, 1507,
    1443,  1382,  1324,  1267,  1214, 1162, 1113, 1066,  978,  936,  897,  859,  822,  787,  754,  722,
     691,   662,   634,   607,   581,  557,  533,  510,  489,  468,  448,  429,  411,  393,  377,  361,
     345,   331,   317,   303,   290,  278,  266,  255,  244,  234,  224,  214,  205,  196,  188,  180,
     172,   165,   158,   151,   145,  139,  133,  127,  122,  117,  112,  107,  102,   98,   94,   90,
      86,    82,    79,    75,    72,   69,   66,   63,   61,   58,   56,   53,   51,   49,   47,   45,
      43,    41,    39,    37,    36,   34,   33,   31,   30,   29,   28,   26,   25,   24,   23,   22,
};
#endif

/* Table represeting the LFO waveform (signed 16bits with 32768 max int. >> 15 to move back to +/-1 range). */
static int32_t lfotable[65536];
/* Table to transform the speed parameter to emu8k_mem_internal_t range. */
static int64_t lfofreqtospeed[256];

/* LFO used for the chorus. a sine wave.(signed 16bits with 32768 max int. >> 15 to move back to +/-1 range). */
static double chortable[65536];

static const int REV_BUFSIZE_STEP = 242;

/* These lines come from the awe32faq, describing the NRPN control for the initial filter
 * where it describes a linear increment filter instead of an octave-incremented one.
 * NRPN LSB 21 (Initial Filter Cutoff)
 *     Range     : [0, 127]
 *     Unit      : 62Hz
 *     Filter cutoff from 100Hz to 8000Hz

 * This table comes from the awe32faq, describing the NRPN control for the filter Q.
 * I don't know if is meant to be interpreted as the actual measured output of the
 * filter or what. Especially, I don't understand the "low" and "high" ranges.
 * What is otherwise documented is that the Q ranges from 0dB to 24dB and the attenuation
 * is half of the Q ( i.e. for 12dB Q, attenuate the input signal with -6dB)
Coeff  Low Fc(Hz)Low Q(dB)High Fc(kHz)High Q(dB)DC Attenuation(dB)
* 0           92       5       Flat       Flat     -0.0
* 1           93       6       8.5        0.5      -0.5
* 2           94       8       8.3        1        -1.2
* 3           95       10      8.2        2        -1.8
* 4           96       11      8.1        3        -2.5
* 5           97       13      8.0        4        -3.3
* 6           98       14      7.9        5        -4.1
* 7           99       16      7.8        6        -5.5
* 8           100      17      7.7        7        -6.0
* 9           100      19      7.5        9        -6.6
* 10          100      20      7.4        10       -7.2
* 11          100      22      7.3        11       -7.9
* 12          100      23      7.2        13       -8.5
* 13          100      25      7.1        15       -9.3
* 14          100      26      7.1        16       -10.1
* 15          100      28      7.0        18       -11.0
*
* Attenuation as above, codified in amplitude.*/
static int32_t filter_atten[16] = {
    65536, 61869, 57079, 53269, 49145, 44820, 40877, 34792, 32845, 30653, 28607,
    26392, 24630, 22463, 20487, 18470
};

/*Coefficients for the filters for a defined Q and cutoff.*/
static int32_t filt_coeffs[16][256][3];

#define READ16_SWITCH(addr, var)          \
    switch ((addr) &2) {                  \
        case 0:                           \
            ret = (var) &0xffff;          \
            break;                        \
        case 2:                           \
            ret = ((var) >> 16) & 0xffff; \
            break;                        \
    }

#define WRITE16_SWITCH(addr, var, val)                \
    switch ((addr) &2) {                              \
        case 0:                                       \
            var = (var & 0xffff0000) | (val);         \
            break;                                    \
        case 2:                                       \
            var = (var & 0x0000ffff) | ((val) << 16); \
            break;                                    \
    }

#ifdef EMU8K_DEBUG_REGISTERS
uint32_t dw_value    = 0;
uint32_t last_read   = 0;
uint32_t last_write  = 0;
uint32_t rep_count_r = 0;
uint32_t rep_count_w = 0;

#    define READ16(addr, var)                                                                                                      \
        READ16_SWITCH(addr, var)                                                                                                   \
        {                                                                                                                          \
            const char *name = 0;                                                                                                  \
            switch (addr & 0xF02) {                                                                                                \
                case 0x600:                                                                                                        \
                case 0x602:                                                                                                        \
                    name = PORT_NAMES[0][emu8k->cur_reg];                                                                          \
                    break;                                                                                                         \
                case 0xA00:                                                                                                        \
                    name = PORT_NAMES[1][emu8k->cur_reg];                                                                          \
                    break;                                                                                                         \
                case 0xA02:                                                                                                        \
                    name = PORT_NAMES[2][emu8k->cur_reg];                                                                          \
                    break;                                                                                                         \
            }                                                                                                                      \
            if (name == 0) {                                                                                                       \
                /*emu8k_log("EMU8K READ %04X-%02X(%d): %04X\n",addr,(emu8k->cur_reg)<<5|emu8k->cur_voice, emu8k->cur_voice,ret);*/ \
            } else {                                                                                                               \
                emu8k_log("EMU8K READ %s(%d) (%d): %04X\n", name, (addr & 0x2), emu8k->cur_voice, ret);                            \
            }                                                                                                                      \
        }
#    define WRITE16(addr, var, val)                                                                                                 \
        WRITE16_SWITCH(addr, var, val)                                                                                              \
        {                                                                                                                           \
            const char *name = 0;                                                                                                   \
            switch (addr & 0xF02) {                                                                                                 \
                case 0x600:                                                                                                         \
                case 0x602:                                                                                                         \
                    name = PORT_NAMES[0][emu8k->cur_reg];                                                                           \
                    break;                                                                                                          \
                case 0xA00:                                                                                                         \
                    name = PORT_NAMES[1][emu8k->cur_reg];                                                                           \
                    break;                                                                                                          \
                case 0xA02:                                                                                                         \
                    name = PORT_NAMES[2][emu8k->cur_reg];                                                                           \
                    break;                                                                                                          \
            }                                                                                                                       \
            if (name == 0) {                                                                                                        \
                /*emu8k_log("EMU8K WRITE %04X-%02X(%d): %04X\n",addr,(emu8k->cur_reg)<<5|emu8k->cur_voice,emu8k->cur_voice, val);*/ \
            } else {                                                                                                                \
                emu8k_log("EMU8K WRITE %s(%d) (%d): %04X\n", name, (addr & 0x2), emu8k->cur_voice, val);                            \
            }                                                                                                                       \
        }

#else
#    define READ16(addr, var)       READ16_SWITCH(addr, var)
#    define WRITE16(addr, var, val) WRITE16_SWITCH(addr, var, val)
#endif // EMU8K_DEBUG_REGISTERS

#ifdef ENABLE_EMU8K_LOG
int emu8k_do_log = ENABLE_EMU8K_LOG;

static void
emu8k_log(const char *fmt, ...)
{
    va_list ap;

    if (emu8k_do_log) {
        va_start(ap, fmt);
        pclog_ex(fmt, ap);
        va_end(ap);
    }
}
#else
#    define emu8k_log(fmt, ...)
#endif

static int16_t
EMU8K_READ(emu8k_t *emu8k, uint32_t addr)
{
    const register emu8k_mem_pointers_t addrmem = { { addr } };
    return emu8k->ram_pointers[addrmem.hb_address][addrmem.lw_address];
}

static inline int32_t
<<<<<<< HEAD
emu8k_interp(emu8k_t *emu8k,
=======
emu8k_interp(UNUSED(emu8k_t *emu8k),
>>>>>>> 312a195b
#ifndef RESAMPLER_LINEAR
             int32_t dat0,
#endif
             int32_t dat1, int32_t dat2,
#ifndef RESAMPLER_LINEAR
             int32_t dat3,
#endif
             uint16_t fract)
{
#ifdef RESAMPLER_LINEAR
    /* The interpolation in AWE32 used a so-called patented 3-point interpolation
     * ( I guess some sort of spline having one point before and one point after).
     * Also, it has the consequence that the playback is delayed by one sample.
     * I simulate the "one sample later" than the address with addr+1 and addr+2
     * instead of +0 and +1 */
    dat1 += ((dat2 - dat1) * fract) >> 16;
    return dat1;
#elif defined RESAMPLER_CUBIC
    /*Since there are four floats in the table for each fraction, the position is 16byte aligned. */
    fract >>= 16 - CUBIC_RESOLUTION_LOG;
    fract <<= 2;

    /* TODO: I still have to verify how this works, but I think that
     * the card could use two oscillators (usually 31 and 32) where it would
     * be writing the OPL3 output, and to which, chorus and reverb could be applied to get
     * those effects for OPL3 sounds.*/
#if 0
    if ((addr & EMU8K_FM_MEM_ADDRESS) == EMU8K_FM_MEM_ADDRESS) {}
#endif

    /* This is cubic interpolation.
     * Not the same than 3-point interpolation, but a better approximation than linear
     * interpolation.
     * Also, it takes into account the "Note that the actual audio location is the point
     * 1 word higher than this value due to interpolation offset".
     * That's why the pointers are 0, 1, 2, 3 and not -1, 0, 1, 2 */
    const float *table = &cubic_table[fract];
    /* Note: I've ended using float for the table values to avoid some cases of integer overflow. */
    return dat0 * table[0] + dat1 * table[1] + dat2 * table[2] + dat3 * table[3];
#else
    return dat0;
#endif
}

static void
EMU8K_WRITE(emu8k_t *emu8k, uint32_t addr, uint16_t val)
{
    addr &= EMU8K_MEM_ADDRESS_MASK;
    if (!emu8k->ram || addr < EMU8K_RAM_MEM_START || addr >= EMU8K_FM_MEM_ADDRESS)
        return;

    /* It looks like if an application writes to a memory part outside of the available
     * amount on the card, it wraps, and opencubicplayer uses that to detect the amount
     * of memory, as opposed to simply check at the address that it has just tried to write. */
    while (addr >= emu8k->ram_end_addr)
        addr -= emu8k->ram_end_addr - EMU8K_RAM_MEM_START;

    emu8k->ram[addr - EMU8K_RAM_MEM_START] = val;
}

static void
emu8k_10k1_recalc_format(emu8k_t *emu8k)
{
    emu8k_voice_t *emu_voice = &emu8k->voice[emu8k->cur_voice];

    /* Calculate addressing mode. */
    emu_voice->ccr_readaddr = (!CCCA_10K1_8BITSELECT(emu_voice->ccca) << 6) | (!!CPF_10K1_STEREO(emu_voice->cpf) << 7);
    switch (emu_voice->ccr_readaddr & 0xc0) {
        case 0x00:
            emu_voice->addr_shift       = 0;
            emu_voice->dword_multiplier = 0x01010101;
            break;
        case 0xc0:
            emu_voice->addr_shift       = 2;
            emu_voice->dword_multiplier = 0x00000001;
            break;
        default:
            emu_voice->addr_shift       = 1;
            emu_voice->dword_multiplier = 0x00010001;
            break;
    }

    /* Add stereo channel offset. For the formats we deal with, addr_shift == ((1 << addr_shift) >> 1) as a shortcut. */
    emu_voice->stereo_offset = ((emu_voice->ccr_readaddr & 0x80) && (emu8k->cur_voice & 1)) ? emu_voice->addr_shift : 0;

    /* Reset FIFO due to format change. */
    emu_voice->fifo_pos = 0;
    emu_voice->fifo_end = 0;
}

uint16_t
emu8k_inw(uint16_t addr, void *priv)
{
    emu8k_t *emu8k = (emu8k_t *) priv;
    uint16_t ret   = 0xffff;

#ifdef EMU8K_DEBUG_REGISTERS
    if (addr == 0xE22) {
        emu8k_log("EMU8K READ POINTER: %d\n",
                  ((0x80 | ((random_helper + 1) & 0x1F)) << 8) | (emu8k->cur_reg << 5) | emu8k->cur_voice);
    } else if ((addr & 0xF00) == 0x600) {
        /* These are automatically reported by READ16 */
        if (rep_count_r > 1) {
            emu8k_log("EMU8K ...... for %d times\n", rep_count_r);
            rep_count_r = 0;
        }
        last_read = 0;
    } else if ((addr & 0xF00) == 0xA00 && emu8k->cur_reg == 0) {
        /* These are automatically reported by READ16 */
        if (rep_count_r > 1) {
            emu8k_log("EMU8K ...... for %d times\n", rep_count_r);
            rep_count_r = 0;
        }
        last_read = 0;
    } else if ((addr & 0xF00) == 0xA00 && emu8k->cur_reg == 1) {
        uint32_t tmpz = ((addr & 0xF00) << 16) | (emu8k->cur_reg << 5);
        if (tmpz != last_read) {
            if (rep_count_r > 1) {
                emu8k_log("EMU8K ...... for %d times\n", rep_count_r);
                rep_count_r = 0;
            }
            last_read = tmpz;
            emu8k_log("EMU8K READ RAM I/O or configuration or clock \n");
        }
        // emu8k_log("EMU8K READ %04X-%02X(%d/%d)\n",addr,(emu8k->cur_reg)<<5|emu8k->cur_voice, emu8k->cur_reg, emu8k->cur_voice);
    } else if ((addr & 0xF00) == 0xA00 && (emu8k->cur_reg == 2 || emu8k->cur_reg == 3)) {
        uint32_t tmpz = ((addr & 0xF00) << 16);
        if (tmpz != last_read) {
            if (rep_count_r > 1) {
                emu8k_log("EMU8K ...... for %d times\n", rep_count_r);
                rep_count_r = 0;
            }
            last_read = tmpz;
            emu8k_log("EMU8K READ INIT \n");
        }
        // emu8k_log("EMU8K READ %04X-%02X(%d/%d)\n",addr,(emu8k->cur_reg)<<5|emu8k->cur_voice, emu8k->cur_reg, emu8k->cur_voice);
    } else {
        uint32_t tmpz = (addr << 16) | (emu8k->cur_reg << 5) | emu8k->cur_voice;
        if (tmpz != last_read) {
            char    *name = 0;
            uint16_t val  = 0xBAAD;
            if (addr == 0xA20) {
                name = PORT_NAMES[1][emu8k->cur_reg];
                switch (emu8k->cur_reg) {
                    case 2:
                        val = emu8k->init1[emu8k->cur_voice];
                        break;
                    case 3:
                        val = emu8k->init3[emu8k->cur_voice];
                        break;
                    case 4:
                        val = emu8k->voice[emu8k->cur_voice].envvol;
                        break;
                    case 5:
                        val = emu8k->voice[emu8k->cur_voice].dcysusv;
                        break;
                    case 6:
                        val = emu8k->voice[emu8k->cur_voice].envval;
                        break;
                    case 7:
                        val = emu8k->voice[emu8k->cur_voice].dcysus;
                        break;
                }
            } else if (addr == 0xA22) {
                name = PORT_NAMES[2][emu8k->cur_reg];
                switch (emu8k->cur_reg) {
                    case 2:
                        val = emu8k->init2[emu8k->cur_voice];
                        break;
                    case 3:
                        val = emu8k->init4[emu8k->cur_voice];
                        break;
                    case 4:
                        val = emu8k->voice[emu8k->cur_voice].atkhldv;
                        break;
                    case 5:
                        val = emu8k->voice[emu8k->cur_voice].lfo1val;
                        break;
                    case 6:
                        val = emu8k->voice[emu8k->cur_voice].atkhld;
                        break;
                    case 7:
                        val = emu8k->voice[emu8k->cur_voice].lfo2val;
                        break;
                }
            } else if (addr == 0xE20) {
                name = PORT_NAMES[3][emu8k->cur_reg];
                switch (emu8k->cur_reg) {
                    case 0:
                        val = emu8k->voice[emu8k->cur_voice].ip;
                        break;
                    case 1:
                        val = emu8k->voice[emu8k->cur_voice].ifatn;
                        break;
                    case 2:
                        val = emu8k->voice[emu8k->cur_voice].pefe;
                        break;
                    case 3:
                        val = emu8k->voice[emu8k->cur_voice].fmmod;
                        break;
                    case 4:
                        val = emu8k->voice[emu8k->cur_voice].tremfrq;
                        break;
                    case 5:
                        val = emu8k->voice[emu8k->cur_voice].fm2frq2;
                        break;
                    case 6:
                        val = 0xffff;
                        break;
                    case 7:
                        val = 0x1c | ((emu8k->id & 0x0002) ? 0xff02 : 0);
                        break;
                }
            }
            if (rep_count_r > 1) {
                emu8k_log("EMU8K ...... for %d times\n", rep_count_r);
            }
            if (name == 0) {
                emu8k_log("EMU8K READ %04X-%02X(%d/%d): %04X\n", addr, (emu8k->cur_reg) << 5 | emu8k->cur_voice, emu8k->cur_reg, emu8k->cur_voice, val);
            } else {
                emu8k_log("EMU8K READ %s (%d): %04X\n", name, emu8k->cur_voice, val);
            }

            rep_count_r = 0;
            last_read   = tmpz;
        }
        rep_count_r++;
    }
#endif //  EMU8K_DEBUG_REGISTERS

    switch (addr & 0xF02) {
        case 0x600:
        case 0x602: /*Data0. also known as BLASTER+0x400 and EMU+0x000 */
            switch (emu8k->cur_reg) {
                case 0:
                    READ16(addr, emu8k->voice[emu8k->cur_voice].cpf);
                    return ret;

                case 1:
                    READ16(addr, emu8k->voice[emu8k->cur_voice].ptrx);
                    return ret;

                case 2:
                    READ16(addr, emu8k->voice[emu8k->cur_voice].cvcf);
                    return ret;

                case 3:
                    READ16(addr, emu8k->voice[emu8k->cur_voice].vtft);
                    return ret;

                case 4:
                    READ16(addr, emu8k->voice[emu8k->cur_voice].z2);
                    return ret;

                case 5:
                    READ16(addr, emu8k->voice[emu8k->cur_voice].z1);
                    return ret;

                case 6:
                    READ16(addr, emu8k->voice[emu8k->cur_voice].psst);
                    return ret;

                case 7:
                    READ16(addr, emu8k->voice[emu8k->cur_voice].csl);
                    return ret;

                default:
                    break;
            }
            break;

        case 0xA00: /*Data1. also known as BLASTER+0x800 and EMU+0x400 */
            switch (emu8k->cur_reg) {
                case 0:
                    READ16(addr, emu8k->voice[emu8k->cur_voice].ccca);
                    return ret;

                case 1:
                    switch (emu8k->cur_voice) {
                        case 9:
                            READ16(addr, emu8k->hwcf4);
                            return ret;
                        case 10:
                            READ16(addr, emu8k->hwcf5);
                            return ret;
                        /* Actually, these two might be command words rather than registers, or some LFO position/buffer reset.*/
                        case 13:
                            READ16(addr, emu8k->hwcf6);
                            return ret;
                        case 14:
                            READ16(addr, emu8k->hwcf7);
                            return ret;

                        case 20:
                            READ16(addr, emu8k->smalr);
                            return ret;
                        case 21:
                            READ16(addr, emu8k->smarr);
                            return ret;
                        case 22:
                            READ16(addr, emu8k->smalw);
                            return ret;
                        case 23:
                            READ16(addr, emu8k->smarw);
                            return ret;

                        case 26:
                            {
                                uint16_t val       = emu8k->smld_buffer;
                                emu8k->smld_buffer = EMU8K_READ(emu8k, emu8k->smalr);
                                emu8k->smalr       = (emu8k->smalr + 1) & EMU8K_MEM_ADDRESS_MASK;
                                return val;
                            }

                        /*The EMU8000 PGM describes the return values of these registers as 'a VLSI error'*/
                        case 29: /*Configuration Word 1*/
                            return (emu8k->hwcf1 & 0xfe) | (emu8k->hwcf3 & 0x01);
                        case 30: /*Configuration Word 2*/
                            return ((emu8k->hwcf2 >> 4) & 0x0e) | (emu8k->hwcf1 & 0x01) | ((emu8k->hwcf3 & 0x02) ? 0x10 : 0) | ((emu8k->hwcf3 & 0x04) ? 0x40 : 0)
                                | ((emu8k->hwcf3 & 0x08) ? 0x20 : 0) | ((emu8k->hwcf3 & 0x10) ? 0x80 : 0);
                        case 31: /*Configuration Word 3*/
                            return emu8k->hwcf2 & 0x1f;

                        default:
                            break;
                    }
                    break;

                case 2:
                    return emu8k->init1[emu8k->cur_voice];

                case 3:
                    return emu8k->init3[emu8k->cur_voice];

                case 4:
                    return emu8k->voice[emu8k->cur_voice].envvol;

                case 5:
                    return emu8k->voice[emu8k->cur_voice].dcysusv;

                case 6:
                    return emu8k->voice[emu8k->cur_voice].envval;

                case 7:
                    return emu8k->voice[emu8k->cur_voice].dcysus;

                default:
                    break;
            }
            break;

        case 0xA02: /*Data2. also known as BLASTER+0x802 and EMU+0x402 */
            switch (emu8k->cur_reg) {
                case 0:
                    READ16(addr, emu8k->voice[emu8k->cur_voice].ccca);
                    return ret;

                case 1:
                    switch (emu8k->cur_voice) {
                        case 9:
                            READ16(addr, emu8k->hwcf4);
                            return ret;
                        case 10:
                            READ16(addr, emu8k->hwcf5);
                            return ret;
                        /* Actually, these two might be command words rather than registers, or some LFO position/buffer reset. */
                        case 13:
                            READ16(addr, emu8k->hwcf6);
                            return ret;
                        case 14:
                            READ16(addr, emu8k->hwcf7);
                            return ret;

                        /* Simulating empty/full bits by unsetting it once read. */
                        case 20:
                            READ16(addr, emu8k->smalr | dmareadbit);
                            /* xor with itself to set to zero faster. */
                            dmareadbit ^= dmareadbit;
                            return ret;
                        case 21:
                            READ16(addr, emu8k->smarr | dmareadbit);
                            /* xor with itself to set to zero faster.*/
                            dmareadbit ^= dmareadbit;
                            return ret;
                        case 22:
                            READ16(addr, emu8k->smalw | dmawritebit);
                            /*xor with itself to set to zero faster.*/
                            dmawritebit ^= dmawritebit;
                            return ret;
                        case 23:
                            READ16(addr, emu8k->smarw | dmawritebit);
                            /*xor with itself to set to zero faster.*/
                            dmawritebit ^= dmawritebit;
                            return ret;

                        case 26:
                            {
                                uint16_t val       = emu8k->smrd_buffer;
                                emu8k->smrd_buffer = EMU8K_READ(emu8k, emu8k->smarr);
                                emu8k->smarr       = (emu8k->smarr + 1) & EMU8K_MEM_ADDRESS_MASK;
                                return val;
                            }
                        /*TODO: We need to improve the precision of this clock, since
                         it is used by programs to wait. Not critical, but should help reduce
                         the amount of calls and wait time */
                        case 27: /*Sample Counter ( 44Khz clock) */
                            return emu8k->wc;

                        default:
                            break;
                    }
                    break;

                case 2:
                    return emu8k->init2[emu8k->cur_voice];

                case 3:
                    return emu8k->init4[emu8k->cur_voice];

                case 4:
                    return emu8k->voice[emu8k->cur_voice].atkhldv;

                case 5:
                    return emu8k->voice[emu8k->cur_voice].lfo1val;

                case 6:
                    return emu8k->voice[emu8k->cur_voice].atkhld;

                case 7:
                    return emu8k->voice[emu8k->cur_voice].lfo2val;

                default:
                    break;
            }
            break;

        case 0xE00: /*Data3. also known as BLASTER+0xC00 and EMU+0x800 */
            switch (emu8k->cur_reg) {
                case 0:
                    return emu8k->voice[emu8k->cur_voice].ip;

                case 1:
                    return emu8k->voice[emu8k->cur_voice].ifatn;

                case 2:
                    return emu8k->voice[emu8k->cur_voice].pefe;

                case 3:
                    return emu8k->voice[emu8k->cur_voice].fmmod;

                case 4:
                    return emu8k->voice[emu8k->cur_voice].tremfrq;

                case 5:
                    return emu8k->voice[emu8k->cur_voice].fm2frq2;

                case 6:
                    return emu8k->voice[emu8k->cur_voice].tempenv;

                case 7: /*ID?*/
                    return 0x1c | ((emu8k->id & 0x0002) ? 0xff02 : 0);

                default:
                    break;
            }
            break;

        case 0xE02: /* Pointer. also known as BLASTER+0xC02 and EMU+0x802 */
            /* LS five bits = channel number, next 3 bits = register number
             * and MS 8 bits = VLSI test register.
             * Impulse tracker tests the non variability of the LS byte that it has set, and the variability
             * of the MS byte to determine that it really is an AWE32.
             * cubic player has a similar code, where it waits until value & 0x1000 is nonzero, and then waits again until it changes to zero.*/
            random_helper = (random_helper + 1) & 0x1F;
            return ((0x80 | random_helper) << 8) | (emu8k->cur_reg << 5) | emu8k->cur_voice;

        default:
            break;
    }
    emu8k_log("EMU8K READ : Unknown register read: %04X-%02X(%d/%d) \n", addr, (emu8k->cur_reg << 5) | emu8k->cur_voice, emu8k->cur_reg, emu8k->cur_voice);
    return 0xffff;
}

void
emu8k_outw(uint16_t addr, uint16_t val, void *priv)
{
    emu8k_t *emu8k = (emu8k_t *) priv;

    /*TODO: I would like to not call this here, but i found it was needed or else cubic player would not finish opening (take a looot more of time than usual).
     * Basically, being here means that the audio is generated in the emulation thread, instead of the audio thread.*/
    emu8k_update(emu8k);

#ifdef EMU8K_DEBUG_REGISTERS
    if (addr == 0xE22) {
        // emu8k_log("EMU8K WRITE POINTER: %d\n", val);
    } else if ((addr & 0xF00) == 0x600) {
        /* These are automatically reported by WRITE16 */
        if (rep_count_w > 1) {
            emu8k_log("EMU8K ...... for %d times\n", rep_count_w);
            rep_count_w = 0;
        }
        last_write = 0;
    } else if ((addr & 0xF00) == 0xA00 && emu8k->cur_reg == 0) {
        /* These are automatically reported by WRITE16 */
        if (rep_count_w > 1) {
            emu8k_log("EMU8K ...... for %d times\n", rep_count_w);
            rep_count_w = 0;
        }
        last_write = 0;
    } else if ((addr & 0xF00) == 0xA00 && emu8k->cur_reg == 1) {
        uint32_t tmpz = ((addr & 0xF00) << 16) | (emu8k->cur_reg << 5);
        if (tmpz != last_write) {
            if (rep_count_w > 1) {
                emu8k_log("EMU8K ...... for %d times\n", rep_count_w);
                rep_count_w = 0;
            }
            last_write = tmpz;
            emu8k_log("EMU8K WRITE RAM I/O or configuration \n");
        }
        // emu8k_log("EMU8K WRITE %04X-%02X(%d/%d): %04X\n",addr,(emu8k->cur_reg)<<5|emu8k->cur_voice,emu8k->cur_reg,emu8k->cur_voice, val);
    } else if ((addr & 0xF00) == 0xA00 && (emu8k->cur_reg == 2 || emu8k->cur_reg == 3)) {
        uint32_t tmpz = ((addr & 0xF00) << 16);
        if (tmpz != last_write) {
            if (rep_count_w > 1) {
                emu8k_log("EMU8K ...... for %d times\n", rep_count_w);
                rep_count_w = 0;
            }
            last_write = tmpz;
            emu8k_log("EMU8K WRITE INIT \n");
        }
        // emu8k_log("EMU8K WRITE %04X-%02X(%d/%d): %04X\n",addr,(emu8k->cur_reg)<<5|emu8k->cur_voice,emu8k->cur_reg,emu8k->cur_voice, val);
    } else if (addr != 0xE22) {
        uint32_t tmpz = (addr << 16) | (emu8k->cur_reg << 5) | emu8k->cur_voice;
        // if (tmpz != last_write)
        if (1) {
            char *name = 0;
            if (addr == 0xA20) {
                name = PORT_NAMES[1][emu8k->cur_reg];
            } else if (addr == 0xA22) {
                name = PORT_NAMES[2][emu8k->cur_reg];
            } else if (addr == 0xE20) {
                name = PORT_NAMES[3][emu8k->cur_reg];
            }

            if (rep_count_w > 1) {
                emu8k_log("EMU8K ...... for %d times\n", rep_count_w);
            }
            if (name == 0) {
                emu8k_log("EMU8K WRITE %04X-%02X(%d/%d): %04X\n", addr, (emu8k->cur_reg) << 5 | emu8k->cur_voice, emu8k->cur_reg, emu8k->cur_voice, val);
            } else {
                emu8k_log("EMU8K WRITE %s (%d): %04X\n", name, emu8k->cur_voice, val);
            }

            rep_count_w = 0;
            last_write  = tmpz;
        }
        rep_count_w++;
    }
#endif // EMU8K_DEBUG_REGISTERS

    switch (addr & 0xF02) {
        case 0x600:
        case 0x602: /*Data0. also known as BLASTER+0x400 and EMU+0x000 */
            switch (emu8k->cur_reg) {
                case 0:
                    /* The docs says that this value is constantly updating, and it should have no actual effect. Actions should be done over ptrx */
                    if (CPF_10K1_STEREO(emu8k->voice[emu8k->cur_voice].cpf) != CPF_10K1_STEREO(val))
                        emu8k_10k1_recalc_format(emu8k);
                    WRITE16(addr, emu8k->voice[emu8k->cur_voice].cpf, val);
                    if (emu8k->emu10k1_fxsends && CPF_10K1_STOP(emu8k->voice[emu8k->cur_voice].cpf))
                        emu8k->voice[emu8k->cur_voice].cpf_curr_pitch = 0;
                    return;

                case 1:
                    {
                        emu8k_voice_t *emu_voice = &emu8k->voice[emu8k->cur_voice];
                        WRITE16(addr, emu_voice->ptrx, val);
                        emu_voice->fx_send[0] = emu_voice->ptrx_revb_send * 0x0101;
                        if (emu8k->emu10k1_fxsends)
                            emu_voice->fx_send[1] = emu_voice->ptrx_pan_aux * 0x0101;
                    }
                    return;

                case 2:
                    /* The docs says that this value is constantly updating, and it should have no actual effect. Actions should be done over vtft */
                    WRITE16(addr, emu8k->voice[emu8k->cur_voice].cvcf, val);

                    /* EMU10K1 Linux PCM sets both cvcf_curr_volume and vtft_vol_target to 0xffff to maintain a constant volume.
                       Therefore, the volume slide must be updated so that it doesn't immediately reset to 0 then ramp back up. */
                    emu8k->voice[emu8k->cur_voice].volumeslide.last = emu8k->voice[emu8k->cur_voice].cvcf_curr_volume;
                    return;

                case 3:
                    WRITE16(addr, emu8k->voice[emu8k->cur_voice].vtft, val);
                    return;

                case 4:
                    WRITE16(addr, emu8k->voice[emu8k->cur_voice].z2, val);
                    return;

                case 5:
                    WRITE16(addr, emu8k->voice[emu8k->cur_voice].z1, val);
                    return;

                case 6:
                    {
                        emu8k_voice_t *emu_voice = &emu8k->voice[emu8k->cur_voice];
                        WRITE16(addr, emu_voice->psst, val);
                        /* TODO: Should we update only on MSB update, or this could be used as some sort of hack by applications? */
                        emu_voice->loop_start.int_address = emu_voice->psst & EMU8K_MEM_ADDRESS_MASK;
                        if (addr & 2) {
                            if (emu8k->emu10k1_fxsends) { /* psst_pan became FX send 2 in EMU10K1 */
                                emu_voice->fx_send[2] = emu_voice->psst_pan * 0x0101;
                            } else {
                                emu_voice->vol_l = emu_voice->psst_pan * 0x0101;
                                emu_voice->vol_r = (255 - emu_voice->psst_pan) * 0x0101;
                            }
                        }
                    }
                    return;

                case 7:
                    {
                        emu8k_voice_t *emu_voice = &emu8k->voice[emu8k->cur_voice];
                        WRITE16(addr, emu_voice->csl, val);
                        emu_voice->fx_send[3] = emu_voice->csl_chor_send * 0x0101;
                        /* TODO: Should we update only on MSB update, or this could be used as some sort of hack by applications? */
                        emu_voice->loop_end.int_address = emu_voice->csl & EMU8K_MEM_ADDRESS_MASK;
                    }
                    return;

                default:
                    break;
            }
            break;

        case 0xA00: /*Data1. also known as BLASTER+0x800 and EMU+0x400 */
            switch (emu8k->cur_reg) {
                case 0:
                    if (CCCA_10K1_8BITSELECT(emu8k->voice[emu8k->cur_voice].ccca) != CCCA_10K1_8BITSELECT(val))
                        emu8k_10k1_recalc_format(emu8k);
                    WRITE16(addr, emu8k->voice[emu8k->cur_voice].ccca, val);
                    /* TODO: Should we update only on MSB update, or this could be used as some sort of hack by applications? */
                    emu8k->voice[emu8k->cur_voice].addr.int_address = emu8k->voice[emu8k->cur_voice].ccca & EMU8K_MEM_ADDRESS_MASK;
                    return;

                case 1:
                    switch (emu8k->cur_voice) {
                        case 9:
                            WRITE16(addr, emu8k->hwcf4, val);
                            return;
                        case 10:
                            WRITE16(addr, emu8k->hwcf5, val);
                            return;
                        /* Actually, these two might be command words rather than registers, or some LFO position/buffer reset. */
                        case 13:
                            WRITE16(addr, emu8k->hwcf6, val);
                            return;
                        case 14:
                            WRITE16(addr, emu8k->hwcf7, val);
                            return;

                        case 20:
                            WRITE16(addr, emu8k->smalr, val);
                            return;
                        case 21:
                            WRITE16(addr, emu8k->smarr, val);
                            return;
                        case 22:
                            WRITE16(addr, emu8k->smalw, val);
                            return;
                        case 23:
                            WRITE16(addr, emu8k->smarw, val);
                            return;

                        case 26:
                            EMU8K_WRITE(emu8k, emu8k->smalw, val);
                            emu8k->smalw = (emu8k->smalw + 1) & EMU8K_MEM_ADDRESS_MASK;
                            return;

                        case 29:
                            emu8k->hwcf1 = val;
                            return;
                        case 30:
                            emu8k->hwcf2 = val;
                            return;
                        case 31:
                            emu8k->hwcf3 = val;
                            return;

                        default:
                            break;
                    }
                    break;

                case 2:
                    emu8k->init1[emu8k->cur_voice] = val;
                    /* Skip if in first/second initialization step */
                    if (emu8k->init1[0] != 0x03FF) {
                        switch (emu8k->cur_voice) {
                            case 0x3:
                                emu8k->reverb_engine.out_mix = val & 0xFF;
                                break;
                            case 0x5:
                                {
                                    for (uint8_t c = 0; c < 8; c++) {
                                        emu8k->reverb_engine.allpass[c].feedback = (val & 0xFF) / ((float) 0xFF);
                                    }
                                }
                                break;
                            case 0x7:
                                emu8k->reverb_engine.link_return_type = (val == 0x8474) ? 1 : 0;
                                break;
                            case 0xF:
                                emu8k->reverb_engine.reflections[0].output_gain = ((val & 0xF0) >> 4) / 15.0;
                                break;
                            case 0x17:
                                emu8k->reverb_engine.reflections[1].output_gain = ((val & 0xF0) >> 4) / 15.0;
                                break;
                            case 0x1F:
                                emu8k->reverb_engine.reflections[2].output_gain = ((val & 0xF0) >> 4) / 15.0;
                                break;
                            case 0x9:
                                emu8k->reverb_engine.reflections[0].feedback = (val & 0xF) / 15.0;
                                break;
                            case 0xB:
#if 0
                                emu8k->reverb_engine.reflections[0].feedback_r =  (val&0xF)/15.0;
#endif
                                break;
                            case 0x11:
                                emu8k->reverb_engine.reflections[1].feedback = (val & 0xF) / 15.0;
                                break;
                            case 0x13:
#if 0
                                emu8k->reverb_engine.reflections[1].feedback_r =  (val&0xF)/15.0;
#endif
                                break;
                            case 0x19:
                                emu8k->reverb_engine.reflections[2].feedback = (val & 0xF) / 15.0;
                                break;
                            case 0x1B:
#if 0
                                emu8k->reverb_engine.reflections[2].feedback_r =  (val&0xF)/15.0;
#endif
                                break;

                            default:
                                break;
                        }
                    }
                    return;

                case 3:
                    emu8k->init3[emu8k->cur_voice] = val;
                    /* Skip if in first/second initialization step */
                    if (emu8k->init1[0] != 0x03FF) {
                        switch (emu8k->cur_voice) {
                            case 9:
                                emu8k->chorus_engine.feedback = (val & 0xFF);
                                break;
                            case 12:
                                /* Limiting this to a sane value given our buffer. */
                                emu8k->chorus_engine.delay_samples_central = (val & 0x1FFF);
                                break;

                            case 1:
                                emu8k->reverb_engine.refl_in_amp = val & 0xFF;
                                break;
                            case 3:
#if 0
                                emu8k->reverb_engine.refl_in_amp_r = val&0xFF;
#endif
                                break;

                            default:
                                break;
                        }
                    }
                    return;

                case 4:
                    emu8k->voice[emu8k->cur_voice].envvol                     = val;
                    emu8k->voice[emu8k->cur_voice].vol_envelope.delay_samples = ENVVOL_TO_EMU_SAMPLES(val);
                    return;

                case 5:
                    {
                        emu8k->voice[emu8k->cur_voice].dcysusv       = val;
                        emu8k_envelope_t *const vol_env              = &emu8k->voice[emu8k->cur_voice].vol_envelope;
                        int                     old_on               = emu8k->voice[emu8k->cur_voice].env_engine_on;
                        emu8k->voice[emu8k->cur_voice].env_engine_on = DCYSUSV_GENERATOR_ENGINE_ON(val);

                        if (emu8k->voice[emu8k->cur_voice].env_engine_on && old_on != emu8k->voice[emu8k->cur_voice].env_engine_on) {
                            if (emu8k->hwcf3 != 0x04) {
                                /* This is a hack for some programs like Doom or cubic player 1.7 that don't initialize
                                   the hwcfg and init registers (doom does not init the card at all. only tests the cfg registers) */
                                emu8k->hwcf3 = 0x04;
                            }

                            // reset lfos.
                            emu8k->voice[emu8k->cur_voice].lfo1_count.addr = 0;
                            emu8k->voice[emu8k->cur_voice].lfo2_count.addr = 0;
                            // Trigger envelopes
                            if (ATKHLDV_TRIGGER(emu8k->voice[emu8k->cur_voice].atkhldv)) {
                                vol_env->value_amp_hz = 0;
                                if (vol_env->delay_samples) {
                                    vol_env->state = ENV_DELAY;
                                } else if (vol_env->attack_amount_amp_hz == 0) {
                                    vol_env->state = ENV_STOPPED;
                                } else {
                                    vol_env->state = ENV_ATTACK;
                                    /* TODO: Verify if "never attack" means eternal mute,
                                    * or it means skip attack, go to hold".
                                    if (vol_env->attack_amount == 0)
                                    {
                                            vol_env->value = (1 << 21);
                                            vol_env->state = ENV_HOLD;
                                    }*/
                                }
                            }

                            if (ATKHLD_TRIGGER(emu8k->voice[emu8k->cur_voice].atkhld)) {
                                emu8k_envelope_t *const mod_env = &emu8k->voice[emu8k->cur_voice].mod_envelope;
                                mod_env->value_amp_hz           = 0;
                                mod_env->value_db_oct           = 0;
                                if (mod_env->delay_samples) {
                                    mod_env->state = ENV_DELAY;
                                } else if (mod_env->attack_amount_amp_hz == 0) {
                                    mod_env->state = ENV_STOPPED;
                                } else {
                                    mod_env->state = ENV_ATTACK;
                                    /* TODO: Verify if "never attack" means eternal start,
                                        * or it means skip attack, go to hold".
                                    if (mod_env->attack_amount == 0)
                                    {
                                            mod_env->value = (1 << 21);
                                            mod_env->state = ENV_HOLD;
                                    }*/
                                }
                            }
                        }

                        /* Converting the input in dBs to envelope value range. */
                        vol_env->sustain_value_db_oct = DCYSUSV_SUS_TO_ENV_RANGE(DCYSUSV_SUSVALUE_GET(val));
                        vol_env->ramp_amount_db_oct   = env_decay_to_dbs_or_oct[DCYSUSV_DECAYRELEASE_GET(val)];
                        if (DCYSUSV_IS_RELEASE(val)) {
                            if (vol_env->state == ENV_DELAY || vol_env->state == ENV_ATTACK || vol_env->state == ENV_HOLD) {
                                vol_env->value_db_oct = env_vol_amplitude_to_db[vol_env->value_amp_hz >> 5] << 5;
                                if (vol_env->value_db_oct > (1 << 21))
                                    vol_env->value_db_oct = 1 << 21;
                            }

                            vol_env->state = (vol_env->value_db_oct >= vol_env->sustain_value_db_oct) ? ENV_RAMP_DOWN : ENV_RAMP_UP;
                        }
                    }
                    return;

                case 6:
                    emu8k->voice[emu8k->cur_voice].envval                     = val;
                    emu8k->voice[emu8k->cur_voice].mod_envelope.delay_samples = ENVVAL_TO_EMU_SAMPLES(val);
                    return;

                case 7:
                    {
                        // TODO: Look for a bug on delay (first trigger it works, next trigger it doesn't)
                        emu8k->voice[emu8k->cur_voice].dcysus = val;
                        emu8k_envelope_t *const mod_env       = &emu8k->voice[emu8k->cur_voice].mod_envelope;
                        /* Converting the input in octaves to envelope value range. */
                        mod_env->sustain_value_db_oct = DCYSUS_SUS_TO_ENV_RANGE(DCYSUS_SUSVALUE_GET(val));
                        mod_env->ramp_amount_db_oct   = env_decay_to_dbs_or_oct[DCYSUS_DECAYRELEASE_GET(val)];
                        if (DCYSUS_IS_RELEASE(val)) {
                            if (mod_env->state == ENV_DELAY || mod_env->state == ENV_ATTACK || mod_env->state == ENV_HOLD) {
                                mod_env->value_db_oct = env_mod_hertz_to_octave[mod_env->value_amp_hz >> 9] << 9;
                                if (mod_env->value_db_oct >= (1 << 21))
                                    mod_env->value_db_oct = (1 << 21) - 1;
                            }

                            mod_env->state = (mod_env->value_db_oct >= mod_env->sustain_value_db_oct) ? ENV_RAMP_DOWN : ENV_RAMP_UP;
                        }
                    }
                    return;

                default:
                    break;
            }
            break;

        case 0xA02: /*Data2. also known as BLASTER+0x802 and EMU+0x402 */
            switch (emu8k->cur_reg) {
                case 0:
                    {
                        emu8k_voice_t *emu_voice = &emu8k->voice[emu8k->cur_voice];
                        WRITE16(addr, emu_voice->ccca, val);
                        emu_voice->addr.int_address = emu_voice->ccca & EMU8K_MEM_ADDRESS_MASK;
                        uint32_t paramq             = CCCA_FILTQ_GET(emu_voice->ccca);
                        emu_voice->filt_att         = filter_atten[paramq];
                        emu_voice->filterq_idx      = paramq;
                        emu_voice->half_looped      = 0;
                        emu8k_10k1_recalc_format(emu8k);
                    }
                    return;

                case 1:
                    switch (emu8k->cur_voice) {
                        case 9:
                            WRITE16(addr, emu8k->hwcf4, val);
                            /* Skip if in first/second initialization step */
                            if (emu8k->init1[0] != 0x03FF) {
                                /*(1/256th of a 44Khz sample) */
                                /* clip the value to a reasonable value given our buffer */
                                int32_t tmp                                     = emu8k->hwcf4 & 0x1FFFFF;
                                emu8k->chorus_engine.delay_offset_samples_right = ((double) tmp) / 256.0;
                            }
                            return;
                        case 10:
                            WRITE16(addr, emu8k->hwcf5, val);
                            /* Skip if in first/second initialization step */
                            if (emu8k->init1[0] != 0x03FF) {
                                /* The scale of this value is unknown. I've taken it as milliHz.
                                 * Another interpretation could be periods. (and so, Hz = 1/period)*/
                                double osc_speed = emu8k->hwcf5; //*1.316;
#if 1                                                            // milliHz
                                /*milliHz to lfotable samples.*/
                                osc_speed *= 65.536 / (double) emu8k->freq;
#elif 0 // periods
                                /* 44.1Khz ticks to lfotable samples.*/
                                osc_speed = 65.536 / osc_speed;
#endif
                                /*left shift 32bits for 32.32 fixed.point*/
                                osc_speed *= 65536.0 * 65536.0;
                                emu8k->chorus_engine.lfo_inc.addr = (uint64_t) osc_speed;
                            }
                            return;
                        /* Actually, these two might be command words rather than registers, or some LFO position/buffer reset.*/
                        case 13:
                            WRITE16(addr, emu8k->hwcf6, val);
                            return;
                        case 14:
                            WRITE16(addr, emu8k->hwcf7, val);
                            return;

                        case 20: /*Top 8 bits are for Empty (MT) bit or non-addressable.*/
                            WRITE16(addr, emu8k->smalr, val & 0xFF);
                            dmareadbit = 0x8000;
                            return;
                        case 21: /*Top 8 bits are for Empty (MT) bit or non-addressable.*/
                            WRITE16(addr, emu8k->smarr, val & 0xFF);
                            dmareadbit = 0x8000;
                            return;
                        case 22: /*Top 8 bits are for full bit or non-addressable.*/
                            WRITE16(addr, emu8k->smalw, val & 0xFF);
                            return;
                        case 23: /*Top 8 bits are for full bit or non-addressable.*/
                            WRITE16(addr, emu8k->smarw, val & 0xFF);
                            return;

                        case 26:
                            dmawritebit = 0x8000;
                            EMU8K_WRITE(emu8k, emu8k->smarw, val);
                            emu8k->smarw++;
                            return;

                        default:
                            break;
                    }
                    break;

                case 2:
                    emu8k->init2[emu8k->cur_voice] = val;
                    /* Skip if in first/second initialization step */
                    if (emu8k->init1[0] != 0x03FF) {
                        switch (emu8k->cur_voice) {
                            case 0x14:
                                {
                                    int multip                                  = ((val & 0xF00) >> 8) + 18;
                                    emu8k->reverb_engine.reflections[5].bufsize = multip * REV_BUFSIZE_STEP;
                                    emu8k->reverb_engine.tailL.bufsize          = (multip + 1) * REV_BUFSIZE_STEP;
                                    if (emu8k->reverb_engine.link_return_type == 0) {
                                        emu8k->reverb_engine.tailR.bufsize = (multip + 1) * REV_BUFSIZE_STEP;
                                    }
                                }
                                break;
                            case 0x16:
                                if (emu8k->reverb_engine.link_return_type == 1) {
                                    int multip                         = ((val & 0xF00) >> 8) + 18;
                                    emu8k->reverb_engine.tailR.bufsize = (multip + 1) * REV_BUFSIZE_STEP;
                                }
                                break;
                            case 0x7:
                                emu8k->reverb_engine.reflections[3].output_gain = ((val & 0xF0) >> 4) / 15.0;
                                break;
                            case 0xf:
                                emu8k->reverb_engine.reflections[4].output_gain = ((val & 0xF0) >> 4) / 15.0;
                                break;
                            case 0x17:
                                emu8k->reverb_engine.reflections[5].output_gain = ((val & 0xF0) >> 4) / 15.0;
                                break;
                            case 0x1d:
                                {
                                    for (uint8_t c = 0; c < 6; c++) {
                                        emu8k->reverb_engine.reflections[c].damp1       = (val & 0xFF) / 255.0;
                                        emu8k->reverb_engine.reflections[c].damp2       = (0xFF - (val & 0xFF)) / 255.0;
                                        emu8k->reverb_engine.reflections[c].filterstore = 0;
                                    }
                                    emu8k->reverb_engine.damper.damp1       = (val & 0xFF) / 255.0;
                                    emu8k->reverb_engine.damper.damp2       = (0xFF - (val & 0xFF)) / 255.0;
                                    emu8k->reverb_engine.damper.filterstore = 0;
                                }
                                break;
                            case 0x1f: /* filter r */
                                break;
                            case 0x1:
                                emu8k->reverb_engine.reflections[3].feedback = (val & 0xF) / 15.0;
                                break;
                            case 0x3:
#if 0
                                emu8k->reverb_engine.reflections[3].feedback_r =  (val&0xF)/15.0;
#endif
                                break;
                            case 0x9:
                                emu8k->reverb_engine.reflections[4].feedback = (val & 0xF) / 15.0;
                                break;
                            case 0xb:
#if 0
                                emu8k->reverb_engine.reflections[4].feedback_r =  (val&0xF)/15.0;
#endif
                                break;
                            case 0x11:
                                emu8k->reverb_engine.reflections[5].feedback = (val & 0xF) / 15.0;
                                break;
                            case 0x13:
#if 0
                                emu8k->reverb_engine.reflections[5].feedback_r =  (val&0xF)/15.0;
#endif
                                break;

                            default:
                                break;
                        }
                    }
                    return;

                case 3:
                    emu8k->init4[emu8k->cur_voice] = val;
                    /* Skip if in first/second initialization step */
                    if (emu8k->init1[0] != 0x03FF) {
                        switch (emu8k->cur_voice) {
                            case 0x3:
                                {
                                    int32_t samples                      = ((val & 0xFF) * emu8k->chorus_engine.delay_samples_central) >> 8;
                                    emu8k->chorus_engine.lfodepth_multip = samples;
                                }
                                break;

                            case 0x1F:
                                emu8k->reverb_engine.link_return_amp = val & 0xFF;
                                break;

                            default:
                                break;
                        }
                    }
                    return;

                case 4:
                    {
                        emu8k->voice[emu8k->cur_voice].atkhldv = val;
                        emu8k_envelope_t *const vol_env        = &emu8k->voice[emu8k->cur_voice].vol_envelope;
                        vol_env->attack_samples                = env_attack_to_samples[ATKHLDV_ATTACK(val)];
                        if (vol_env->attack_samples == 0) {
                            vol_env->attack_amount_amp_hz = 0;
                        } else {
                            /* Linear amplitude increase each sample. */
                            vol_env->attack_amount_amp_hz = (1 << 21) / vol_env->attack_samples;
                        }
                        vol_env->hold_samples = ATKHLDV_HOLD_TO_EMU_SAMPLES(val);
                        if (ATKHLDV_TRIGGER(val) && emu8k->voice[emu8k->cur_voice].env_engine_on) {
                            /*TODO: I assume that "envelope trigger" is the same as new note
                             * (since changing the IP can be done when modulating pitch too) */
                            emu8k->voice[emu8k->cur_voice].lfo1_count.addr = 0;
                            emu8k->voice[emu8k->cur_voice].lfo2_count.addr = 0;

                            vol_env->value_amp_hz = 0;
                            if (vol_env->delay_samples) {
                                vol_env->state = ENV_DELAY;
                            } else if (vol_env->attack_amount_amp_hz == 0) {
                                vol_env->state = ENV_STOPPED;
                            } else {
                                vol_env->state = ENV_ATTACK;
                                /* TODO: Verify if "never attack" means eternal mute,
                                * or it means skip attack, go to hold".
                                if (vol_env->attack_amount == 0)
                                {
                                        vol_env->value = (1 << 21);
                                        vol_env->state = ENV_HOLD;
                                }*/
                            }
                        }
                    }
                    return;

                case 5:
                    emu8k->voice[emu8k->cur_voice].lfo1val = val;
                    /* TODO: verify if this is set once, or set every time. */
                    emu8k->voice[emu8k->cur_voice].lfo1_delay_samples = LFOxVAL_TO_EMU_SAMPLES(val);
                    return;

                case 6:
                    {
                        emu8k->voice[emu8k->cur_voice].atkhld = val;
                        emu8k_envelope_t *const mod_env       = &emu8k->voice[emu8k->cur_voice].mod_envelope;
                        mod_env->attack_samples               = env_attack_to_samples[ATKHLD_ATTACK(val)];
                        if (mod_env->attack_samples == 0) {
                            mod_env->attack_amount_amp_hz = 0;
                        } else {
                            /* Linear amplitude increase each sample. */
                            mod_env->attack_amount_amp_hz = (1 << 21) / mod_env->attack_samples;
                        }
                        mod_env->hold_samples = ATKHLD_HOLD_TO_EMU_SAMPLES(val);
                        if (ATKHLD_TRIGGER(val) && emu8k->voice[emu8k->cur_voice].env_engine_on) {
                            mod_env->value_amp_hz = 0;
                            mod_env->value_db_oct = 0;
                            if (mod_env->delay_samples) {
                                mod_env->state = ENV_DELAY;
                            } else if (mod_env->attack_amount_amp_hz == 0) {
                                mod_env->state = ENV_STOPPED;
                            } else {
                                mod_env->state = ENV_ATTACK;
                                /* TODO: Verify if "never attack" means eternal start,
                                    * or it means skip attack, go to hold".
                                if (mod_env->attack_amount == 0)
                                {
                                        mod_env->value = (1 << 21);
                                        mod_env->state = ENV_HOLD;
                                }*/
                            }
                        }
                    }
                    return;

                case 7:
                    emu8k->voice[emu8k->cur_voice].lfo2val            = val;
                    emu8k->voice[emu8k->cur_voice].lfo2_delay_samples = LFOxVAL_TO_EMU_SAMPLES(val);

                    return;

                default:
                    break;
            }
            break;

        case 0xE00: /*Data3. also known as BLASTER+0xC00 and EMU+0x800 */
            switch (emu8k->cur_reg) {
                case 0:
                    emu8k->voice[emu8k->cur_voice].ip              = val;
                    emu8k->voice[emu8k->cur_voice].ptrx_pit_target = freqtable[val] >> 18;
                    return;

                case 1:
                    {
                        emu8k_voice_t *const the_voice = &emu8k->voice[emu8k->cur_voice];
                        if ((val & 0xFF) == 0 && the_voice->cvcf_curr_volume == 0 && the_voice->vtft_vol_target == 0
                            && the_voice->dcysusv == 0x80 && the_voice->ip == 0) {
                            // Patch to avoid some clicking noises with Impulse tracker or other software that sets
                            // different values to 0 to set noteoff, but here, 0 means no attenuation = full volume.
                            return;
                        }
                        the_voice->ifatn           = val;
                        the_voice->initial_att     = (((int32_t) the_voice->ifatn_attenuation << 21) / 0xFF);
                        the_voice->vtft_vol_target = attentable[the_voice->ifatn_attenuation];

                        the_voice->initial_filter = (((int32_t) the_voice->ifatn_init_filter << 21) / 0xFF);
                        if (the_voice->ifatn_init_filter == 0xFF) {
                            the_voice->vtft_filter_target = 0xFFFF;
                        } else {
                            the_voice->vtft_filter_target = the_voice->initial_filter >> 5;
                        }
                    }
                    return;

                case 2:
                    {
                        emu8k_voice_t *const the_voice = &emu8k->voice[emu8k->cur_voice];
                        the_voice->pefe                = val;

                        int divider                           = (the_voice->pefe_modenv_filter_height < 0) ? 0x80 : 0x7F;
                        the_voice->fixed_modenv_filter_height = ((int32_t) the_voice->pefe_modenv_filter_height) * 0x4000 / divider;

                        divider                              = (the_voice->pefe_modenv_pitch_height < 0) ? 0x80 : 0x7F;
                        the_voice->fixed_modenv_pitch_height = ((int32_t) the_voice->pefe_modenv_pitch_height) * 0x4000 / divider;
                    }
                    return;

                case 3:
                    {
                        emu8k_voice_t *const the_voice = &emu8k->voice[emu8k->cur_voice];
                        the_voice->fmmod               = val;

                        int divider                    = (the_voice->fmmod_lfo1_filt_mod < 0) ? 0x80 : 0x7F;
                        the_voice->fixed_lfo1_filt_mod = ((int32_t) the_voice->fmmod_lfo1_filt_mod) * 0x4000 / divider;

                        divider                       = (the_voice->fmmod_lfo1_vibrato < 0) ? 0x80 : 0x7F;
                        the_voice->fixed_lfo1_vibrato = ((int32_t) the_voice->fmmod_lfo1_vibrato) * 0x4000 / divider;
                    }
                    return;

                case 4:
                    {
                        emu8k_voice_t *const the_voice = &emu8k->voice[emu8k->cur_voice];
                        the_voice->tremfrq             = val;
                        the_voice->lfo1_speed          = lfofreqtospeed[the_voice->tremfrq_lfo1_freq];

                        int divider                   = (the_voice->tremfrq_lfo1_tremolo < 0) ? 0x80 : 0x7F;
                        the_voice->fixed_lfo1_tremolo = ((int32_t) the_voice->tremfrq_lfo1_tremolo) * 0x4000 / divider;
                    }
                    return;

                case 5:
                    {
                        emu8k_voice_t *const the_voice = &emu8k->voice[emu8k->cur_voice];
                        the_voice->fm2frq2             = val;
                        the_voice->lfo2_speed          = lfofreqtospeed[the_voice->fm2frq2_lfo2_freq];

                        int divider                   = (the_voice->fm2frq2_lfo2_vibrato < 0) ? 0x80 : 0x7F;
                        the_voice->fixed_lfo2_vibrato = ((int32_t) the_voice->fm2frq2_lfo2_vibrato) * 0x4000 / divider;
                    }
                    return;

                case 6:
                    if (!emu8k->emu10k1_fxsends)
                        break;
                    emu8k->voice[emu8k->cur_voice].tempenv = val;
                    return;

                case 7: /*ID? I believe that this allows applications to know if the emu is in use by another application */
                    emu8k->id = val;
                    return;

                default:
                    break;
            }
            break;

        case 0xE02: /* Pointer. also known as BLASTER+0xC02 and EMU+0x802 */
            emu8k->cur_voice = (val & 31);
            emu8k->cur_reg   = ((val >> 5) & 7);
            return;

        default:
            break;
    }
    emu8k_log("EMU8K WRITE: Unknown register write: %04X-%02X(%d/%d): %04X \n", addr, (emu8k->cur_reg) << 5 | emu8k->cur_voice,
              emu8k->cur_reg, emu8k->cur_voice, val);
}

uint8_t
emu8k_inb(uint16_t addr, void *priv)
{
    /* Reading a single byte is a feature that at least Impulse tracker uses,
     * but only on detection code and not for odd addresses.*/
    if (addr & 1)
        return emu8k_inw(addr & ~1, priv) >> 1;
    return emu8k_inw(addr, priv) & 0xff;
}

void
emu8k_outb(uint16_t addr, uint8_t val, void *priv)
{
    /* TODO: AWE32 docs says that you cannot write in bytes, but if
     * an app were to use this implementation, the content of the LS Byte would be lost.*/
    if (addr & 1)
        emu8k_outw(addr & ~1, val << 8, priv);
    else
        emu8k_outw(addr, val, priv);
}

/* TODO: This is not a correct emulation, just a workalike implementation. */
void
emu8k_work_chorus(int32_t *inbuf, int32_t *outbuf, emu8k_chorus_eng_t *engine, int count)
{
    for (int pos = 0; pos < count; pos++) {
        double lfo_inter1 = chortable[engine->lfo_pos.int_address];
#if 0
        double lfo_inter2 = chortable[(engine->lfo_pos.int_address+1)&0xFFFF];
#endif

        double offset_lfo = lfo_inter1; //= lfo_inter1 + ((lfo_inter2-lfo_inter1)*engine->lfo_pos.fract_address/65536.0);
        offset_lfo *= engine->lfodepth_multip;

        /* Work left */
        double readdouble    = (double) engine->write - (double) engine->delay_samples_central - offset_lfo;
        int    read          = (int32_t) floor(readdouble);
        int    fraction_part = (readdouble - (double) read) * 65536.0;
        int    next_value    = read + 1;
        if (read < 0) {
            read += EMU8K_LFOCHORUS_SIZE;
            if (next_value < 0)
                next_value += EMU8K_LFOCHORUS_SIZE;
        } else if (next_value >= EMU8K_LFOCHORUS_SIZE) {
            next_value -= EMU8K_LFOCHORUS_SIZE;
            if (read >= EMU8K_LFOCHORUS_SIZE)
                read -= EMU8K_LFOCHORUS_SIZE;
        }
        int32_t dat1 = engine->chorus_left_buffer[read];
        int32_t dat2 = engine->chorus_left_buffer[next_value];
        dat1 += ((dat2 - dat1) * fraction_part) >> 16;

        engine->chorus_left_buffer[engine->write] = *inbuf + ((dat1 * engine->feedback) >> 8);

        /* Work right */
        readdouble = (double) engine->write - (double) engine->delay_samples_central - engine->delay_offset_samples_right - offset_lfo;
        read       = (int32_t) floor(readdouble);
        next_value = read + 1;
        if (read < 0) {
            read += EMU8K_LFOCHORUS_SIZE;
            if (next_value < 0)
                next_value += EMU8K_LFOCHORUS_SIZE;
        } else if (next_value >= EMU8K_LFOCHORUS_SIZE) {
            next_value -= EMU8K_LFOCHORUS_SIZE;
            if (read >= EMU8K_LFOCHORUS_SIZE)
                read -= EMU8K_LFOCHORUS_SIZE;
        }
        int32_t dat3 = engine->chorus_right_buffer[read];
        int32_t dat4 = engine->chorus_right_buffer[next_value];
        dat3 += ((dat4 - dat3) * fraction_part) >> 16;

        engine->chorus_right_buffer[engine->write] = *inbuf + ((dat3 * engine->feedback) >> 8);

        ++engine->write;
        engine->write %= EMU8K_LFOCHORUS_SIZE;
        engine->lfo_pos.addr += engine->lfo_inc.addr;
        engine->lfo_pos.int_address &= 0xFFFF;

        (*outbuf++) += dat1;
        (*outbuf++) += dat3;
        inbuf++;
    }
}

int32_t
emu8k_reverb_comb_work(emu8k_reverb_combfilter_t *comb, int32_t in)
{

    int32_t bufin;
    /* get echo */
    int32_t output = comb->reflection[comb->read_pos];
    /* apply lowpass */
    comb->filterstore = (output * comb->damp2) + (comb->filterstore * comb->damp1);
    /* appply feedback */
    bufin = in - (comb->filterstore * comb->feedback);
    /* store new value in delayed buffer */
    comb->reflection[comb->read_pos] = bufin;

    if (++comb->read_pos >= comb->bufsize)
        comb->read_pos = 0;

    return output * comb->output_gain;
}

int32_t
emu8k_reverb_diffuser_work(emu8k_reverb_combfilter_t *comb, int32_t in)
{

    int32_t bufout = comb->reflection[comb->read_pos];
    /*diffuse*/
    int32_t bufin  = -in + (bufout * comb->feedback);
    int32_t output = bufout - (bufin * comb->feedback);
    /* store new value in delayed buffer */
    comb->reflection[comb->read_pos] = bufin;

    if (++comb->read_pos >= comb->bufsize)
        comb->read_pos = 0;

    return output;
}

int32_t
emu8k_reverb_tail_work(emu8k_reverb_combfilter_t *comb, emu8k_reverb_combfilter_t *allpasses, int32_t in)
{
    int32_t output = comb->reflection[comb->read_pos];
    /* store new value in delayed buffer */
    comb->reflection[comb->read_pos] = in;

#if 0
    output = emu8k_reverb_allpass_work(&allpasses[0],output);
#endif
    output = emu8k_reverb_diffuser_work(&allpasses[1], output);
    output = emu8k_reverb_diffuser_work(&allpasses[2], output);
#if 0
    output = emu8k_reverb_allpass_work(&allpasses[3],output);
#endif

    if (++comb->read_pos >= comb->bufsize)
        comb->read_pos = 0;

    return output;
}
int32_t
emu8k_reverb_damper_work(emu8k_reverb_combfilter_t *comb, int32_t in)
{
    /* apply lowpass */
    comb->filterstore = (in * comb->damp2) + (comb->filterstore * comb->damp1);
    return comb->filterstore;
}

/* TODO: This is not a correct emulation, just a workalike implementation. */
void
emu8k_work_reverb(int32_t *inbuf, int32_t *outbuf, emu8k_reverb_eng_t *engine, int count)
{
    int pos;
    if (engine->link_return_type) {
        for (pos = 0; pos < count; pos++) {
            int32_t dat1;
            int32_t dat2;
            int32_t in;
            int32_t in2;
            in   = emu8k_reverb_damper_work(&engine->damper, inbuf[pos]);
            in2  = (in * engine->refl_in_amp) >> 8;
            dat2 = emu8k_reverb_comb_work(&engine->reflections[0], in2);
            dat2 += emu8k_reverb_comb_work(&engine->reflections[1], in2);
            dat1 = emu8k_reverb_comb_work(&engine->reflections[2], in2);
            dat2 += emu8k_reverb_comb_work(&engine->reflections[3], in2);
            dat1 += emu8k_reverb_comb_work(&engine->reflections[4], in2);
            dat2 += emu8k_reverb_comb_work(&engine->reflections[5], in2);

            dat1 += (emu8k_reverb_tail_work(&engine->tailL, &engine->allpass[0], in + dat1) * engine->link_return_amp) >> 8;
            dat2 += (emu8k_reverb_tail_work(&engine->tailR, &engine->allpass[4], in + dat2) * engine->link_return_amp) >> 8;

            (*outbuf++) += (dat1 * engine->out_mix) >> 8;
            (*outbuf++) += (dat2 * engine->out_mix) >> 8;
        }
    } else {
        for (pos = 0; pos < count; pos++) {
            int32_t dat1;
            int32_t dat2;
            int32_t in;
            int32_t in2;
            in   = emu8k_reverb_damper_work(&engine->damper, inbuf[pos]);
            in2  = (in * engine->refl_in_amp) >> 8;
            dat1 = emu8k_reverb_comb_work(&engine->reflections[0], in2);
            dat1 += emu8k_reverb_comb_work(&engine->reflections[1], in2);
            dat1 += emu8k_reverb_comb_work(&engine->reflections[2], in2);
            dat1 += emu8k_reverb_comb_work(&engine->reflections[3], in2);
            dat1 += emu8k_reverb_comb_work(&engine->reflections[4], in2);
            dat1 += emu8k_reverb_comb_work(&engine->reflections[5], in2);
            dat2 = dat1;

            dat1 += (emu8k_reverb_tail_work(&engine->tailL, &engine->allpass[0], in + dat1) * engine->link_return_amp) >> 8;
            dat2 += (emu8k_reverb_tail_work(&engine->tailR, &engine->allpass[4], in + dat2) * engine->link_return_amp) >> 8;

            (*outbuf++) += (dat1 * engine->out_mix) >> 8;
            (*outbuf++) += (dat2 * engine->out_mix) >> 8;
        }
    }
}
void
emu8k_work_eq(UNUSED(int32_t *inoutbuf), UNUSED(int count))
{
    // TODO: Work EQ over buf
}

int32_t
emu8k_vol_slide(emu8k_slide_t *slide, int32_t target)
{
    if (slide->last < target) {
        slide->last += 0x400;
        if (slide->last > target)
            slide->last = target;
    } else if (slide->last > target) {
        slide->last -= 0x400;
        if (slide->last < target)
            slide->last = target;
    }
    return slide->last;
}

#if 0
int32_t old_pitch[32] = { 0 };
int32_t old_cut[32]   = { 0 };
int32_t old_vol[32]   = { 0 };
#endif
void
emu8k_update(emu8k_t *emu8k)
{
    int new_pos = (sound_pos_global * emu8k->freq) / SOUND_FREQ;
    if (emu8k->pos >= new_pos)
        return;

    int32_t       *buf;
    emu8k_voice_t *emu_voice;
    int            pos;

    /* Clean the buffers since we will accumulate into them. */
    buf = &emu8k->buffer[emu8k->pos * 2];
    memset(buf, 0, 2 * (new_pos - emu8k->pos) * sizeof(emu8k->buffer[0]));
    if (emu8k->emu10k1_fxbuses) {
        memset(&emu8k->fx_buffer[emu8k->pos], 0, (new_pos - emu8k->pos) * sizeof(emu8k->fx_buffer[0]));
    } else {
        memset(&emu8k->chorus_in_buffer[emu8k->pos], 0, (new_pos - emu8k->pos) * sizeof(emu8k->chorus_in_buffer[0]));
        memset(&emu8k->reverb_in_buffer[emu8k->pos], 0, (new_pos - emu8k->pos) * sizeof(emu8k->reverb_in_buffer[0]));
    }

    /* Voices section  */
    for (int c = 0; c < emu8k->nvoices; c++) {
        emu_voice = &emu8k->voice[c];
        buf       = &emu8k->buffer[emu8k->pos * 2];

        for (pos = emu8k->pos; pos < new_pos; pos++) {
            int32_t dat;

            uint64_t new_addr = emu_voice->addr.addr + (((uint64_t) emu_voice->cpf_curr_pitch) << 18);
            if (emu_voice->cvcf_curr_volume) {
                /* Waveform oscillator */
<<<<<<< HEAD
                int16_t dat0, dat1, dat2, dat3;
=======
                int16_t dat0;
                int16_t dat1;
                int16_t dat2;
                int16_t dat3;
>>>>>>> 312a195b
                if (emu8k->emu10k1_fxsends) { /* EMU10K1: 8/16-bit, mono/stereo, FIFO */
#if 0
                    /* Fetch samples into FIFO if less than 4 samples are left. */
                    int fifo_delta = emu_voice->fifo_end - emu_voice->fifo_pos;
                    if (fifo_delta < (4 << emu_voice->addr_shift)) {
                        uint32_t addr = (emu_voice->addr.int_address << emu_voice->addr_shift) + emu_voice->stereo_offset + fifo_delta,
                                 end_addr = (emu_voice->loop_end.int_address << emu_voice->addr_shift) + emu_voice->stereo_offset;
                        if (CCCA_10K1_8BITSELECT(emu_voice->ccca)) pclog("USING 8BIT ON CHANNEL %d\n", c);

                        /* Make sure unaligned writes past the end of the FIFO don't happen. */
                        addr -= emu_voice->fifo_end & 3;
                        emu_voice->fifo_end &= ~3;

                        /* Fetch 8 dwords as specified by Creative. */
                        int fetch = 8;
                        do {
                            /* There are a few ways to go about handling overflows. Just repeating the last sample
                               satisfies both PCM playback (no clicks on period loop) and synth (no weird artifacting). */
                            int overflow = addr - end_addr;
                            if (UNLIKELY(overflow >= 0)) {
                                overflow &= 3;
                                emu_voice->fifo_end -= overflow;
#    if 1
                                addr -= ((emu_voice->loop_end.int_address - emu_voice->loop_start.int_address) << emu_voice->addr_shift) + overflow;
#    else
                                /* Read last sample and multiply it across the dword. */
                                dat = (emu8k->readl(emu8k, emu_voice, end_addr - 4) >> (32 - (8 << emu_voice->addr_shift))) * emu_voice->dword_multiplier;

                                /* Fill remaining fetches with the last sample. */
                                do {
                                    *((uint32_t *) &emu_voice->cd[emu_voice->fifo_end & (sizeof(emu_voice->cd) - 1)]) = dat;
                                    emu_voice->fifo_end += 4;
                                } while (fetch--);
                                break;
#    endif
                            }

                            /* Read data into the FIFO. */
                            *((uint32_t *) &emu_voice->cd[emu_voice->fifo_end & (sizeof(emu_voice->cd) - 1)]) = emu8k->readl(emu8k, emu_voice, addr);
                            emu_voice->fifo_end += 4;
                            addr += 4;
                        } while (fetch--);
                    }
<<<<<<< HEAD
#endif
                    uint32_t addr     = (emu_voice->addr.int_address << emu_voice->addr_shift) + emu_voice->stereo_offset,
                             end_addr = (emu_voice->loop_end.int_address << emu_voice->addr_shift) + emu_voice->stereo_offset;
                    for (int i = 0; i < 16; i++) {
                        emu_voice->cd[i] = emu8k->readl(emu8k, emu_voice, addr++);
                        if (addr >= end_addr)
                            addr -= ((emu_voice->loop_end.int_address - emu_voice->loop_start.int_address) << emu_voice->addr_shift);
                    }
                    emu_voice->fifo_pos = 0;

                    /* Read sample points. */
                    if (CCCA_10K1_8BITSELECT(emu_voice->ccca)) {
                        if (CPF_10K1_STEREO(emu_voice->cpf)) { /* 8-bit stereo */
                            dat0 = emu_voice->cd[emu_voice->fifo_pos & (sizeof(emu_voice->cd) - 1)];
                            dat1 = emu_voice->cd[(emu_voice->fifo_pos + 2) & (sizeof(emu_voice->cd) - 1)];
                            dat2 = emu_voice->cd[(emu_voice->fifo_pos + 4) & (sizeof(emu_voice->cd) - 1)];
                            dat3 = emu_voice->cd[(emu_voice->fifo_pos + 6) & (sizeof(emu_voice->cd) - 1)];
                        } else { /* 8-bit mono */
                            dat0 = emu_voice->cd[emu_voice->fifo_pos & (sizeof(emu_voice->cd) - 1)];
                            dat1 = emu_voice->cd[(emu_voice->fifo_pos + 1) & (sizeof(emu_voice->cd) - 1)];
                            dat2 = emu_voice->cd[(emu_voice->fifo_pos + 2) & (sizeof(emu_voice->cd) - 1)];
                            dat3 = emu_voice->cd[(emu_voice->fifo_pos + 3) & (sizeof(emu_voice->cd) - 1)];
                        }
                        dat0 = (dat0 << 8) ^ 0x8000;
                        dat1 = (dat1 << 8) ^ 0x8000;
                        dat2 = (dat2 << 8) ^ 0x8000;
                        dat3 = (dat3 << 8) ^ 0x8000;
                    } else if (CPF_10K1_STEREO(emu_voice->cpf)) { /* 16-bit stereo */
                        dat0 = *((int16_t *) &emu_voice->cd[emu_voice->fifo_pos & (sizeof(emu_voice->cd) - 1)]);
                        dat1 = *((int16_t *) &emu_voice->cd[(emu_voice->fifo_pos + 4) & (sizeof(emu_voice->cd) - 1)]);
                        dat2 = *((int16_t *) &emu_voice->cd[(emu_voice->fifo_pos + 8) & (sizeof(emu_voice->cd) - 1)]);
                        dat3 = *((int16_t *) &emu_voice->cd[(emu_voice->fifo_pos + 12) & (sizeof(emu_voice->cd) - 1)]);
                    } else { /* 16-bit mono */
                        dat0 = *((int16_t *) &emu_voice->cd[emu_voice->fifo_pos & (sizeof(emu_voice->cd) - 1)]);
                        dat1 = *((int16_t *) &emu_voice->cd[(emu_voice->fifo_pos + 2) & (sizeof(emu_voice->cd) - 1)]);
                        dat2 = *((int16_t *) &emu_voice->cd[(emu_voice->fifo_pos + 4) & (sizeof(emu_voice->cd) - 1)]);
                        dat3 = *((int16_t *) &emu_voice->cd[(emu_voice->fifo_pos + 6) & (sizeof(emu_voice->cd) - 1)]);
                    }

                    /* Advance FIFO to the next sample. */
                    emu_voice->fifo_pos += ((new_addr >> 32) - emu_voice->addr.int_address) << emu_voice->addr_shift;
                    if (UNLIKELY(emu_voice->fifo_end < emu_voice->fifo_pos)) {
                        /* Reposition FIFO due to overflow. */
                        emu_voice->fifo_end = emu_voice->fifo_pos;
                    }
                } else {
                    dat0 = EMU8K_READ(emu8k, emu_voice->addr.int_address);
                    dat1 = EMU8K_READ(emu8k, emu_voice->addr.int_address + 1);
                    dat2 = EMU8K_READ(emu8k, emu_voice->addr.int_address + 2);
                    dat3 = EMU8K_READ(emu8k, emu_voice->addr.int_address + 3);
                }
                dat = emu8k_interp(emu8k,
#ifndef RESAMPLER_LINEAR
                                   dat0,
#endif
                                   dat1, dat2,
#ifndef RESAMPLER_LINEAR
                                   dat3,
#endif
=======
#endif
                    uint32_t addr     = (emu_voice->addr.int_address << emu_voice->addr_shift) + emu_voice->stereo_offset;
                    uint32_t end_addr = (emu_voice->loop_end.int_address << emu_voice->addr_shift) + emu_voice->stereo_offset;
                    for (int i = 0; i < 16; i++) {
                        emu_voice->cd[i] = emu8k->readl(emu8k, emu_voice, addr++);
                        if (addr >= end_addr)
                            addr -= ((emu_voice->loop_end.int_address - emu_voice->loop_start.int_address) << emu_voice->addr_shift);
                    }
                    emu_voice->fifo_pos = 0;

                    /* Read sample points. */
                    if (CCCA_10K1_8BITSELECT(emu_voice->ccca)) {
                        if (CPF_10K1_STEREO(emu_voice->cpf)) { /* 8-bit stereo */
                            dat0 = emu_voice->cd[emu_voice->fifo_pos & (sizeof(emu_voice->cd) - 1)];
                            dat1 = emu_voice->cd[(emu_voice->fifo_pos + 2) & (sizeof(emu_voice->cd) - 1)];
                            dat2 = emu_voice->cd[(emu_voice->fifo_pos + 4) & (sizeof(emu_voice->cd) - 1)];
                            dat3 = emu_voice->cd[(emu_voice->fifo_pos + 6) & (sizeof(emu_voice->cd) - 1)];
                        } else { /* 8-bit mono */
                            dat0 = emu_voice->cd[emu_voice->fifo_pos & (sizeof(emu_voice->cd) - 1)];
                            dat1 = emu_voice->cd[(emu_voice->fifo_pos + 1) & (sizeof(emu_voice->cd) - 1)];
                            dat2 = emu_voice->cd[(emu_voice->fifo_pos + 2) & (sizeof(emu_voice->cd) - 1)];
                            dat3 = emu_voice->cd[(emu_voice->fifo_pos + 3) & (sizeof(emu_voice->cd) - 1)];
                        }
                        dat0 = (dat0 << 8) ^ 0x8000;
                        dat1 = (dat1 << 8) ^ 0x8000;
                        dat2 = (dat2 << 8) ^ 0x8000;
                        dat3 = (dat3 << 8) ^ 0x8000;
                    } else if (CPF_10K1_STEREO(emu_voice->cpf)) { /* 16-bit stereo */
                        dat0 = *((int16_t *) &emu_voice->cd[emu_voice->fifo_pos & (sizeof(emu_voice->cd) - 1)]);
                        dat1 = *((int16_t *) &emu_voice->cd[(emu_voice->fifo_pos + 4) & (sizeof(emu_voice->cd) - 1)]);
                        dat2 = *((int16_t *) &emu_voice->cd[(emu_voice->fifo_pos + 8) & (sizeof(emu_voice->cd) - 1)]);
                        dat3 = *((int16_t *) &emu_voice->cd[(emu_voice->fifo_pos + 12) & (sizeof(emu_voice->cd) - 1)]);
                    } else { /* 16-bit mono */
                        dat0 = *((int16_t *) &emu_voice->cd[emu_voice->fifo_pos & (sizeof(emu_voice->cd) - 1)]);
                        dat1 = *((int16_t *) &emu_voice->cd[(emu_voice->fifo_pos + 2) & (sizeof(emu_voice->cd) - 1)]);
                        dat2 = *((int16_t *) &emu_voice->cd[(emu_voice->fifo_pos + 4) & (sizeof(emu_voice->cd) - 1)]);
                        dat3 = *((int16_t *) &emu_voice->cd[(emu_voice->fifo_pos + 6) & (sizeof(emu_voice->cd) - 1)]);
                    }

                    /* Advance FIFO to the next sample. */
                    emu_voice->fifo_pos += ((new_addr >> 32) - emu_voice->addr.int_address) << emu_voice->addr_shift;
                    if (UNLIKELY(emu_voice->fifo_end < emu_voice->fifo_pos)) {
                        /* Reposition FIFO due to overflow. */
                        emu_voice->fifo_end = emu_voice->fifo_pos;
                    }
                } else {
                    dat0 = EMU8K_READ(emu8k, emu_voice->addr.int_address);
                    dat1 = EMU8K_READ(emu8k, emu_voice->addr.int_address + 1);
                    dat2 = EMU8K_READ(emu8k, emu_voice->addr.int_address + 2);
                    dat3 = EMU8K_READ(emu8k, emu_voice->addr.int_address + 3);
                }
                dat = emu8k_interp(emu8k,
#ifndef RESAMPLER_LINEAR
                                   dat0,
#endif
                                   dat1, dat2,
#ifndef RESAMPLER_LINEAR
                                   dat3,
#endif
>>>>>>> 312a195b
                                   emu_voice->addr.fract_address);

                /* Filter section */
                if (emu_voice->filterq_idx || emu_voice->cvcf_curr_filt_ctoff != 0xFFFF) {
                    int           cutoff = emu_voice->cvcf_curr_filt_ctoff >> 8;
                    const int64_t coef0  = filt_coeffs[emu_voice->filterq_idx][cutoff][0];
                    const int64_t coef1  = filt_coeffs[emu_voice->filterq_idx][cutoff][1];
                    const int64_t coef2  = filt_coeffs[emu_voice->filterq_idx][cutoff][2];
/* clip at twice the range */
#define ClipBuffer(buf) (buf < -16777216) ? -16777216 : (buf > 16777216) ? 16777216 \
                                                                         : buf

#ifdef FILTER_INITIAL
#    define NOOP(x) (void) x;
                    NOOP(coef1)
                    /* Apply expected attenuation. (FILTER_MOOG does it implicitly, but this one doesn't).
                     * Work in 24bits. */
                    dat = (dat * emu_voice->filt_att) >> 8;

                    int64_t vhp = ((-emu_voice->filt_buffer[0] * coef2) >> 24) - emu_voice->filt_buffer[1] - dat;
                    emu_voice->filt_buffer[1] += (emu_voice->filt_buffer[0] * coef0) >> 24;
                    emu_voice->filt_buffer[0] += (vhp * coef0) >> 24;
                    dat = (int32_t) (emu_voice->filt_buffer[1] >> 8);

#elif defined FILTER_MOOG

                    /*move to 24bits*/
                    dat <<= 8;

                    dat -= (coef2 * emu_voice->filt_buffer[4]) >> 24; /*feedback*/
                    int64_t t1                = emu_voice->filt_buffer[1];
                    emu_voice->filt_buffer[1] = ((dat + emu_voice->filt_buffer[0]) * coef0 - emu_voice->filt_buffer[1] * coef1) >> 24;
                    emu_voice->filt_buffer[1] = ClipBuffer(emu_voice->filt_buffer[1]);

                    int64_t t2                = emu_voice->filt_buffer[2];
                    emu_voice->filt_buffer[2] = ((emu_voice->filt_buffer[1] + t1) * coef0 - emu_voice->filt_buffer[2] * coef1) >> 24;
                    emu_voice->filt_buffer[2] = ClipBuffer(emu_voice->filt_buffer[2]);

                    int64_t t3                = emu_voice->filt_buffer[3];
                    emu_voice->filt_buffer[3] = ((emu_voice->filt_buffer[2] + t2) * coef0 - emu_voice->filt_buffer[3] * coef1) >> 24;
                    emu_voice->filt_buffer[3] = ClipBuffer(emu_voice->filt_buffer[3]);

                    emu_voice->filt_buffer[4] = ((emu_voice->filt_buffer[3] + t3) * coef0 - emu_voice->filt_buffer[4] * coef1) >> 24;
                    emu_voice->filt_buffer[4] = ClipBuffer(emu_voice->filt_buffer[4]);

                    emu_voice->filt_buffer[0] = ClipBuffer(dat);

                    dat = (int32_t) (emu_voice->filt_buffer[4] >> 8);

#elif defined FILTER_CONSTANT

                    /* Apply expected attenuation. (FILTER_MOOG does it implicitly, but this one is constant gain).
                     * Also stay at 24bits.*/
                    dat = (dat * emu_voice->filt_att) >> 8;

                    emu_voice->filt_buffer[0] = (coef1 * emu_voice->filt_buffer[0]
                                                 + coef0 * (dat + ((coef2 * (emu_voice->filt_buffer[0] - emu_voice->filt_buffer[1])) >> 24)))
                        >> 24;
                    emu_voice->filt_buffer[1] = (coef1 * emu_voice->filt_buffer[1]
                                                 + coef0 * emu_voice->filt_buffer[0])
                        >> 24;

                    emu_voice->filt_buffer[0] = ClipBuffer(emu_voice->filt_buffer[0]);
                    emu_voice->filt_buffer[1] = ClipBuffer(emu_voice->filt_buffer[1]);

                    dat = (int32_t) (emu_voice->filt_buffer[1] >> 8);
<<<<<<< HEAD

=======
>>>>>>> 312a195b
#endif
                }

                if (emu8k->emu10k1_fxsends || ((emu8k->hwcf3 & 0x04) && !CCCA_DMA_ACTIVE(emu_voice->ccca))) {
                    /* Moved from the individual filters to here due to overflow issues with no filtering on EMU10K1 Linux PCM. */
                    if (dat > 32768) { /* intentional: 32768 * max volume = 32767 */
                        dat = 32768;
                    } else if (dat < -32768) {
                        dat = -32768;
                    }

                    /*volume and pan*/
                    dat = (dat * emu_voice->cvcf_curr_volume) >> 16;

                    if (emu8k->emu10k1_fxsends) {
                        for (int i = 0; i < emu8k->emu10k1_fxsends; i++)
                            emu8k->fx_buffer[pos][emu_voice->fx_send_bus[i]] += (dat * emu_voice->fx_send[i]) >> 16;
                    } else {
                        (*buf++) += (dat * emu_voice->vol_l) >> 16;
                        (*buf++) += (dat * emu_voice->vol_r) >> 16;

                        /* Effects section */
                        emu8k->reverb_in_buffer[pos] += (dat * emu_voice->revb_send) >> 16;
                        emu8k->chorus_in_buffer[pos] += (dat * emu_voice->chor_send) >> 16;
                    }
                }
            } else {
                /* Reposition EMU10K1 FIFO due to address desync. */
                emu_voice->fifo_end = emu_voice->fifo_pos;
            }

            if (emu_voice->env_engine_on) {
                int32_t attenuation  = emu_voice->initial_att;
                int32_t filtercut    = emu_voice->initial_filter;
                int32_t currentpitch = emu_voice->ip;
                /* run envelopes */
                emu8k_envelope_t *volenv = &emu_voice->vol_envelope;
                switch (volenv->state) {
                    case ENV_DELAY:
                        volenv->delay_samples--;
                        if (volenv->delay_samples <= 0) {
                            volenv->state         = ENV_ATTACK;
                            volenv->delay_samples = 0;
                        }
                        break;

                    case ENV_ATTACK:
                        /* Attack amount is in linear amplitude */
                        volenv->value_amp_hz += volenv->attack_amount_amp_hz;
                        if (volenv->value_amp_hz >= (1 << 21)) {
                            volenv->value_amp_hz = 1 << 21;
                            volenv->value_db_oct = 0;
                            if (volenv->hold_samples) {
                                volenv->state = ENV_HOLD;
                            } else {
                                /* RAMP_UP since db value is inverted and it is 0 at this point. */
                                volenv->state = ENV_RAMP_UP;
                            }
                        }
                        attenuation += env_vol_amplitude_to_db[volenv->value_amp_hz >> 5] << 5;
                        break;

                    case ENV_HOLD:
                        volenv->hold_samples--;
                        if (volenv->hold_samples <= 0) {
                            volenv->state = ENV_RAMP_UP;
                        }
                        attenuation += volenv->value_db_oct;
                        break;

                    case ENV_RAMP_DOWN:
                        /* Decay/release amount is in fraction of dBs and is always positive */
                        volenv->value_db_oct -= volenv->ramp_amount_db_oct;
                        if (volenv->value_db_oct <= volenv->sustain_value_db_oct) {
                            volenv->value_db_oct = volenv->sustain_value_db_oct;
                            volenv->state        = ENV_SUSTAIN;
                        }
                        attenuation += volenv->value_db_oct;
                        break;

                    case ENV_RAMP_UP:
                        /* Decay/release amount is in fraction of dBs and is always positive */
                        volenv->value_db_oct += volenv->ramp_amount_db_oct;
                        if (volenv->value_db_oct >= volenv->sustain_value_db_oct) {
                            volenv->value_db_oct = volenv->sustain_value_db_oct;
                            volenv->state        = ENV_SUSTAIN;
                        }
                        attenuation += volenv->value_db_oct;
                        break;

                    case ENV_SUSTAIN:
                        attenuation += volenv->value_db_oct;
                        break;

                    case ENV_STOPPED:
                        attenuation = 0x1FFFFF;
                        break;

                    default:
                        break;
                }

                emu8k_envelope_t *modenv = &emu_voice->mod_envelope;
                switch (modenv->state) {
                    case ENV_DELAY:
                        modenv->delay_samples--;
                        if (modenv->delay_samples <= 0) {
                            modenv->state         = ENV_ATTACK;
                            modenv->delay_samples = 0;
                        }
                        break;

                    case ENV_ATTACK:
                        /* Attack amount is in linear amplitude */
                        modenv->value_amp_hz += modenv->attack_amount_amp_hz;
                        modenv->value_db_oct = env_mod_hertz_to_octave[modenv->value_amp_hz >> 5] << 5;
                        if (modenv->value_amp_hz >= (1 << 21)) {
                            modenv->value_amp_hz = 1 << 21;
                            modenv->value_db_oct = 1 << 21;
                            if (modenv->hold_samples) {
                                modenv->state = ENV_HOLD;
                            } else {
                                modenv->state = ENV_RAMP_DOWN;
                            }
                        }
                        break;

                    case ENV_HOLD:
                        modenv->hold_samples--;
                        if (modenv->hold_samples <= 0) {
                            modenv->state = ENV_RAMP_UP;
                        }
                        break;

                    case ENV_RAMP_DOWN:
                        /* Decay/release amount is in fraction of octave and is always positive */
                        modenv->value_db_oct -= modenv->ramp_amount_db_oct;
                        if (modenv->value_db_oct <= modenv->sustain_value_db_oct) {
                            modenv->value_db_oct = modenv->sustain_value_db_oct;
                            modenv->state        = ENV_SUSTAIN;
                        }
                        break;

                    case ENV_RAMP_UP:
                        /* Decay/release amount is in fraction of octave and is always positive */
                        modenv->value_db_oct += modenv->ramp_amount_db_oct;
                        if (modenv->value_db_oct >= modenv->sustain_value_db_oct) {
                            modenv->value_db_oct = modenv->sustain_value_db_oct;
                            modenv->state        = ENV_SUSTAIN;
                        }
                        break;

                    default:
                        break;
                }

                /* run lfos */
                if (emu_voice->lfo1_delay_samples) {
                    emu_voice->lfo1_delay_samples--;
                } else {
                    emu_voice->lfo1_count.addr += emu_voice->lfo1_speed;
                    emu_voice->lfo1_count.int_address &= 0xFFFF;
                }
                if (emu_voice->lfo2_delay_samples) {
                    emu_voice->lfo2_delay_samples--;
                } else {
                    emu_voice->lfo2_count.addr += emu_voice->lfo2_speed;
                    emu_voice->lfo2_count.int_address &= 0xFFFF;
                }

                if (emu_voice->fixed_modenv_pitch_height) {
                    /* modenv range 1<<21, pitch height range 1<<14 desired range 0x1000 (+/-one octave) */
                    currentpitch += ((modenv->value_db_oct >> 9) * emu_voice->fixed_modenv_pitch_height) >> 14;
                }

                if (emu_voice->fixed_lfo1_vibrato) {
                    /* table range 1<<15, pitch mod range 1<<14 desired range 0x1000 (+/-one octave) */
                    int32_t lfo1_vibrato = (lfotable[emu_voice->lfo1_count.int_address] * emu_voice->fixed_lfo1_vibrato) >> 17;
                    currentpitch += lfo1_vibrato;
                }
                if (emu_voice->fixed_lfo2_vibrato) {
                    /* table range 1<<15, pitch mod range 1<<14 desired range 0x1000 (+/-one octave) */
                    int32_t lfo2_vibrato = (lfotable[emu_voice->lfo2_count.int_address] * emu_voice->fixed_lfo2_vibrato) >> 17;
                    currentpitch += lfo2_vibrato;
                }

                if (emu_voice->fixed_modenv_filter_height) {
                    /* modenv range 1<<21, pitch height range 1<<14 desired range 0x200000 (+/-full filter range) */
                    filtercut += ((modenv->value_db_oct >> 9) * emu_voice->fixed_modenv_filter_height) >> 5;
                }

                if (emu_voice->fixed_lfo1_filt_mod) {
                    /* table range 1<<15, pitch mod range 1<<14 desired range 0x100000 (+/-three octaves) */
                    int32_t lfo1_filtmod = (lfotable[emu_voice->lfo1_count.int_address] * emu_voice->fixed_lfo1_filt_mod) >> 9;
                    filtercut += lfo1_filtmod;
                }

                if (emu_voice->fixed_lfo1_tremolo) {
                    /* table range 1<<15, pitch mod range 1<<14 desired range 0x40000 (+/-12dBs). */
                    int32_t lfo1_tremolo = (lfotable[emu_voice->lfo1_count.int_address] * emu_voice->fixed_lfo1_tremolo) >> 11;
                    attenuation += lfo1_tremolo;
                }

                if (currentpitch > 0xFFFF)
                    currentpitch = 0xFFFF;
                if (currentpitch < 0)
                    currentpitch = 0;
                if (attenuation > 0x1FFFFF)
                    attenuation = 0x1FFFFF;
                if (attenuation < 0)
                    attenuation = 0;
                if (filtercut > 0x1FFFFF)
                    filtercut = 0x1FFFFF;
                if (filtercut < 0)
                    filtercut = 0;

                emu_voice->vtft_vol_target    = env_vol_db_to_vol_target[attenuation >> 5];
                emu_voice->vtft_filter_target = filtercut >> 5;
                emu_voice->ptrx_pit_target    = freqtable[currentpitch] >> 18;
            }
            /*
            I've recopilated these sentences to get an idea of how to loop

            - Set its PSST register and its CLS register to zero to cause no loops to occur.
            -Setting the Loop Start Offset and the Loop End Offset to the same value, will cause the oscillator to loop the entire memory.

            -Setting the PlayPosition greater than the Loop End Offset, will cause the oscillator to play in reverse, back to the Loop End Offset.
               It's pretty neat, but appears to be uncontrollable (the rate at which the samples are played in reverse).

            -Note that due to interpolator offset, the actual loop point is one greater than the start address
            -Note that due to interpolator offset, the actual loop point will end at an address one greater than the loop address
            -Note that the actual audio location is the point 1 word higher than this value due to interpolation offset
            -In programs that use the awe, they generally set the loop address as "loopaddress -1" to compensate for the above.
            (Note: I am already using address+1 in the interpolators so these things are already as they should.)
            */
            emu_voice->addr.addr = new_addr;
            if (emu_voice->addr.addr >= emu_voice->loop_end.addr) {
                emu_voice->addr.int_address -= (emu_voice->loop_end.int_address - emu_voice->loop_start.int_address);
                emu_voice->addr.int_address &= EMU8K_MEM_ADDRESS_MASK;

                if (emu8k->emu10k1_fxsends) {
                    emu_voice->half_looped = 0;

                    /* Trigger loop interrupt. */
                    if (*(emu8k->clie) & (1ULL << c)) {
                        *(emu8k->clip) |= 1ULL << c;
                        emu8k->lip = 1;
                    }

                    /* Stop if requested. */
                    if (*(emu8k->sole) & (1ULL << c))
                        emu_voice->cpf |= 0x00004000; /* CPF_STOP */
                }
            } else if (emu8k->emu10k1_fxsends && !emu_voice->half_looped && (emu_voice->addr.addr >= (emu_voice->loop_end.addr >> 1))) {
                emu_voice->half_looped = 1;

                /* Trigger half loop interrupt. */
                if (*(emu8k->hlie) & (1ULL << c)) {
                    *(emu8k->hlip) |= 1ULL << c;
                    emu8k->lip = 1;
                }
            }

            /* TODO: How and when are the target and current values updated */
            emu_voice->cpf_curr_pitch       = (emu8k->emu10k1_fxsends && CPF_10K1_STOP(emu_voice->cpf)) ? 0 : emu_voice->ptrx_pit_target;
            emu_voice->cvcf_curr_volume     = emu8k_vol_slide(&emu_voice->volumeslide, emu_voice->vtft_vol_target);
            emu_voice->cvcf_curr_filt_ctoff = emu_voice->vtft_filter_target;
        }

        /* Update EMU voice registers. */
        emu_voice->ccca = (((uint32_t) emu_voice->ccca_qcontrol) << 24) | emu_voice->addr.int_address;
        if (emu8k->emu10k1_fxsends)
            emu_voice->cpf_curr_frac_addr = (emu_voice->cpf_curr_frac_addr & 0xc000) | (emu_voice->addr.fract_address & 0x3fff);
        else
            emu_voice->cpf_curr_frac_addr = emu_voice->addr.fract_address;

<<<<<<< HEAD
        // if ( emu_voice->cvcf_curr_volume != old_vol[c]) {
        //     pclog("EMUVOL (%d):%d\n", c, emu_voice->cvcf_curr_volume);
        //     old_vol[c]=emu_voice->cvcf_curr_volume;
        // }
        // pclog("EMUFILT :%d\n", emu_voice->cvcf_curr_filt_ctoff);
=======
#if 0
        if (emu_voice->cvcf_curr_volume != old_vol[c]) {
            pclog("EMUVOL (%d):%d\n", c, emu_voice->cvcf_curr_volume);
            old_vol[c]=emu_voice->cvcf_curr_volume;
        }
        pclog("EMUFILT :%d\n", emu_voice->cvcf_curr_filt_ctoff);
#endif
>>>>>>> 312a195b
    }

    buf = &emu8k->buffer[emu8k->pos * 2];
    if (emu8k->emu10k1_fxsends) {
        extern void emu10k1_dsp_exec(void *dev, int pos, int32_t *buf);
        for (pos = emu8k->pos; pos < new_pos; pos++) {
            emu10k1_dsp_exec(emu8k, pos, buf);
            buf += 2;
        }
        buf = &emu8k->buffer[emu8k->pos * 2];
    } else {
        emu8k_work_reverb(&emu8k->reverb_in_buffer[emu8k->pos], buf, &emu8k->reverb_engine, new_pos - emu8k->pos);
        emu8k_work_chorus(&emu8k->chorus_in_buffer[emu8k->pos], buf, &emu8k->chorus_engine, new_pos - emu8k->pos);
        emu8k_work_eq(buf, new_pos - emu8k->pos);
    }

    // Clip signal
    for (pos = emu8k->pos; pos < new_pos; pos++) {
        if (buf[0] < -32768)
            buf[0] = -32768;
        else if (buf[0] > 32767)
            buf[0] = 32767;

        if (buf[1] < -32768)
            buf[1] = -32768;
        else if (buf[1] > 32767)
            buf[1] = 32767;

        buf += 2;
    }

    /* Update EMU clock. */
    emu8k->wc += (new_pos - emu8k->pos);

    emu8k->pos = new_pos;
}

void
emu8k_change_addr(emu8k_t *emu8k, uint16_t emu_addr)
{
    if (emu8k->addr) {
        io_removehandler(emu8k->addr, 0x0004, emu8k_inb, emu8k_inw, NULL, emu8k_outb, emu8k_outw, NULL, emu8k);
        io_removehandler(emu8k->addr + 0x400, 0x0004, emu8k_inb, emu8k_inw, NULL, emu8k_outb, emu8k_outw, NULL, emu8k);
        io_removehandler(emu8k->addr + 0x800, 0x0004, emu8k_inb, emu8k_inw, NULL, emu8k_outb, emu8k_outw, NULL, emu8k);
        emu8k->addr = 0;
    }
    if (emu_addr) {
        emu8k->addr = emu_addr;
        io_sethandler(emu8k->addr, 0x0004, emu8k_inb, emu8k_inw, NULL, emu8k_outb, emu8k_outw, NULL, emu8k);
        io_sethandler(emu8k->addr + 0x400, 0x0004, emu8k_inb, emu8k_inw, NULL, emu8k_outb, emu8k_outw, NULL, emu8k);
        io_sethandler(emu8k->addr + 0x800, 0x0004, emu8k_inb, emu8k_inw, NULL, emu8k_outb, emu8k_outw, NULL, emu8k);
    }
}

void
emu8k_init_standalone(emu8k_t *emu8k, int nvoices, int freq)
{
    int    c;
    double out;

    emu8k->nvoices = nvoices;
    emu8k->freq    = freq;

    /*Create frequency table. (Convert initial pitch register value to a linear speed change)
     * The input is encoded such as 0xe000 is center note (no pitch shift)
     * and from then on , changing up or down 0x1000 (4096) increments/decrements an octave.
     * Note that this is in reference to the 44.1Khz clock that the channels play at.
     * The 65536 * 65536 is in order to left-shift the 32bit value to a 64bit value as a 32.32 fixed point.
     */
    for (c = 0; c < 0x10000; c++) {
        freqtable[c] = (uint64_t) (exp2((double) (c - 0xe000) / 4096.0) * 65536.0 * 65536.0);
    }
    /* Shortcut: minimum pitch equals stopped. I don't really know if this is true, but it's better
     * since some programs set the pitch to 0 for unused channels. */
    freqtable[0] = 0;

    /* starting at 65535 because it is used for "volume target" register conversion. */
    out = 65535.0;
    for (c = 0; c < 256; c++) {
        attentable[c] = (int32_t) out;
        out /= sqrt(1.09018); /*0.375 dB steps*/
    }
    /* Shortcut: max attenuation is silent, not -96dB. */
    attentable[255] = 0;

    /* Note: these two tables have "db" inverted: 0 dB is max volume, 65535 "db" (-96.32dBFS) is silence.
     * Important: Using 65535 as max output value because this is intended to be used with the volume target register! */
    out = 65535.0;
    for (c = 0; c < 0x10000; c++) {
#if 0
        double db = -(c*6.0205999/65535.0)*16.0;
        out = powf(10.f,db/20.f) * 65536.0;
#endif
        env_vol_db_to_vol_target[c] = (int32_t) out;
        /* calculated from the 65536th root of 65536 */
        out /= 1.00016923970;
    }
    /* Shortcut: max attenuation is silent, not -96dB. */
    env_vol_db_to_vol_target[0x10000 - 1] = 0;
    /* One more position to accept max value being 65536. */
    env_vol_db_to_vol_target[0x10000] = 0;

    for (c = 1; c < 0x10000; c++) {
        out                        = -680.32142884264 * 20.0 * log10(((double) c) / 65535.0);
        env_vol_amplitude_to_db[c] = (int32_t) out;
    }
    /*Shortcut: max attenuation is silent, not -96dB.*/
    env_vol_amplitude_to_db[0] = 65535;
    /* One more position to accept max value being 65536. */
    env_vol_amplitude_to_db[0x10000] = 0;

    for (c = 1; c < 0x10000; c++) {
        out                        = log2((((double) c) / 0x10000) + 1.0) * 65536.0;
        env_mod_hertz_to_octave[c] = (int32_t) out;
    }
    /*No hertz change, no octave change. */
    env_mod_hertz_to_octave[0] = 0;
    /* One more position to accept max value being 65536. */
    env_mod_hertz_to_octave[0x10000] = 65536;

    /* This formula comes from vince vu/judge dredd's awe32p10 and corresponds to what the freebsd/linux AWE32 driver has. */
    out = emu8k->freq / 1000.0;
    float millis;
    for (c = 0; c < 128; c++) {
        if (c == 0)
            millis = 0; /* This means never attack. */
        else if (c < 32)
            millis = 11878.0 / c;
        else
            millis = 360 * exp((c - 32) / (16.0 / log(1.0 / 2.0)));

        env_attack_to_samples[c] = out * millis;
        /* This is an alternate formula with linear increments, but probably incorrect:
         * millis = (256+4096*(0x7F-c)) */
    }

    /* The LFOs use a triangular waveform starting at zero and going 1/-1/1/-1.
     * This table is stored in signed 16bits precision, with a period of 65536 samples */
    for (c = 0; c < 65536; c++) {
        int d = (c + 16384) & 65535;
        if (d >= 32768)
            lfotable[c] = 32768 + ((32768 - d) * 2);
        else
            lfotable[c] = (d * 2) - 32768;
    }
    /* The 65536 * 65536 is in order to left-shift the 32bit value to a 64bit value as a 32.32 fixed point. */
    out = 0.01;
    for (c = 0; c < 256; c++) {
        lfofreqtospeed[c] = (uint64_t) (out * 65536.0 / (double) emu8k->freq * 65536.0 * 65536.0);
        out += 0.042;
    }

    for (c = 0; c < 65536; c++) {
        chortable[c] = sin(c * M_PI / 32768.0);
    }

    /* Filter coefficients tables. Note: Values are multiplied by *16777216 to left shift 24 bits. (i.e. 8.24 fixed point) */
    for (uint8_t qidx = 0; qidx < 16; qidx++) {
        out = 125.0; /* Start at 125Hz */
        for (c = 0; c < 256; c++) {
#ifdef FILTER_INITIAL
            float w0 = sin(2.0 * M_PI * out / (double) emu8k->freq);
            /* The value 102.5f has been selected a bit randomly. Pretends to reach 0.2929 at w0 = 1.0 */
            float q = (qidx / 102.5f) * (1.0 + 1.0 / w0);
            /* Limit max value. Else it would be 470. */
            if (q > 200)
                q = 200;
            filt_coeffs[qidx][c][0] = (int32_t) (w0 * 16777216.0);
            filt_coeffs[qidx][c][1] = 16777216.0;
            filt_coeffs[qidx][c][2] = (int32_t) ((1.0f / (0.7071f + q)) * 16777216.0);
#elif defined FILTER_MOOG
            float w0                = sin(2.0 * M_PI * out / (double) emu8k->freq);
            float q_factor          = 1.0f - w0;
            float p                 = w0 + 0.8f * w0 * q_factor;
            float f                 = p + p - 1.0f;
            float resonance         = (1.0 - pow(2.0, -qidx * 24.0 / 90.0)) * 0.8;
            float q                 = resonance * (1.0f + 0.5f * q_factor * (w0 + 5.6f * q_factor * q_factor));
            filt_coeffs[qidx][c][0] = (int32_t) (p * 16777216.0);
            filt_coeffs[qidx][c][1] = (int32_t) (f * 16777216.0);
            filt_coeffs[qidx][c][2] = (int32_t) (q * 16777216.0);
#elif defined FILTER_CONSTANT
            float q                 = (1.0 - pow(2.0, -qidx * 24.0 / 90.0)) * 0.8;
            float coef0             = sin(2.0 * M_PI * out / (double) emu8k->freq);
            float coef1             = 1.0 - coef0;
            float coef2             = q * (1.0 + 1.0 / coef1);
            filt_coeffs[qidx][c][0] = (int32_t) (coef0 * 16777216.0);
            filt_coeffs[qidx][c][1] = (int32_t) (coef1 * 16777216.0);
            filt_coeffs[qidx][c][2] = (int32_t) (coef2 * 16777216.0);
#endif // FILTER_TYPE
            /* 42.66 divisions per octave (the doc says quarter seminotes which is 48, but then it would be almost an octave less) */
            out *= 1.016378315;
            /* 42 divisions. This moves the max frequency to 8.5Khz.*/
            // out *= 1.0166404394;
            /* This is a linear increment method, that corresponds to the NRPN table, but contradicts the EMU8KPRM doc: */
            // out = 100.0 + (c+1.0)*31.25; //31.25Hz steps */
        }
    }
    /* NOTE! read_pos and buffer content is implicitly initialized to zero by the sb_t structure memset on sb_awe32_init() */
    emu8k->reverb_engine.reflections[0].bufsize = 2 * REV_BUFSIZE_STEP;
    emu8k->reverb_engine.reflections[1].bufsize = 4 * REV_BUFSIZE_STEP;
    emu8k->reverb_engine.reflections[2].bufsize = 8 * REV_BUFSIZE_STEP;
    emu8k->reverb_engine.reflections[3].bufsize = 13 * REV_BUFSIZE_STEP;
    emu8k->reverb_engine.reflections[4].bufsize = 19 * REV_BUFSIZE_STEP;
    emu8k->reverb_engine.reflections[5].bufsize = 26 * REV_BUFSIZE_STEP;

    /*This is a bit random.*/
    for (c = 0; c < 4; c++) {
        emu8k->reverb_engine.allpass[3 - c].feedback = 0.5;
        emu8k->reverb_engine.allpass[3 - c].bufsize  = (4 * c) * REV_BUFSIZE_STEP + 55;
        emu8k->reverb_engine.allpass[7 - c].feedback = 0.5;
        emu8k->reverb_engine.allpass[7 - c].bufsize  = (4 * c) * REV_BUFSIZE_STEP + 55;
    }

    /* Cubic Resampling  ( 4point cubic spline) */
    double const resdouble = 1.0 / (double) CUBIC_RESOLUTION;
    for (c = 0; c < CUBIC_RESOLUTION; c++) {
        double x = (double) c * resdouble;
        /* Cubic resolution is made of four table, but I've put them all in one table to optimize memory access. */
        cubic_table[c * 4]     = (-0.5 * x * x * x + x * x - 0.5 * x);
        cubic_table[c * 4 + 1] = (1.5 * x * x * x - 2.5 * x * x + 1.0);
        cubic_table[c * 4 + 2] = (-1.5 * x * x * x + 2.0 * x * x + 0.5 * x);
        cubic_table[c * 4 + 3] = (0.5 * x * x * x - 0.5 * x * x);
    }
}

/* onboard_ram in kilobytes */
void
emu8k_init(emu8k_t *emu8k, uint16_t emu_addr, int onboard_ram)
{
    uint32_t const BLOCK_SIZE_WORDS = 0x10000;
<<<<<<< HEAD
    FILE          *f;

    f = rom_fopen("roms/sound/awe32.raw", "rb");
    if (!f)
        fatal("AWE32.RAW not found\n");

    emu8k->rom = malloc(1024 * 1024);
    if (fread(emu8k->rom, 1, 1048576, f) != 1048576)
        fatal("emu8k_init(): Error reading data\n");
    fclose(f);
=======
    FILE          *fp;

    fp = rom_fopen("roms/sound/awe32.raw", "rb");
    if (!fp)
        fatal("AWE32.RAW not found\n");

    emu8k->rom = malloc(1024 * 1024);
    if (fread(emu8k->rom, 1, 1048576, fp) != 1048576)
        fatal("emu8k_init(): Error reading data\n");
    fclose(fp);
>>>>>>> 312a195b
    /*AWE-DUMP creates ROM images offset by 2 bytes, so if we detect this
      then correct it*/
    if (emu8k->rom[3] == 0x314d && emu8k->rom[4] == 0x474d) {
        memmove(&emu8k->rom[0], &emu8k->rom[1], (1024 * 1024) - 2);
        emu8k->rom[0x7ffff] = 0;
    }

    emu8k->empty = malloc(2 * BLOCK_SIZE_WORDS);
    memset(emu8k->empty, 0, 2 * BLOCK_SIZE_WORDS);

    int j = 0;
    for (; j < 0x8; j++) {
        emu8k->ram_pointers[j] = emu8k->rom + (j * BLOCK_SIZE_WORDS);
    }
    for (; j < 0x20; j++) {
        emu8k->ram_pointers[j] = emu8k->empty;
    }

    if (onboard_ram) {
        /*Clip to 28MB, since that's the max that we can address. */
        if (onboard_ram > 0x7000)
            onboard_ram = 0x7000;
        emu8k->ram = malloc(onboard_ram * 1024);
        memset(emu8k->ram, 0, onboard_ram * 1024);
        const int i_end = onboard_ram >> 7;
        int       i     = 0;
        for (; i < i_end; i++, j++) {
            emu8k->ram_pointers[j] = emu8k->ram + (i * BLOCK_SIZE_WORDS);
        }
        emu8k->ram_end_addr = EMU8K_RAM_MEM_START + (onboard_ram << 9);
    } else {
        emu8k->ram          = 0;
        emu8k->ram_end_addr = EMU8K_RAM_MEM_START;
    }
    for (; j < 0x100; j++) {
        emu8k->ram_pointers[j] = emu8k->empty;
    }

    emu8k_change_addr(emu8k, emu_addr);

    emu8k_init_standalone(emu8k, 32, FREQ_44100);

    /* Even when the documentation says that this has to be written by applications to initialize the card,
     * several applications and drivers ( aweman on windows, linux oss driver..) read it to detect an AWE card. */
    emu8k->hwcf1 = 0x59;
    emu8k->hwcf2 = 0x20;
    /* Initial state is muted. 0x04 is unmuted. */
    emu8k->hwcf3 = 0x00;
}

void
emu8k_close(emu8k_t *emu8k)
{
    if (emu8k->rom)
        free(emu8k->rom);
    if (emu8k->ram)
        free(emu8k->ram);
}<|MERGE_RESOLUTION|>--- conflicted
+++ resolved
@@ -333,11 +333,7 @@
 }
 
 static inline int32_t
-<<<<<<< HEAD
-emu8k_interp(emu8k_t *emu8k,
-=======
 emu8k_interp(UNUSED(emu8k_t *emu8k),
->>>>>>> 312a195b
 #ifndef RESAMPLER_LINEAR
              int32_t dat0,
 #endif
@@ -1852,14 +1848,10 @@
             uint64_t new_addr = emu_voice->addr.addr + (((uint64_t) emu_voice->cpf_curr_pitch) << 18);
             if (emu_voice->cvcf_curr_volume) {
                 /* Waveform oscillator */
-<<<<<<< HEAD
-                int16_t dat0, dat1, dat2, dat3;
-=======
                 int16_t dat0;
                 int16_t dat1;
                 int16_t dat2;
                 int16_t dat3;
->>>>>>> 312a195b
                 if (emu8k->emu10k1_fxsends) { /* EMU10K1: 8/16-bit, mono/stereo, FIFO */
 #if 0
                     /* Fetch samples into FIFO if less than 4 samples are left. */
@@ -1903,10 +1895,9 @@
                             addr += 4;
                         } while (fetch--);
                     }
-<<<<<<< HEAD
-#endif
-                    uint32_t addr     = (emu_voice->addr.int_address << emu_voice->addr_shift) + emu_voice->stereo_offset,
-                             end_addr = (emu_voice->loop_end.int_address << emu_voice->addr_shift) + emu_voice->stereo_offset;
+#endif
+                    uint32_t addr     = (emu_voice->addr.int_address << emu_voice->addr_shift) + emu_voice->stereo_offset;
+                    uint32_t end_addr = (emu_voice->loop_end.int_address << emu_voice->addr_shift) + emu_voice->stereo_offset;
                     for (int i = 0; i < 16; i++) {
                         emu_voice->cd[i] = emu8k->readl(emu8k, emu_voice, addr++);
                         if (addr >= end_addr)
@@ -1963,67 +1954,6 @@
 #ifndef RESAMPLER_LINEAR
                                    dat3,
 #endif
-=======
-#endif
-                    uint32_t addr     = (emu_voice->addr.int_address << emu_voice->addr_shift) + emu_voice->stereo_offset;
-                    uint32_t end_addr = (emu_voice->loop_end.int_address << emu_voice->addr_shift) + emu_voice->stereo_offset;
-                    for (int i = 0; i < 16; i++) {
-                        emu_voice->cd[i] = emu8k->readl(emu8k, emu_voice, addr++);
-                        if (addr >= end_addr)
-                            addr -= ((emu_voice->loop_end.int_address - emu_voice->loop_start.int_address) << emu_voice->addr_shift);
-                    }
-                    emu_voice->fifo_pos = 0;
-
-                    /* Read sample points. */
-                    if (CCCA_10K1_8BITSELECT(emu_voice->ccca)) {
-                        if (CPF_10K1_STEREO(emu_voice->cpf)) { /* 8-bit stereo */
-                            dat0 = emu_voice->cd[emu_voice->fifo_pos & (sizeof(emu_voice->cd) - 1)];
-                            dat1 = emu_voice->cd[(emu_voice->fifo_pos + 2) & (sizeof(emu_voice->cd) - 1)];
-                            dat2 = emu_voice->cd[(emu_voice->fifo_pos + 4) & (sizeof(emu_voice->cd) - 1)];
-                            dat3 = emu_voice->cd[(emu_voice->fifo_pos + 6) & (sizeof(emu_voice->cd) - 1)];
-                        } else { /* 8-bit mono */
-                            dat0 = emu_voice->cd[emu_voice->fifo_pos & (sizeof(emu_voice->cd) - 1)];
-                            dat1 = emu_voice->cd[(emu_voice->fifo_pos + 1) & (sizeof(emu_voice->cd) - 1)];
-                            dat2 = emu_voice->cd[(emu_voice->fifo_pos + 2) & (sizeof(emu_voice->cd) - 1)];
-                            dat3 = emu_voice->cd[(emu_voice->fifo_pos + 3) & (sizeof(emu_voice->cd) - 1)];
-                        }
-                        dat0 = (dat0 << 8) ^ 0x8000;
-                        dat1 = (dat1 << 8) ^ 0x8000;
-                        dat2 = (dat2 << 8) ^ 0x8000;
-                        dat3 = (dat3 << 8) ^ 0x8000;
-                    } else if (CPF_10K1_STEREO(emu_voice->cpf)) { /* 16-bit stereo */
-                        dat0 = *((int16_t *) &emu_voice->cd[emu_voice->fifo_pos & (sizeof(emu_voice->cd) - 1)]);
-                        dat1 = *((int16_t *) &emu_voice->cd[(emu_voice->fifo_pos + 4) & (sizeof(emu_voice->cd) - 1)]);
-                        dat2 = *((int16_t *) &emu_voice->cd[(emu_voice->fifo_pos + 8) & (sizeof(emu_voice->cd) - 1)]);
-                        dat3 = *((int16_t *) &emu_voice->cd[(emu_voice->fifo_pos + 12) & (sizeof(emu_voice->cd) - 1)]);
-                    } else { /* 16-bit mono */
-                        dat0 = *((int16_t *) &emu_voice->cd[emu_voice->fifo_pos & (sizeof(emu_voice->cd) - 1)]);
-                        dat1 = *((int16_t *) &emu_voice->cd[(emu_voice->fifo_pos + 2) & (sizeof(emu_voice->cd) - 1)]);
-                        dat2 = *((int16_t *) &emu_voice->cd[(emu_voice->fifo_pos + 4) & (sizeof(emu_voice->cd) - 1)]);
-                        dat3 = *((int16_t *) &emu_voice->cd[(emu_voice->fifo_pos + 6) & (sizeof(emu_voice->cd) - 1)]);
-                    }
-
-                    /* Advance FIFO to the next sample. */
-                    emu_voice->fifo_pos += ((new_addr >> 32) - emu_voice->addr.int_address) << emu_voice->addr_shift;
-                    if (UNLIKELY(emu_voice->fifo_end < emu_voice->fifo_pos)) {
-                        /* Reposition FIFO due to overflow. */
-                        emu_voice->fifo_end = emu_voice->fifo_pos;
-                    }
-                } else {
-                    dat0 = EMU8K_READ(emu8k, emu_voice->addr.int_address);
-                    dat1 = EMU8K_READ(emu8k, emu_voice->addr.int_address + 1);
-                    dat2 = EMU8K_READ(emu8k, emu_voice->addr.int_address + 2);
-                    dat3 = EMU8K_READ(emu8k, emu_voice->addr.int_address + 3);
-                }
-                dat = emu8k_interp(emu8k,
-#ifndef RESAMPLER_LINEAR
-                                   dat0,
-#endif
-                                   dat1, dat2,
-#ifndef RESAMPLER_LINEAR
-                                   dat3,
-#endif
->>>>>>> 312a195b
                                    emu_voice->addr.fract_address);
 
                 /* Filter section */
@@ -2090,10 +2020,6 @@
                     emu_voice->filt_buffer[1] = ClipBuffer(emu_voice->filt_buffer[1]);
 
                     dat = (int32_t) (emu_voice->filt_buffer[1] >> 8);
-<<<<<<< HEAD
-
-=======
->>>>>>> 312a195b
 #endif
                 }
 
@@ -2370,13 +2296,6 @@
         else
             emu_voice->cpf_curr_frac_addr = emu_voice->addr.fract_address;
 
-<<<<<<< HEAD
-        // if ( emu_voice->cvcf_curr_volume != old_vol[c]) {
-        //     pclog("EMUVOL (%d):%d\n", c, emu_voice->cvcf_curr_volume);
-        //     old_vol[c]=emu_voice->cvcf_curr_volume;
-        // }
-        // pclog("EMUFILT :%d\n", emu_voice->cvcf_curr_filt_ctoff);
-=======
 #if 0
         if (emu_voice->cvcf_curr_volume != old_vol[c]) {
             pclog("EMUVOL (%d):%d\n", c, emu_voice->cvcf_curr_volume);
@@ -2384,7 +2303,6 @@
         }
         pclog("EMUFILT :%d\n", emu_voice->cvcf_curr_filt_ctoff);
 #endif
->>>>>>> 312a195b
     }
 
     buf = &emu8k->buffer[emu8k->pos * 2];
@@ -2615,18 +2533,6 @@
 emu8k_init(emu8k_t *emu8k, uint16_t emu_addr, int onboard_ram)
 {
     uint32_t const BLOCK_SIZE_WORDS = 0x10000;
-<<<<<<< HEAD
-    FILE          *f;
-
-    f = rom_fopen("roms/sound/awe32.raw", "rb");
-    if (!f)
-        fatal("AWE32.RAW not found\n");
-
-    emu8k->rom = malloc(1024 * 1024);
-    if (fread(emu8k->rom, 1, 1048576, f) != 1048576)
-        fatal("emu8k_init(): Error reading data\n");
-    fclose(f);
-=======
     FILE          *fp;
 
     fp = rom_fopen("roms/sound/awe32.raw", "rb");
@@ -2637,7 +2543,6 @@
     if (fread(emu8k->rom, 1, 1048576, fp) != 1048576)
         fatal("emu8k_init(): Error reading data\n");
     fclose(fp);
->>>>>>> 312a195b
     /*AWE-DUMP creates ROM images offset by 2 bytes, so if we detect this
       then correct it*/
     if (emu8k->rom[3] == 0x314d && emu8k->rom[4] == 0x474d) {
