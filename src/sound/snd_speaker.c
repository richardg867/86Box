/*
 * 86Box     A hypervisor and IBM PC system emulator that specializes in
 *           running old operating systems and software designed for IBM
 *           PC systems and compatibles from 1981 through fairly recent
 *           system designs based on the PCI bus.
 *
 *           This file is part of the 86Box distribution.
 *
 *           Emulation of the PC speaker.
 *
 *
 *
 * Authors:  Sarah Walker, <http://pcem-emulator.co.uk/>
 *           Miran Grca, <mgrca8@gmail.com>
 *
 *           Copyright 2008-2019 Sarah Walker.
 *           Copyright 2016-2019 Miran Grca.
 */
#include <stdint.h>
#include <stdio.h>
#include <string.h>
#include <wchar.h>

#include <86box/86box.h>
#include <86box/timer.h>
#include <86box/pit.h>
#include <86box/snd_speaker.h>
#include <86box/sound.h>

int speaker_mute = 0, speaker_gated = 0;
int speaker_enable = 0, was_speaker_enable = 0;
#ifdef USE_CLI
int speaker_bell = 0, speaker_bell_cycles = 0;
#endif

int gated, speakval, speakon;

static int32_t speaker_buffer[SOUNDBUFLEN];
static int     speaker_pos = 0;

static uint8_t speaker_mode  = 0;
static double  speaker_count = 65535.0;

void
speaker_set_count(uint8_t new_m, int new_count)
{
    speaker_mode  = new_m;
    speaker_count = (double) new_count;
}

<<<<<<< HEAD
int fc = 0;
=======
>>>>>>> 6ac35ffe
void
speaker_update(void)
{
    int32_t val;
    double  amplitude;

    amplitude = ((speaker_count / 64.0) * 10240.0) - 5120.0;

    if (amplitude > 5120.0)
        amplitude = 5120.0;

    if (speaker_pos < sound_pos_global) {
<<<<<<< HEAD
	for (; speaker_pos < sound_pos_global; speaker_pos++) {
		if (speaker_gated && was_speaker_enable) {
			if ((speaker_mode == 0) || (speaker_mode == 4))
				val = (int32_t) amplitude;
			else if (speaker_count < 64.0)
				val = 0xa00;
			else
				val = speakon ? 0x1400 : 0;
		} else {
			if (speaker_mode == 1)
				val = was_speaker_enable ? (int32_t) amplitude : 0;
			else
				val = was_speaker_enable ? 0x1400 : 0;
		}

		if (!speaker_enable)
			was_speaker_enable = 0;

		speaker_buffer[speaker_pos] = val;

#ifdef USE_CLI
		if ((!!val) ^ speaker_bell) {
			speaker_bell = !!val;
			if (speaker_bell && (speaker_bell_cycles > 26)) {
				fprintf(stderr, "\x07");
				fflush(stderr);
			}
			speaker_bell_cycles = 0;
		}
		speaker_bell_cycles++;
#endif
	    }
=======
        for (; speaker_pos < sound_pos_global; speaker_pos++) {
            if (speaker_gated && was_speaker_enable) {
                if ((speaker_mode == 0) || (speaker_mode == 4))
                    val = (int32_t) amplitude;
                else if (speaker_count < 64.0)
                    val = 0xa00;
                else
                    val = speakon ? 0x1400 : 0;
            } else {
                if (speaker_mode == 1)
                    val = was_speaker_enable ? (int32_t) amplitude : 0;
                else
                    val = was_speaker_enable ? 0x1400 : 0;
            }

            if (!speaker_enable)
                was_speaker_enable = 0;

            speaker_buffer[speaker_pos] = val;
        }
>>>>>>> 6ac35ffe
    }
}

void
speaker_get_buffer(int32_t *buffer, int len, void *p)
{
    int32_t c, val;

    speaker_update();

    if (!speaker_mute) {
        for (c = 0; c < len * 2; c += 2) {
            val = speaker_buffer[c >> 1];
            buffer[c] += val;
            buffer[c + 1] += val;
        }
    }

    speaker_pos = 0;
}

void
speaker_init(void)
{
    memset(speaker_buffer, 0, sizeof(speaker_buffer));
    sound_add_handler(speaker_get_buffer, NULL);
    speaker_mute = 0;
#ifdef USE_CLI
    speaker_bell = speaker_bell_cycles = 0;
#endif
}<|MERGE_RESOLUTION|>--- conflicted
+++ resolved
@@ -48,10 +48,6 @@
     speaker_count = (double) new_count;
 }
 
-<<<<<<< HEAD
-int fc = 0;
-=======
->>>>>>> 6ac35ffe
 void
 speaker_update(void)
 {
@@ -64,40 +60,6 @@
         amplitude = 5120.0;
 
     if (speaker_pos < sound_pos_global) {
-<<<<<<< HEAD
-	for (; speaker_pos < sound_pos_global; speaker_pos++) {
-		if (speaker_gated && was_speaker_enable) {
-			if ((speaker_mode == 0) || (speaker_mode == 4))
-				val = (int32_t) amplitude;
-			else if (speaker_count < 64.0)
-				val = 0xa00;
-			else
-				val = speakon ? 0x1400 : 0;
-		} else {
-			if (speaker_mode == 1)
-				val = was_speaker_enable ? (int32_t) amplitude : 0;
-			else
-				val = was_speaker_enable ? 0x1400 : 0;
-		}
-
-		if (!speaker_enable)
-			was_speaker_enable = 0;
-
-		speaker_buffer[speaker_pos] = val;
-
-#ifdef USE_CLI
-		if ((!!val) ^ speaker_bell) {
-			speaker_bell = !!val;
-			if (speaker_bell && (speaker_bell_cycles > 26)) {
-				fprintf(stderr, "\x07");
-				fflush(stderr);
-			}
-			speaker_bell_cycles = 0;
-		}
-		speaker_bell_cycles++;
-#endif
-	    }
-=======
         for (; speaker_pos < sound_pos_global; speaker_pos++) {
             if (speaker_gated && was_speaker_enable) {
                 if ((speaker_mode == 0) || (speaker_mode == 4))
@@ -116,9 +78,20 @@
             if (!speaker_enable)
                 was_speaker_enable = 0;
 
-            speaker_buffer[speaker_pos] = val;
-        }
->>>>>>> 6ac35ffe
+		speaker_buffer[speaker_pos] = val;
+
+#ifdef USE_CLI
+		if ((!!val) ^ speaker_bell) {
+			speaker_bell = !!val;
+			if (speaker_bell && (speaker_bell_cycles > 26)) {
+				fprintf(stderr, "\x07");
+				fflush(stderr);
+			}
+			speaker_bell_cycles = 0;
+		}
+		speaker_bell_cycles++;
+#endif
+	    }
     }
 }
 
