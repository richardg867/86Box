--- conflicted
+++ resolved
@@ -27,18 +27,13 @@
 #include <86box/snd_speaker.h>
 #include <86box/sound.h>
 
-<<<<<<< HEAD
-int speaker_mute = 0, speaker_gated = 0;
-int speaker_enable = 0, was_speaker_enable = 0;
-#ifdef USE_CLI
-int speaker_bell = 0, speaker_bell_cycles = 0;
-#endif
-=======
 int speaker_mute       = 0;
 int speaker_gated      = 0;
 int speaker_enable     = 0;
 int was_speaker_enable = 0;
->>>>>>> 71d95c71
+#ifdef USE_CLI
+int speaker_bell = 0, speaker_bell_cycles = 0;
+#endif
 
 int gated;
 int speakval;
