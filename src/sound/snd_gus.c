#include <stdarg.h>
#include <stdint.h>
#include <stdio.h>
#include <string.h>
#include <stdlib.h>
#include <wchar.h>
#define HAVE_STDARG_H
#include "../86box.h"
#include "../io.h"
#include "../nmi.h"
#include "../pic.h"
#include "../dma.h"
#include "../timer.h"
#include "../device.h"
#include "sound.h"
#include "midi.h"
#include "snd_gus.h"

enum
{
        MIDI_INT_RECEIVE = 0x01,
        MIDI_INT_TRANSMIT = 0x02,
        MIDI_INT_MASTER = 0x80
};

enum
{
        MIDI_CTRL_TRANSMIT_MASK = 0x60,
        MIDI_CTRL_TRANSMIT = 0x20,
        MIDI_CTRL_RECEIVE = 0x80
};

enum
{
        GUS_INT_MIDI_TRANSMIT = 0x01,
        GUS_INT_MIDI_RECEIVE  = 0x02
};

enum
{
        GUS_TIMER_CTRL_AUTO = 0x01
};

enum
{
        GUS_CLASSIC = 0,
        GUS_MAX = 1,
};

typedef struct gus_t
{
        int reset;
        
        int global;
        uint32_t addr,dmaaddr;
        int voice;
        uint32_t start[32],end[32],cur[32];
        uint32_t startx[32],endx[32],curx[32];
        int rstart[32],rend[32];
        int rcur[32];
        uint16_t freq[32];
        uint16_t rfreq[32];
        uint8_t ctrl[32];
        uint8_t rctrl[32];
        int curvol[32];
        int pan_l[32], pan_r[32];
        int t1on,t2on;
        uint8_t tctrl;
        uint16_t t1,t2,t1l,t2l;
        uint8_t irqstatus,irqstatus2;
        uint8_t adcommand;
        int waveirqs[32],rampirqs[32];
        int voices;
        uint8_t dmactrl;

        int32_t out_l, out_r;
        
        int16_t buffer[2][SOUNDBUFLEN];
        int pos;
        
        pc_timer_t samp_timer; 
	uint64_t samp_latch;
        
        uint8_t *ram;
	uint32_t gus_end_ram;
        
        int irqnext;
        
        pc_timer_t timer_1, timer_2;
        
        int irq, dma, irq_midi;
	uint16_t base;
        int latch_enable;
        
        uint8_t sb_2xa, sb_2xc, sb_2xe;
        uint8_t sb_ctrl;
        int sb_nmi;
        
        uint8_t reg_ctrl;
        
        uint8_t ad_status, ad_data;
        uint8_t ad_timer_ctrl;
        
		uint8_t midi_ctrl, midi_status, midi_queue[64], midi_data;
		int midi_r, midi_w;
		int uart_in, uart_out, sysex;
        
        uint8_t gp1, gp2;
        uint16_t gp1_addr, gp2_addr;
        
        uint8_t usrr;
} gus_t;

static int gus_gf1_irqs[8] = {0, 2, 5, 3, 7, 11, 12, 15};
static int gus_midi_irqs[8] = {0, 2, 5, 3, 7, 11, 12, 15};
static int gus_dmas[8] = {-1, 1, 3, 5, 6, 7, -1, -1};

int gusfreqs[]=
{
        44100,41160,38587,36317,34300,32494,30870,29400,28063,26843,25725,24696,
        23746,22866,22050,21289,20580,19916,19293
};

double vol16bit[4096];

void pollgusirqs(gus_t *gus)
{
        int c;

        gus->irqstatus&=~0x60;
        for (c=0;c<32;c++)
        {
                if (gus->waveirqs[c])
                {
                        gus->irqstatus2=0x60|c;
                        if (gus->rampirqs[c]) gus->irqstatus2 |= 0x80;
                        gus->irqstatus|=0x20;
						if (gus->irq != 0)
							picint(1 << gus->irq);
                        return;
                }
                if (gus->rampirqs[c])
                {
                        gus->irqstatus2=0xA0|c;
                        gus->irqstatus|=0x40;
						if (gus->irq != 0)
							picint(1 << gus->irq);
                        return;
                }
        }
        gus->irqstatus2=0xE0;
        if (!gus->irqstatus) {
			if (gus->irq != 0)
				picintc(1 << gus->irq);
		}
}

<<<<<<< HEAD
=======
enum
{
        MIDI_INT_RECEIVE = 0x01,
        MIDI_INT_TRANSMIT = 0x02,
        MIDI_INT_MASTER = 0x80
};

enum
{
        MIDI_CTRL_TRANSMIT_MASK = 0x60,
        MIDI_CTRL_TRANSMIT = 0x20,
        MIDI_CTRL_RECEIVE = 0x80
};

enum
{
        GUS_INT_MIDI_TRANSMIT = 0x01,
        GUS_INT_MIDI_RECEIVE  = 0x02
};

enum
{
        GUS_TIMER_CTRL_AUTO = 0x01
};

void gus_midi_update_int_status(gus_t *gus)
{
        gus->midi_status &= ~MIDI_INT_MASTER;
        if ((gus->midi_ctrl & MIDI_CTRL_TRANSMIT_MASK) == MIDI_CTRL_TRANSMIT && (gus->midi_status & MIDI_INT_TRANSMIT))
        {
                gus->midi_status |= MIDI_INT_MASTER;
                gus->irqstatus |= GUS_INT_MIDI_TRANSMIT;
        }
        else
                gus->irqstatus &= ~GUS_INT_MIDI_TRANSMIT;
                
        if ((gus->midi_ctrl & MIDI_CTRL_RECEIVE) && (gus->midi_status & MIDI_INT_RECEIVE))
        {
				gus->midi_status |= MIDI_INT_MASTER;
				gus->irqstatus |= GUS_INT_MIDI_RECEIVE;
        }
        else
                gus->irqstatus &= ~GUS_INT_MIDI_RECEIVE;

        if ((gus->midi_status & MIDI_INT_MASTER) && (gus->irq_midi != 0))
        {
                picint(1 << gus->irq_midi);
        }
}

>>>>>>> 405030ab
void writegus(uint16_t addr, uint8_t val, void *p)
{
        gus_t *gus = (gus_t *)p;
        int c, d;
        int old;
	uint16_t port;
	
	if ((addr == 0x388) || (addr == 0x389))
		port = addr;
	else
		port = addr & 0xf0f;
		
        switch (port)
        {
<<<<<<< HEAD
                case 0x300: /*MIDI control*/
			gus->uart_out = 1;
			if (val == 3 || !val) {
				gus->uart_in = 0;
				gus->irqstatus &= ~0x03;
				gus->uart_used = 0;
				return;
			}
				
			if (val & 0x20) {
				gus->irqstatus |= 0x01;
			} else {
				gus->irqstatus &= ~0x01;
			}
				
			if (val & 0x80)
				gus->uart_in = 1;
			else
				gus->uart_in = 0;
                break;
                case 0x301: /*MIDI data*/
                if (gus->uart_out) {
				midi_raw_out_byte(val);
				picint(1 << gus->irq_midi);
                }
                break;              
                case 0x302: /*Voice select*/
                gus->voice=val&31;
=======
                case 0x340: /*MIDI control*/
				gus->midi_ctrl = val;
				gus->uart_out = 1;
				
				if (((gus->midi_ctrl & 3) == 3) || !gus->midi_ctrl) { /*Master reset*/
					gus->uart_in = 0;
					gus->midi_status = 0;
					gus->midi_r = 0;
					gus->midi_w = 0;
				} else if (gus->midi_ctrl & MIDI_CTRL_TRANSMIT) {
					gus->midi_status |= MIDI_INT_TRANSMIT;
				} else if (gus->midi_ctrl & MIDI_CTRL_RECEIVE) {
					gus->uart_in = 1;
				}	
				gus_midi_update_int_status(gus);
                break;
                case 0x341: /*MIDI data*/
				gus->midi_data = val;
                if (gus->uart_out) {
					midi_raw_out_byte(val);
                }
				if (gus->latch_enable & 0x20) {
					gus->midi_status |= MIDI_INT_RECEIVE;
				} else 
					gus->midi_status |= MIDI_INT_TRANSMIT;
>>>>>>> 405030ab
                break;
                case 0x303: /*Global select*/
                gus->global=val;
                break;
                case 0x304: /*Global low*/
                switch (gus->global)
                {
                        case 0: /*Voice control*/
                        gus->ctrl[gus->voice]=val;
                        break;
                        case 1: /*Frequency control*/
                        gus->freq[gus->voice]=(gus->freq[gus->voice]&0xFF00)|val;
                        break;
                        case 2: /*Start addr high*/
                        gus->startx[gus->voice]=(gus->startx[gus->voice]&0xF807F)|(val<<7);
                        gus->start[gus->voice]=(gus->start[gus->voice]&0x1F00FFFF)|(val<<16);
                        break;
                        case 3: /*Start addr low*/
                        gus->start[gus->voice]=(gus->start[gus->voice]&0x1FFFFF00)|val;
                        break;
                        case 4: /*End addr high*/
                        gus->endx[gus->voice]=(gus->endx[gus->voice]&0xF807F)|(val<<7);
                        gus->end[gus->voice]=(gus->end[gus->voice]&0x1F00FFFF)|(val<<16);
                        break;
                        case 5: /*End addr low*/
                        gus->end[gus->voice]=(gus->end[gus->voice]&0x1FFFFF00)|val;
                        break;

                        case 6: /*Ramp frequency*/
                        gus->rfreq[gus->voice] = (int)( (double)((val & 63)*512)/(double)(1 << (3*(val >> 6))));
                        break;

                        case 9: /*Current volume*/
                        gus->curvol[gus->voice] = gus->rcur[gus->voice] = (gus->rcur[gus->voice] & ~(0xff << 6)) | (val << 6);
                        break;

                        case 0xA: /*Current addr high*/
                        gus->cur[gus->voice]=(gus->cur[gus->voice]&0x1F00FFFF)|(val<<16);
gus->curx[gus->voice]=(gus->curx[gus->voice]&0xF807F00)|((val<<7)<<8);
                        break;
                        case 0xB: /*Current addr low*/
                        gus->cur[gus->voice]=(gus->cur[gus->voice]&0x1FFFFF00)|val;
                        break;

                        case 0x42: /*DMA address low*/
                        gus->dmaaddr=(gus->dmaaddr&0xFF000)|(val<<4);
                        break;

                        case 0x43: /*Address low*/
                        gus->addr=(gus->addr&0xFFF00)|val;
                        break;
                        case 0x45: /*Timer control*/
                        gus->tctrl=val;
                        break;
                }
                break;
                case 0x305: /*Global high*/
                switch (gus->global)
                {
                        case 0: /*Voice control*/
                        gus->ctrl[gus->voice] = val & 0x7f;

                        old = gus->waveirqs[gus->voice];                        
                        gus->waveirqs[gus->voice] = ((val & 0xa0) == 0xa0) ? 1 : 0;                        
                        if (gus->waveirqs[gus->voice] != old) 
                                pollgusirqs(gus);
                        break;
                        case 1: /*Frequency control*/
                        gus->freq[gus->voice]=(gus->freq[gus->voice]&0xFF)|(val<<8);
                        break;
                        case 2: /*Start addr high*/
                        gus->startx[gus->voice]=(gus->startx[gus->voice]&0x07FFF)|(val<<15);
                        gus->start[gus->voice]=(gus->start[gus->voice]&0x00FFFFFF)|((val&0x1F)<<24);
                        break;
                        case 3: /*Start addr low*/
                        gus->startx[gus->voice]=(gus->startx[gus->voice]&0xFFF80)|(val&0x7F);
                        gus->start[gus->voice]=(gus->start[gus->voice]&0x1FFF00FF)|(val<<8);
                        break;
                        case 4: /*End addr high*/
                        gus->endx[gus->voice]=(gus->endx[gus->voice]&0x07FFF)|(val<<15);
                        gus->end[gus->voice]=(gus->end[gus->voice]&0x00FFFFFF)|((val&0x1F)<<24);
                        break;
                        case 5: /*End addr low*/
                        gus->endx[gus->voice]=(gus->endx[gus->voice]&0xFFF80)|(val&0x7F);
                        gus->end[gus->voice]=(gus->end[gus->voice]&0x1FFF00FF)|(val<<8);
                        break;

                        case 6: /*Ramp frequency*/
                        gus->rfreq[gus->voice] = (int)( (double)((val & 63) * (1 << 10))/(double)(1 << (3 * (val >> 6))));
                        break;
                        case 7: /*Ramp start*/
                        gus->rstart[gus->voice] = val << 14;
                        break;
                        case 8: /*Ramp end*/
                        gus->rend[gus->voice] = val << 14;
                        break;
                        case 9: /*Current volume*/
                        gus->curvol[gus->voice] = gus->rcur[gus->voice] = (gus->rcur[gus->voice] & ~(0xff << 14)) | (val << 14);
                        break;

                        case 0xA: /*Current addr high*/
                        gus->cur[gus->voice]=(gus->cur[gus->voice]&0x00FFFFFF)|((val&0x1F)<<24);
                        gus->curx[gus->voice]=(gus->curx[gus->voice]&0x07FFF00)|((val<<15)<<8);
                        break;
                        case 0xB: /*Current addr low*/
                        gus->cur[gus->voice]=(gus->cur[gus->voice]&0x1FFF00FF)|(val<<8);
gus->curx[gus->voice]=(gus->curx[gus->voice]&0xFFF8000)|((val&0x7F)<<8);
                        break;
                        case 0xC: /*Pan*/
                        gus->pan_l[gus->voice] = 15 - (val & 0xf);
                        gus->pan_r[gus->voice] = (val & 0xf);
                        break;
                        case 0xD: /*Ramp control*/
                        old = gus->rampirqs[gus->voice];
                        gus->rctrl[gus->voice] = val & 0x7F;
                        gus->rampirqs[gus->voice] = ((val & 0xa0) == 0xa0) ? 1 : 0;                        
                        if (gus->rampirqs[gus->voice] != old)
                                pollgusirqs(gus);
                        break;

                        case 0xE:
                        gus->voices=(val&63)+1;
                        if (gus->voices>32) gus->voices=32;
                        if (gus->voices<14) gus->voices=14;
                        gus->global=val;
                        if (gus->voices < 14)
                                gus->samp_latch = (uint64_t)(TIMER_USEC * (1000000.0 / 44100.0));
                        else
                                gus->samp_latch = (uint64_t)(TIMER_USEC * (1000000.0 / gusfreqs[gus->voices - 14]));
                        break;

                        case 0x41: /*DMA*/
                        if (val&1 && gus->dma != -1)
                        {
                                if (val & 2)
                                {
                                        c=0;
                                        while (c<65536)
                                        {
                                                int dma_result;
                                                if (val & 0x04)
                                                {
                                                        uint32_t gus_addr = (gus->dmaaddr & 0xc0000) | ((gus->dmaaddr & 0x1ffff) << 1);
                                                        d = gus->ram[gus_addr] | (gus->ram[gus_addr + 1] << 8);
                                                        if (val & 0x80)
                                                                d ^= 0x8080;
                                                        dma_result = dma_channel_write(gus->dma, d);
                                                        if (dma_result == DMA_NODATA)
                                                                break;
                                                }
                                                else
                                                {
                                                        d = gus->ram[gus->dmaaddr];
                                                        if (val & 0x80)
                                                                d ^= 0x80;
                                                        dma_result = dma_channel_write(gus->dma, d);
                                                        if (dma_result == DMA_NODATA)
                                                                break;
                                                }
                                                gus->dmaaddr++;
                                                gus->dmaaddr &= 0xFFFFF;
                                                c++;
                                                if (dma_result & DMA_OVER)
                                                        break;
                                        }
                                        gus->dmactrl=val&~0x40;
                                        if (val&0x20) gus->irqnext=1;
                                }
                                else
                                {
                                        c=0;
                                        while (c<65536)
                                        {
                                                d = dma_channel_read(gus->dma);
                                                if (d == DMA_NODATA)
                                                        break;
                                                if (val & 0x04)
                                                {
                                                        uint32_t gus_addr = (gus->dmaaddr & 0xc0000) | ((gus->dmaaddr & 0x1ffff) << 1);
                                                        if (val & 0x80)
                                                                d ^= 0x8080;
                                                        gus->ram[gus_addr] = d & 0xff;
                                                        gus->ram[gus_addr +1] = (d >> 8) & 0xff;
                                                }
                                                else
                                                {
                                                        if (val & 0x80)
                                                                d ^= 0x80;
                                                        gus->ram[gus->dmaaddr] = d;
                                                }
                                                gus->dmaaddr++;
                                                gus->dmaaddr &= 0xFFFFF;
                                                c++;
                                                if (d & DMA_OVER)
                                                        break;
                                        }
                                        gus->dmactrl=val&~0x40;
                                        if (val&0x20) gus->irqnext=1;
                                }
                        }
                        break;

                        case 0x42: /*DMA address low*/
                        gus->dmaaddr=(gus->dmaaddr&0xFF0)|(val<<12);
                        break;

                        case 0x43: /*Address low*/
                        gus->addr=(gus->addr&0xF00FF)|(val<<8);
                        break;
                        case 0x44: /*Address high*/
                        gus->addr=(gus->addr&0xFFFF)|((val<<16)&0xF0000);
                        break;
                        case 0x45: /*Timer control*/
                        if (!(val&4)) gus->irqstatus&=~4;
                        if (!(val&8)) gus->irqstatus&=~8;
                        if (!(val & 0x20))
                        {
                                gus->ad_status &= ~0x18;
                                nmi = 0;
                        }
                        if (!(val & 0x02))
                        {
                                gus->ad_status &= ~0x01;
                                nmi = 0;
                        }
                        gus->tctrl=val;
                        gus->sb_ctrl = val;
                        break;
                        case 0x46: /*Timer 1*/
                        gus->t1 = gus->t1l = val;
                        gus->t1on = 1;
                        break;
                        case 0x47: /*Timer 2*/
                        gus->t2 = gus->t2l = val;
                        gus->t2on = 1;
                        break;
                        
                        case 0x4c: /*Reset*/
                        gus->reset = val;
                        break;
                }
                break;
                case 0x307: /*DRAM access*/
                gus->addr&=0xFFFFF;
                if (gus->addr < gus->gus_end_ram)
			gus->ram[gus->addr]=val;
                break;
                case 0x208: case 0x388: 
                gus->adcommand = val; 
                break;
                
                case 0x389:
                if ((gus->tctrl & GUS_TIMER_CTRL_AUTO) || gus->adcommand != 4)
                {
                        gus->ad_data = val;
                        gus->ad_status |= 0x01;
                        if (gus->sb_ctrl & 0x02)
                        {
                                if (gus->sb_nmi)
                                        nmi = 1;
                                else
                                        picint(1 << gus->irq);
                        }
                }
                else if (!(gus->tctrl & GUS_TIMER_CTRL_AUTO) && gus->adcommand == 4)
                {
                        if (val & 0x80)
                        {
                                gus->ad_status &= ~0x60;
                        }
                        else
                        {
                                gus->ad_timer_ctrl = val;
                        
                                if (val & 0x01)
                                        gus->t1on = 1;
                                else
                                        gus->t1 = gus->t1l;

                                if (val & 0x02)
                                        gus->t2on = 1;
                                else
                                        gus->t2 = gus->t2l;
                        }
                }
                break;
                                
                case 0x200:
                gus->latch_enable = val;
                break;
                
                case 0x20b:
                switch (gus->reg_ctrl & 0x07)
                {
                        case 0:
						if (gus->latch_enable & 0x40) {
							// GUS SDK: IRQ Control Register
							//     Channel 1 GF1 IRQ selector (bits 2-0)
							//       0=reserved, do not use
							//       1=IRQ2
							//       2=IRQ5
							//       3=IRQ3
							//       4=IRQ7
							//       5=IRQ11
							//       6=IRQ12
							//       7=IRQ15
							//     Channel 2 MIDI IRQ selector (bits 5-3)
							//       0=no interrupt
							//       1=IRQ2
							//       2=IRQ5
							//       3=IRQ3
							//       4=IRQ7
							//       5=IRQ11
							//       6=IRQ12
							//       7=IRQ15
							//     Combine both IRQs using channel 1 (bit 6)
							//     Reserved (bit 7)
							//
							//     "If both channels are sharing an IRQ, channel 2's IRQ must be set to 0 and turn on bit 6. A
							//      bus conflict will occur if both latches are programmed with the same IRQ #."
							if ((val & 7) != 0)
								gus->irq = gus_gf1_irqs[val & 7];

							if (val & 0x40) // "Combine both IRQs"
								gus->irq_midi = gus->irq;
							else
								gus->irq_midi = gus_midi_irqs[(val >> 3) & 7];

							gus->sb_nmi = val & 0x80;
						} else {
							// GUS SDK: DMA Control Register
							//     Channel 1 (bits 2-0)
							//       0=NO DMA
							//       1=DMA1
							//       2=DMA3
							//       3=DMA5
							//       4=DMA6
							//       5=DMA7
							//       6=?
							//       7=?
							//     Channel 2 (bits 5-3)
							//       0=NO DMA
							//       1=DMA1
							//       2=DMA3
							//       3=DMA5
							//       4=DMA6
							//       5=DMA7
							//       6=?
							//       7=?
							//     Combine both DMA channels using channel 1 (bit 6)
							//     Reserved (bit 7)
							//
							//     "If both channels are sharing an DMA, channel 2's DMA must be set to 0 and turn on bit 6. A
							//      bus conflict will occur if both latches are programmed with the same DMA #."
							if (gus_dmas[val & 7] != -1)
								gus->dma = gus_dmas[val & 7];
						}
                        break;
                        case 1:
                        gus->gp1 = val;
                        break;
                        case 2:
                        gus->gp2 = val;
                        break;
                        case 3:
                        gus->gp1_addr = val;
                        break;
                        case 4:
                        gus->gp2_addr = val;
                        break;
                        case 5:
                        gus->usrr = 0;
                        break;
                        case 6:
                        break;                        
                }                
                break;
                
                case 0x206:
                if (gus->sb_ctrl & 0x20) {
			gus->ad_status |= 0x08;
                        if (gus->sb_nmi)
<<<<<<< HEAD
				nmi = 1;
                        else if (gus->irq != -1)
				picint(1 << gus->irq);
=======
							nmi = 1;
                        else if (gus->irq != 0)
							picint(1 << gus->irq);
>>>>>>> 405030ab
                }
                break;
                case 0x20a:
                gus->sb_2xa = val;
                break;
                case 0x20c:
                gus->ad_status |= 0x10;
                if (gus->sb_ctrl & 0x20)
                {
                        if (gus->sb_nmi)
                                nmi = 1;
                        else if (gus->irq != 0)
                                picint(1 << gus->irq);
                }
                case 0x20d:
                gus->sb_2xc = val;
                break;
                case 0x20e:
                gus->sb_2xe = val;
                break;
                case 0x20f:
                gus->reg_ctrl = val;
                break;
        }
}


uint8_t readgus(uint16_t addr, void *p)
{
        gus_t *gus = (gus_t *)p;
        uint8_t val = 0xff;
	uint16_t port;
	
	if ((addr == 0x388) || (addr == 0x389))
		port = addr;
	else
		port = addr & 0xf0f;
	
        switch (port)
        {
<<<<<<< HEAD
                case 0x300: /*MIDI status*/
                val = ((gus->irqstatus & 0x03 ? 0x80 : 0) |
					(gus->uart_in && gus->uart_used >= 64 ? 0x20:0) |
					((gus->uart_used && gus->uart_in) ? 1 : 0) | (gus->uart_out ? 2 : 0));
=======
                case 0x340: /*MIDI status*/
				val = gus->midi_status;
>>>>>>> 405030ab
                break;

                case 0x301: /*MIDI data*/
				val = 0;
				if (gus->uart_in) {
					if ((gus->midi_data == 0xaa) && (gus->midi_ctrl & MIDI_CTRL_RECEIVE)) /*Handle master reset*/
						val = gus->midi_data;
					else {
						val = gus->midi_queue[gus->midi_r];
						if (gus->midi_r != gus->midi_w) {
							gus->midi_r++;
							gus->midi_r &= 63;
						}
					}
					gus->midi_status &= ~MIDI_INT_RECEIVE;
					gus_midi_update_int_status(gus);
				}
                break;
                
                case 0x200: 
		val = 0xff;
		break;
                
		case 0x206: /*IRQ status*/
                val = gus->irqstatus & ~0x10;
                if (gus->ad_status & 0x19)
                        val |= 0x10;
                break;

                case 0x20F: 
		val = 0; 
		break;
                
		case 0x302: 
		val = gus->voice;
		break;
                
		case 0x303: 
		val = gus->global;
		break;
                
		case 0x304: /*Global low*/
                switch (gus->global)
                {
                        case 0x82: /*Start addr high*/
                        return gus->start[gus->voice]>>16;
                        case 0x83: /*Start addr low*/
                        return gus->start[gus->voice]&0xFF;

                        case 0x89: /*Current volume*/
                        return gus->rcur[gus->voice]>>6;
                        case 0x8A: /*Current addr high*/
                        return gus->cur[gus->voice]>>16;
                        case 0x8B: /*Current addr low*/
                        return gus->cur[gus->voice]&0xFF;

                        case 0x8F: /*IRQ status*/
                        val=gus->irqstatus2;
                        gus->rampirqs[gus->irqstatus2&0x1F]=0;
                        gus->waveirqs[gus->irqstatus2&0x1F]=0;
                        pollgusirqs(gus);
                        return val;
                        
                        case 0x00: case 0x01: case 0x02: case 0x03:
                        case 0x04: case 0x05: case 0x06: case 0x07:
                        case 0x08: case 0x09: case 0x0a: case 0x0b:
                        case 0x0c: case 0x0d: case 0x0e: case 0x0f:
                        val = 0xff;
                        break;
                }
                break;
                case 0x305: /*Global high*/
                switch (gus->global)
                {
                        case 0x80: /*Voice control*/
                        return gus->ctrl[gus->voice]|(gus->waveirqs[gus->voice]?0x80:0);

                        case 0x82: /*Start addr high*/
                        return gus->start[gus->voice]>>24;
                        case 0x83: /*Start addr low*/
                        return gus->start[gus->voice]>>8;

                        case 0x89: /*Current volume*/
                        return gus->rcur[gus->voice]>>14;

                        case 0x8A: /*Current addr high*/
                        return gus->cur[gus->voice]>>24;
                        case 0x8B: /*Current addr low*/
                        return gus->cur[gus->voice]>>8;

                        case 0x8C: /*Pan*/
                        return gus->pan_r[gus->voice];

                        case 0x8D:
                        return gus->rctrl[gus->voice]|(gus->rampirqs[gus->voice]?0x80:0);

                        case 0x8F: /*IRQ status*/
                        val=gus->irqstatus2;
                        gus->rampirqs[gus->irqstatus2&0x1F]=0;
                        gus->waveirqs[gus->irqstatus2&0x1F]=0;
                        pollgusirqs(gus);
                        return val;

                        case 0x41: /*DMA control*/
                        val=gus->dmactrl|((gus->irqstatus&0x80)?0x40:0);
                        gus->irqstatus&=~0x80;
                        return val;
                        case 0x45: /*Timer control*/
                        return gus->tctrl;
                        case 0x49: /*Sampling control*/
                        return 0;

                        case 0x00: case 0x01: case 0x02: case 0x03:
                        case 0x04: case 0x05: case 0x06: case 0x07:
                        case 0x08: case 0x09: case 0x0a: case 0x0b:
                        case 0x0c: case 0x0d: case 0x0e: case 0x0f:
                        val = 0xff;
                        break;
                }                
                break;
                case 0x306: case 0x706: /*Revision level*/
		val = 0xff;
		break;
                case 0x307: /*DRAM access*/
                val=gus->ram[gus->addr];
                gus->addr&=0xFFFFF;
		if (gus->addr < gus->gus_end_ram)
			val = gus->ram[gus->addr];
		else
			val = 0;
                break;
                case 0x309: return 0;

                case 0x20b:
                switch (gus->reg_ctrl & 0x07)
                {
                        case 1:
                        val = gus->gp1;
                        break;
                        case 2:
                        val = gus->gp2;
                        break;
                        case 3:
                        val = gus->gp1_addr;
                        break;
                        case 4:
                        val = gus->gp2_addr;
                        break;
                }                
                break;

                case 0x20c:
                val = gus->sb_2xc;
                if (gus->reg_ctrl & 0x20)
                        gus->sb_2xc &= 0x80;
                break;
                case 0x20e:
                return gus->sb_2xe;
                
                case 0x208: case 0x388:
                if (gus->tctrl & GUS_TIMER_CTRL_AUTO)
                        val = gus->sb_2xa;
                else
                {
                        val = gus->ad_status & ~(gus->ad_timer_ctrl & 0x60);
                        if (val & 0x60)
                                val |= 0x80;
                }
                break;

                case 0x209: 
                gus->ad_status &= ~0x01;
                nmi = 0;
                case 0x389:
                val = gus->ad_data;
                break;
                
                case 0x20A:
                val = gus->adcommand;
                break;

        }
        return val;
}

void gus_poll_timer_1(void *p)
{
        gus_t *gus = (gus_t *)p;
        
	timer_advance_u64(&gus->timer_1, (uint64_t)(TIMER_USEC * 80));
        if (gus->t1on)
        {
                gus->t1++;
                if (gus->t1 > 0xFF)
                {                        
                        gus->t1=gus->t1l;
                        gus->ad_status |= 0x40;
                        if (gus->tctrl&4)
                        {
								if (gus->irq != 0)	
									picint(1 << gus->irq);
								gus->ad_status |= 0x04;
                                gus->irqstatus |= 0x04;
                        }
                }
        }
        if (gus->irqnext)
        {
                gus->irqnext=0;
                gus->irqstatus|=0x80;
				if (gus->irq != 0)
					picint(1 << gus->irq);
        }

		gus_midi_update_int_status(gus);
}

void gus_poll_timer_2(void *p)
{
        gus_t *gus = (gus_t *)p;
        
	timer_advance_u64(&gus->timer_2, (uint64_t)(TIMER_USEC * 320));
        if (gus->t2on)
        {
                gus->t2++;
                if (gus->t2 > 0xFF)
                {                        
                        gus->t2=gus->t2l;
                        gus->ad_status |= 0x20;
                        if (gus->tctrl&8)
                        {
								if (gus->irq != 0)
									picint(1 << gus->irq);
                                gus->ad_status |= 0x02;
                                gus->irqstatus |= 0x08;
                        }
                }
        }
        if (gus->irqnext)
        {
                gus->irqnext=0;
                gus->irqstatus|=0x80;
                if (gus->irq != 0)
					picint(1 << gus->irq);
        }
}

static void gus_update(gus_t *gus)
{
        for (; gus->pos < sound_pos_global; gus->pos++)
        {
                if (gus->out_l < -32768)
                        gus->buffer[0][gus->pos] = -32768;
                else if (gus->out_l > 32767)
                        gus->buffer[0][gus->pos] = 32767;
                else
                        gus->buffer[0][gus->pos] = gus->out_l;
                if (gus->out_r < -32768)
                        gus->buffer[1][gus->pos] = -32768;
                else if (gus->out_r > 32767)
                        gus->buffer[1][gus->pos] = 32767;
                else
                        gus->buffer[1][gus->pos] = gus->out_r;
        }
}

void gus_poll_wave(void *p)
{
        gus_t *gus = (gus_t *)p;
        uint32_t addr;
        int d;
        int16_t v;
        int32_t vl;
        int update_irqs = 0;
        
        gus_update(gus);
        
	timer_advance_u64(&gus->samp_timer, gus->samp_latch);
        
        gus->out_l = gus->out_r = 0;

        if ((gus->reset & 3) != 3)
                return;
        for (d=0;d<32;d++)
        {
                if (!(gus->ctrl[d] & 3))
                {
                        if (gus->ctrl[d] & 4)
                        {
                                addr = gus->cur[d] >> 9;
                                addr = (addr & 0xC0000) | ((addr << 1) & 0x3FFFE);
                                if (!(gus->freq[d] >> 10)) /*Interpolate*/
                                {
                                        vl  = (int16_t)(int8_t)((gus->ram[(addr + 1) & 0xFFFFF] ^ 0x80) - 0x80) * (511 - (gus->cur[d] & 511));
                                        vl += (int16_t)(int8_t)((gus->ram[(addr + 3) & 0xFFFFF] ^ 0x80) - 0x80) * (gus->cur[d] & 511);
                                        v = vl >> 9;
                                }
                                else
                                        v = (int16_t)(int8_t)((gus->ram[(addr + 1) & 0xFFFFF] ^ 0x80) - 0x80);
                        }
                        else
                        {
                                if (!(gus->freq[d] >> 10)) /*Interpolate*/
                                {
                                        vl  = ((int8_t)((gus->ram[(gus->cur[d] >> 9) & 0xFFFFF] ^ 0x80) - 0x80)) * (511 - (gus->cur[d] & 511));
                                        vl += ((int8_t)((gus->ram[((gus->cur[d] >> 9) + 1) & 0xFFFFF] ^ 0x80) - 0x80)) * (gus->cur[d] & 511);
                                        v = vl >> 9;
                                }
                                else
                                        v = (int16_t)(int8_t)((gus->ram[(gus->cur[d] >> 9) & 0xFFFFF] ^ 0x80) - 0x80);
                        }

                        if ((gus->rcur[d] >> 14) > 4095) v = (int16_t)(float)(v) * 24.0 * vol16bit[4095];
                        else                            v = (int16_t)(float)(v) * 24.0 * vol16bit[(gus->rcur[d]>>10) & 4095];

                        gus->out_l += (v * gus->pan_l[d]) / 7;
                        gus->out_r += (v * gus->pan_r[d]) / 7;

                        if (gus->ctrl[d]&0x40)
                        {
                                gus->cur[d] -= (gus->freq[d] >> 1);
                                if (gus->cur[d] <= gus->start[d])
                                {
                                        int diff = gus->start[d] - gus->cur[d];

                                        if (gus->ctrl[d]&8)
                                        {
                                                if (gus->ctrl[d]&0x10) gus->ctrl[d]^=0x40;
                                                gus->cur[d] = (gus->ctrl[d] & 0x40) ? (gus->end[d] - diff) : (gus->start[d] + diff);
                                        }
                                        else if (!(gus->rctrl[d]&4))
                                        {
                                                gus->ctrl[d] |= 1;
                                                gus->cur[d] = (gus->ctrl[d] & 0x40) ? gus->end[d] : gus->start[d];
                                        }                                                
                                        
                                        if ((gus->ctrl[d] & 0x20) && !gus->waveirqs[d])
                                        {
                                                gus->waveirqs[d] = 1;
                                                update_irqs = 1;
                                        }
                                }
                        }
                        else
                        {
                                gus->cur[d] += (gus->freq[d] >> 1);

                                if (gus->cur[d] >= gus->end[d])
                                {
                                        int diff = gus->cur[d] - gus->end[d];

                                        if (gus->ctrl[d]&8)
                                        {
                                                if (gus->ctrl[d]&0x10) gus->ctrl[d]^=0x40;
                                                gus->cur[d] = (gus->ctrl[d] & 0x40) ? (gus->end[d] - diff) : (gus->start[d] + diff);
                                        }
                                        else if (!(gus->rctrl[d]&4))
                                        {
                                                gus->ctrl[d] |= 1;
                                                gus->cur[d] = (gus->ctrl[d] & 0x40) ? gus->end[d] : gus->start[d];
                                        } 

                                        if ((gus->ctrl[d] & 0x20) && !gus->waveirqs[d]) 
                                        {
                                                gus->waveirqs[d] = 1;
                                                update_irqs = 1;
                                        }
                                }
                        }
                }
                if (!(gus->rctrl[d] & 3))
                {
                        if (gus->rctrl[d] & 0x40)
                        {
                                gus->rcur[d] -= gus->rfreq[d];
                                if (gus->rcur[d] <= gus->rstart[d])
                                {
                                        int diff = gus->rstart[d] - gus->rcur[d];
                                        if (!(gus->rctrl[d] & 8)) 
                                        {
                                                gus->rctrl[d] |= 1;
                                                gus->rcur[d] = (gus->rctrl[d] & 0x40) ? gus->rstart[d] : gus->rend[d];
                                        }                                                
                                        else 
                                        {
                                                if (gus->rctrl[d] & 0x10) gus->rctrl[d] ^= 0x40;
                                                gus->rcur[d] = (gus->rctrl[d] & 0x40) ? (gus->rend[d] - diff) : (gus->rstart[d] + diff);
                                        }

                                        if ((gus->rctrl[d] & 0x20) && !gus->rampirqs[d])
                                        {
                                                gus->rampirqs[d] = 1;
                                                update_irqs = 1;
                                        }
                                }
                        }
                        else
                        {
                                gus->rcur[d] += gus->rfreq[d];
                                if (gus->rcur[d] >= gus->rend[d])
                                {
                                        int diff = gus->rcur[d] - gus->rend[d];
                                        if (!(gus->rctrl[d] & 8)) 
                                        {
                                                gus->rctrl[d] |= 1;
                                                gus->rcur[d] = (gus->rctrl[d] & 0x40) ? gus->rstart[d] : gus->rend[d];
                                        }                                                
                                        else 
                                        {
                                                if (gus->rctrl[d] & 0x10) gus->rctrl[d] ^= 0x40;
                                                gus->rcur[d] = (gus->rctrl[d] & 0x40) ? (gus->rend[d] - diff) : (gus->rstart[d] + diff);
                                        }

                                        if ((gus->rctrl[d] & 0x20) && !gus->rampirqs[d])
                                        {
                                                gus->rampirqs[d] = 1;
                                                update_irqs = 1;
                                        }
                                }
                        }
                }
        }

        if (update_irqs)
                pollgusirqs(gus);
}

static void gus_get_buffer(int32_t *buffer, int len, void *p)
{
        gus_t *gus = (gus_t *)p;
        int c;

        gus_update(gus);
        
        for (c = 0; c < len * 2; c++)
        {
                buffer[c] += (int32_t)gus->buffer[c & 1][c >> 1];
        }

        gus->pos = 0;
}

static void gus_input_msg(void *p, uint8_t *msg) 
{
	gus_t *gus = (gus_t *)p;
	uint8_t i;
	
	if (gus->sysex) 
		return;
	
	if (gus->uart_in) {
		gus->midi_status |= MIDI_INT_RECEIVE;

		for (i=0;i<msg[3];i++) {
			gus->midi_queue[gus->midi_w++] = msg[i];
			gus->midi_w &= 63;
		}
		
		gus_midi_update_int_status(gus);
	}
}

static int gus_input_sysex(void *p, uint8_t *buffer, uint32_t len, int abort) 
{
	gus_t *gus = (gus_t *)p;
	uint32_t i;
	
	if (abort) {
		gus->sysex = 0;
		return 0;
	}
	gus->sysex = 1;
	for (i=0;i<len;i++) {
		if (gus->midi_r == gus->midi_w)
			return (len-i);
		gus->midi_queue[gus->midi_w++] = buffer[i];
		gus->midi_w &= 63;
	}
	gus->sysex = 0;
	return 0;
}

void *gus_init(const device_t *info)
{
        int c;
	double out = 1.0;
	uint8_t gus_ram = device_get_config_int("gus_ram");
        gus_t *gus = malloc(sizeof(gus_t));
        memset(gus, 0, sizeof(gus_t));

        gus->gus_end_ram = 1 << (18 + gus_ram);
	gus->ram = (uint8_t *)malloc(gus->gus_end_ram);
        memset(gus->ram, 0x00, (gus->gus_end_ram));
        
        for (c=0;c<32;c++)
        {
                gus->ctrl[c]=1;
                gus->rctrl[c]=1;
                gus->rfreq[c]=63*512;
        }

	for (c=4095;c>=0;c--) {
		vol16bit[c]=out;
		out/=1.002709201;		/* 0.0235 dB Steps */
	}

	gus->voices=14;

	gus->samp_latch = (uint64_t)(TIMER_USEC * (1000000.0 / 44100.0));

        gus->t1l = gus->t2l = 0xff;
	
	gus->base = device_get_config_hex16("base");
                
        io_sethandler(gus->base, 0x0010, readgus, NULL, NULL, writegus, NULL, NULL,  gus);
        io_sethandler(0x0100+gus->base, 0x0010, readgus, NULL, NULL, writegus, NULL, NULL,  gus);
        io_sethandler(0x0506+gus->base, 0x0001, readgus, NULL, NULL, writegus, NULL, NULL,  gus);        

<<<<<<< HEAD
=======
		gus->uart_out = 1;

        io_sethandler(0x0240, 0x0010, readgus, NULL, NULL, writegus, NULL, NULL,  gus);
        io_sethandler(0x0340, 0x0010, readgus, NULL, NULL, writegus, NULL, NULL,  gus);
        io_sethandler(0x0746, 0x0001, readgus, NULL, NULL, writegus, NULL, NULL,  gus);        
>>>>>>> 405030ab
        io_sethandler(0x0388, 0x0002, readgus, NULL, NULL, writegus, NULL, NULL,  gus);
		timer_add(&gus->samp_timer, gus_poll_wave, gus, 1);
		timer_add(&gus->timer_1, gus_poll_timer_1, gus, 1);
		timer_add(&gus->timer_2, gus_poll_timer_2, gus, 1);

        sound_add_handler(gus_get_buffer, gus);
        
	input_msg = gus_input_msg;
	input_sysex = gus_input_sysex;
	midi_in_p = gus;		
		
        return gus;
}

void gus_close(void *p)
{
        gus_t *gus = (gus_t *)p;
        
        free(gus->ram);
        free(gus);
}

void gus_speed_changed(void *p)
{
        gus_t *gus = (gus_t *)p;

        if (gus->voices < 14)
                gus->samp_latch = (uint64_t)(TIMER_USEC * (1000000.0 / 44100.0));
        else
                gus->samp_latch = (uint64_t)(TIMER_USEC * (1000000.0 / gusfreqs[gus->voices - 14]));
}

static const device_config_t gus_config[] = {
	{
		"type", "GUS type", CONFIG_SELECTION, "", 0,
		{
			{
				"Classic", GUS_CLASSIC
			},
#if 0
			{
				"MAX",	GUS_MAX
			},
#endif
			{
				NULL
			}
		},
	},
	{
		"base", "Address", CONFIG_HEX16, "", 0x220,
		{
			{
				"210H", 0x210
			},
			{
				"220H", 0x220
			},
			{
				"230H", 0x230
			},
			{
				"240H", 0x240
			},
			{
				"250H", 0x250
			},
			{
				"260H", 0x260
			},
		},
	},
	{
		 "gus_ram", "Onboard RAM", CONFIG_SELECTION, "", 0,
		{
			{
				"256 KB", 0
			},
			{
				"512 KB", 1
			},
			{
				"1 MB", 2
			},
			{
				NULL
			}
		}
	 },
	{
			"", "", -1
	}
};

const device_t gus_device =
{
        "Gravis UltraSound",
        DEVICE_ISA,
	0,
        gus_init, gus_close, NULL,
	NULL,
        gus_speed_changed, 
	NULL,
        gus_config
};<|MERGE_RESOLUTION|>--- conflicted
+++ resolved
@@ -135,52 +135,25 @@
                         gus->irqstatus2=0x60|c;
                         if (gus->rampirqs[c]) gus->irqstatus2 |= 0x80;
                         gus->irqstatus|=0x20;
-						if (gus->irq != 0)
-							picint(1 << gus->irq);
+			if (gus->irq != 0)
+				picint(1 << gus->irq);
                         return;
                 }
                 if (gus->rampirqs[c])
                 {
                         gus->irqstatus2=0xA0|c;
                         gus->irqstatus|=0x40;
-						if (gus->irq != 0)
-							picint(1 << gus->irq);
+			if (gus->irq != 0)
+				picint(1 << gus->irq);
                         return;
                 }
         }
         gus->irqstatus2=0xE0;
         if (!gus->irqstatus) {
-			if (gus->irq != 0)
-				picintc(1 << gus->irq);
-		}
-}
-
-<<<<<<< HEAD
-=======
-enum
-{
-        MIDI_INT_RECEIVE = 0x01,
-        MIDI_INT_TRANSMIT = 0x02,
-        MIDI_INT_MASTER = 0x80
-};
-
-enum
-{
-        MIDI_CTRL_TRANSMIT_MASK = 0x60,
-        MIDI_CTRL_TRANSMIT = 0x20,
-        MIDI_CTRL_RECEIVE = 0x80
-};
-
-enum
-{
-        GUS_INT_MIDI_TRANSMIT = 0x01,
-        GUS_INT_MIDI_RECEIVE  = 0x02
-};
-
-enum
-{
-        GUS_TIMER_CTRL_AUTO = 0x01
-};
+		if (gus->irq != 0)
+			picintc(1 << gus->irq);
+	}
+}
 
 void gus_midi_update_int_status(gus_t *gus)
 {
@@ -195,8 +168,8 @@
                 
         if ((gus->midi_ctrl & MIDI_CTRL_RECEIVE) && (gus->midi_status & MIDI_INT_RECEIVE))
         {
-				gus->midi_status |= MIDI_INT_MASTER;
-				gus->irqstatus |= GUS_INT_MIDI_RECEIVE;
+		gus->midi_status |= MIDI_INT_MASTER;
+		gus->irqstatus |= GUS_INT_MIDI_RECEIVE;
         }
         else
                 gus->irqstatus &= ~GUS_INT_MIDI_RECEIVE;
@@ -207,7 +180,6 @@
         }
 }
 
->>>>>>> 405030ab
 void writegus(uint16_t addr, uint8_t val, void *p)
 {
         gus_t *gus = (gus_t *)p;
@@ -222,62 +194,31 @@
 		
         switch (port)
         {
-<<<<<<< HEAD
                 case 0x300: /*MIDI control*/
-			gus->uart_out = 1;
-			if (val == 3 || !val) {
-				gus->uart_in = 0;
-				gus->irqstatus &= ~0x03;
-				gus->uart_used = 0;
-				return;
-			}
+		gus->midi_ctrl = val;
+		gus->uart_out = 1;
 				
-			if (val & 0x20) {
-				gus->irqstatus |= 0x01;
-			} else {
-				gus->irqstatus &= ~0x01;
-			}
-				
-			if (val & 0x80)
-				gus->uart_in = 1;
-			else
-				gus->uart_in = 0;
+		if (((gus->midi_ctrl & 3) == 3) || !gus->midi_ctrl) { /*Master reset*/
+			gus->uart_in = 0;
+			gus->midi_status = 0;
+			gus->midi_r = 0;
+			gus->midi_w = 0;
+		} else if (gus->midi_ctrl & MIDI_CTRL_TRANSMIT) {
+			gus->midi_status |= MIDI_INT_TRANSMIT;
+		} else if (gus->midi_ctrl & MIDI_CTRL_RECEIVE) {
+			gus->uart_in = 1;
+		}	
+		gus_midi_update_int_status(gus);
                 break;
                 case 0x301: /*MIDI data*/
+		gus->midi_data = val;
                 if (gus->uart_out) {
-				midi_raw_out_byte(val);
-				picint(1 << gus->irq_midi);
-                }
-                break;              
-                case 0x302: /*Voice select*/
-                gus->voice=val&31;
-=======
-                case 0x340: /*MIDI control*/
-				gus->midi_ctrl = val;
-				gus->uart_out = 1;
-				
-				if (((gus->midi_ctrl & 3) == 3) || !gus->midi_ctrl) { /*Master reset*/
-					gus->uart_in = 0;
-					gus->midi_status = 0;
-					gus->midi_r = 0;
-					gus->midi_w = 0;
-				} else if (gus->midi_ctrl & MIDI_CTRL_TRANSMIT) {
-					gus->midi_status |= MIDI_INT_TRANSMIT;
-				} else if (gus->midi_ctrl & MIDI_CTRL_RECEIVE) {
-					gus->uart_in = 1;
-				}	
-				gus_midi_update_int_status(gus);
-                break;
-                case 0x341: /*MIDI data*/
-				gus->midi_data = val;
-                if (gus->uart_out) {
-					midi_raw_out_byte(val);
-                }
-				if (gus->latch_enable & 0x20) {
-					gus->midi_status |= MIDI_INT_RECEIVE;
-				} else 
-					gus->midi_status |= MIDI_INT_TRANSMIT;
->>>>>>> 405030ab
+			midi_raw_out_byte(val);
+                }
+		if (gus->latch_enable & 0x20) {
+			gus->midi_status |= MIDI_INT_RECEIVE;
+		} else 
+		gus->midi_status |= MIDI_INT_TRANSMIT;
                 break;
                 case 0x303: /*Global select*/
                 gus->global=val;
@@ -660,15 +601,9 @@
                 if (gus->sb_ctrl & 0x20) {
 			gus->ad_status |= 0x08;
                         if (gus->sb_nmi)
-<<<<<<< HEAD
 				nmi = 1;
-                        else if (gus->irq != -1)
+                        else if (gus->irq != 0)
 				picint(1 << gus->irq);
-=======
-							nmi = 1;
-                        else if (gus->irq != 0)
-							picint(1 << gus->irq);
->>>>>>> 405030ab
                 }
                 break;
                 case 0x20a:
@@ -709,15 +644,8 @@
 	
         switch (port)
         {
-<<<<<<< HEAD
                 case 0x300: /*MIDI status*/
-                val = ((gus->irqstatus & 0x03 ? 0x80 : 0) |
-					(gus->uart_in && gus->uart_used >= 64 ? 0x20:0) |
-					((gus->uart_used && gus->uart_in) ? 1 : 0) | (gus->uart_out ? 2 : 0));
-=======
-                case 0x340: /*MIDI status*/
 				val = gus->midi_status;
->>>>>>> 405030ab
                 break;
 
                 case 0x301: /*MIDI data*/
@@ -917,9 +845,9 @@
                         gus->ad_status |= 0x40;
                         if (gus->tctrl&4)
                         {
-								if (gus->irq != 0)	
-									picint(1 << gus->irq);
-								gus->ad_status |= 0x04;
+				if (gus->irq != 0)	
+					picint(1 << gus->irq);
+				gus->ad_status |= 0x04;
                                 gus->irqstatus |= 0x04;
                         }
                 }
@@ -928,8 +856,8 @@
         {
                 gus->irqnext=0;
                 gus->irqstatus|=0x80;
-				if (gus->irq != 0)
-					picint(1 << gus->irq);
+		if (gus->irq != 0)
+			picint(1 << gus->irq);
         }
 
 		gus_midi_update_int_status(gus);
@@ -949,8 +877,8 @@
                         gus->ad_status |= 0x20;
                         if (gus->tctrl&8)
                         {
-								if (gus->irq != 0)
-									picint(1 << gus->irq);
+				if (gus->irq != 0)
+					picint(1 << gus->irq);
                                 gus->ad_status |= 0x02;
                                 gus->irqstatus |= 0x08;
                         }
@@ -961,7 +889,7 @@
                 gus->irqnext=0;
                 gus->irqstatus|=0x80;
                 if (gus->irq != 0)
-					picint(1 << gus->irq);
+			picint(1 << gus->irq);
         }
 }
 
@@ -1230,20 +1158,13 @@
 
         gus->t1l = gus->t2l = 0xff;
 	
+	gus->uart_out = 1;
+	
 	gus->base = device_get_config_hex16("base");
                 
         io_sethandler(gus->base, 0x0010, readgus, NULL, NULL, writegus, NULL, NULL,  gus);
         io_sethandler(0x0100+gus->base, 0x0010, readgus, NULL, NULL, writegus, NULL, NULL,  gus);
         io_sethandler(0x0506+gus->base, 0x0001, readgus, NULL, NULL, writegus, NULL, NULL,  gus);        
-
-<<<<<<< HEAD
-=======
-		gus->uart_out = 1;
-
-        io_sethandler(0x0240, 0x0010, readgus, NULL, NULL, writegus, NULL, NULL,  gus);
-        io_sethandler(0x0340, 0x0010, readgus, NULL, NULL, writegus, NULL, NULL,  gus);
-        io_sethandler(0x0746, 0x0001, readgus, NULL, NULL, writegus, NULL, NULL,  gus);        
->>>>>>> 405030ab
         io_sethandler(0x0388, 0x0002, readgus, NULL, NULL, writegus, NULL, NULL,  gus);
 		timer_add(&gus->samp_timer, gus_poll_wave, gus, 1);
 		timer_add(&gus->timer_1, gus_poll_timer_1, gus, 1);
