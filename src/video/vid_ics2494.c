/*
 * 86Box	A hypervisor and IBM PC system emulator that specializes in
 *		running old operating systems and software designed for IBM
 *		PC systems and compatibles from 1981 through fairly recent
 *		system designs based on the PCI bus.
 *
 *		This file is part of the 86Box distribution.
 *
 *		ICS2494 clock generator emulation.
 *
 *		Used by the AMI S3 924.
 *
 *
 *
 * Authors:	Miran Grca, <mgrca8@gmail.com>
 *
 *		Copyright 2020 Miran Grca.
 */
#include <stdarg.h>
#include <stdio.h>
#include <stdint.h>
#include <stdlib.h>
#include <string.h>
#include <wchar.h>
#define HAVE_STDARG_H
#include <86box/86box.h>
#include <86box/device.h>

typedef struct ics2494_t {
    float freq[16];
} ics2494_t;

<<<<<<< HEAD
#ifdef ENABLE_ics2494_LOG
int ics2494_do_log = ENABLE_ics2494_LOG;
=======
#ifdef ENABLE_ICS2494_LOG
int ics2494_do_log = ENABLE_ICS2494_LOG;
>>>>>>> a20584fe

static void
ics2494_log(const char *fmt, ...)
{
    va_list ap;

    if (ics2494_do_log) {
        va_start(ap, fmt);
        pclog_ex(fmt, ap);
        va_end(ap);
    }
}
#else
#    define ics2494_log(fmt, ...)
#endif

float
ics2494_getclock(int clock, void *p)
{
    ics2494_t *ics2494 = (ics2494_t *) p;

    if (clock > 16)
        clock = 16;

    return ics2494->freq[clock];
}

static void *
ics2494_init(const device_t *info)
{
    ics2494_t *ics2494 = (ics2494_t *) malloc(sizeof(ics2494_t));
    memset(ics2494, 0, sizeof(ics2494_t));

    switch (info->local) {
        case 305:
            /* ICS2494A(N)-205 for S3 86C924 */
            ics2494->freq[0x0] = 25175000.0;
            ics2494->freq[0x1] = 28322000.0;
            ics2494->freq[0x2] = 40000000.0;
            ics2494->freq[0x3] = 0.0;
            ics2494->freq[0x4] = 50000000.0;
            ics2494->freq[0x5] = 77000000.0;
            ics2494->freq[0x6] = 36000000.0;
            ics2494->freq[0x7] = 44889000.0;
            ics2494->freq[0x8] = 130000000.0;
            ics2494->freq[0x9] = 120000000.0;
            ics2494->freq[0xa] = 80000000.0;
            ics2494->freq[0xb] = 31500000.0;
            ics2494->freq[0xc] = 110000000.0;
            ics2494->freq[0xd] = 65000000.0;
            ics2494->freq[0xe] = 75000000.0;
            ics2494->freq[0xf] = 94500000.0;
            break;
    }

    return ics2494;
}

static void
ics2494_close(void *priv)
{
    ics2494_t *ics2494 = (ics2494_t *) priv;

    if (ics2494)
        free(ics2494);
}

const device_t ics2494an_305_device = {
    .name          = "ICS2494AN-305 Clock Generator",
    .internal_name = "ics2494an_305",
    .flags         = 0,
    .local         = 305,
    .init          = ics2494_init,
    .close         = ics2494_close,
    .reset         = NULL,
    { .available = NULL },
    .speed_changed = NULL,
    .force_redraw  = NULL,
    .config        = NULL
};<|MERGE_RESOLUTION|>--- conflicted
+++ resolved
@@ -30,13 +30,8 @@
     float freq[16];
 } ics2494_t;
 
-<<<<<<< HEAD
-#ifdef ENABLE_ics2494_LOG
-int ics2494_do_log = ENABLE_ics2494_LOG;
-=======
 #ifdef ENABLE_ICS2494_LOG
 int ics2494_do_log = ENABLE_ICS2494_LOG;
->>>>>>> a20584fe
 
 static void
 ics2494_log(const char *fmt, ...)
