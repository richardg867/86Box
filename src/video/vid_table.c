/*
 * 86Box     A hypervisor and IBM PC system emulator that specializes in
 *           running old operating systems and software designed for IBM
 *           PC systems and compatibles from 1981 through fairly recent
 *           system designs based on the PCI bus.
 *
 *           This file is part of the 86Box distribution.
 *
 *           Define all known video cards.
 *
 *
 *
 * Authors:  Miran Grca, <mgrca8@gmail.com>
 *           Fred N. van Kempen, <decwiz@yahoo.com>
 *
 *           Copyright 2016-2020 Miran Grca.
 *           Copyright 2017-2020 Fred N. van Kempen.
 */
#include <stdarg.h>
#include <stdint.h>
#include <stdio.h>
#include <stdlib.h>
#include <string.h>
#include <wchar.h>
#define HAVE_STDARG_H
#include <86box/86box.h>
#include <86box/timer.h>
#include <86box/machine.h>
#include <86box/mem.h>
#include <86box/device.h>
#include <86box/plat.h>
#include <86box/video.h>
#include <86box/vid_svga.h>

#include <86box/vid_cga.h>
#include <86box/vid_ega.h>
#include <86box/vid_colorplus.h>
#include <86box/vid_mda.h>

typedef struct {
    const device_t *device;
<<<<<<< HEAD
} VIDEO_CARD;

static video_timings_t timing_default = { VIDEO_ISA, 8, 16, 32, 8, 16, 32 };
=======
    int             flags;
} VIDEO_CARD;

static video_timings_t timing_default = { .type = VIDEO_ISA, .write_b = 8, .write_w = 16, .write_l = 32, .read_b = 8, .read_w = 16, .read_l = 32 };
>>>>>>> a20584fe

static int was_reset = 0;

static const device_t vid_none_device = {
    .name          = "None",
    .internal_name = "none",
    .flags         = 0,
    .local         = 0,
    .init          = NULL,
    .close         = NULL,
    .reset         = NULL,
    { .available = NULL },
    .speed_changed = NULL,
    .force_redraw  = NULL,
    .config        = NULL
};
static const device_t vid_internal_device = {
    .name          = "Internal",
    .internal_name = "internal",
    .flags         = 0,
    .local         = 0,
    .init          = NULL,
    .close         = NULL,
    .reset         = NULL,
    { .available = NULL },
    .speed_changed = NULL,
    .force_redraw  = NULL,
    .config        = NULL
};

// clang-format off
static const VIDEO_CARD
<<<<<<< HEAD
    video_cards[]
    = {
          // clang-format off
=======
video_cards[] = {
>>>>>>> a20584fe
    { &vid_none_device                               },
    { &vid_internal_device                           },
    { &atiega_device                                 },
    { &mach64gx_isa_device                           },
    { &ati28800k_device                              },
    { &ati18800_vga88_device                         },
    { &ati28800_device                               },
    { &compaq_ati28800_device                        },
#if defined(DEV_BRANCH) && defined(USE_XL24)
    { &ati28800_wonderxl24_device                    },
#endif
    { &ati18800_device                               },
#if defined(DEV_BRANCH) && defined(USE_VGAWONDER)
    { &ati18800_wonder_device                        },
#endif
    { &cga_device                                    },
    { &sega_device                                   },
    { &gd5401_isa_device                             },
    { &gd5402_isa_device                             },
    { &gd5420_isa_device                             },
    { &gd5422_isa_device                             },
    { &gd5426_isa_device                             },
    { &gd5426_diamond_speedstar_pro_a1_isa_device    },
    { &gd5428_boca_isa_device                        },
    { &gd5428_isa_device                             },
    { &gd5429_isa_device                             },
    { &gd5434_isa_device                             },
    { &gd5434_diamond_speedstar_64_a3_isa_device     },
    { &compaq_cga_device                             },
    { &compaq_cga_2_device                           },
    { &cpqega_device                                 },
    { &ega_device                                    },
    { &g2_gc205_device                               },
    { &hercules_device,          VIDEO_FLAG_TYPE_MDA },
    { &herculesplus_device,      VIDEO_FLAG_TYPE_MDA },
    { &incolor_device                                },
    { &im1024_device                                 },
    { &iskra_ega_device                              },
    { &et4000_kasan_isa_device                       },
    { &mda_device,               VIDEO_FLAG_TYPE_MDA },
    { &genius_device                                 },
    { &nga_device                                    },
    { &ogc_device                                    },
    { &oti037c_device                                },
    { &oti067_device                                 },
    { &oti077_device                                 },
    { &paradise_pvga1a_device                        },
    { &paradise_wd90c11_device                       },
    { &paradise_wd90c30_device                       },
    { &colorplus_device                              },
    { &pgc_device                                    },
    { &cga_pravetz_device                            },
    { &radius_svga_multiview_isa_device              },
    { &realtek_rtg3106_device                        },
    { &s3_diamond_stealth_vram_isa_device            },
    { &s3_orchid_86c911_isa_device                   },
    { &s3_ami_86c924_isa_device                      },
    { &s3_metheus_86c928_isa_device                  },
    { &s3_phoenix_86c801_isa_device                  },
    { &s3_spea_mirage_86c801_isa_device              },
    { &sigma_device                                  },
    { &tvga8900b_device                              },
    { &tvga8900d_device                              },
    { &tvga9000b_device                              },
    { &nec_sv9000_device                             },
    { &et4000k_isa_device                            },
    { &et2000_device                                 },
    { &et4000_isa_device                             },
    { &et4000w32_device                              },
    { &et4000w32i_isa_device                         },
    { &vga_device                                    },
    { &v7_vga_1024i_device                           },
    { &wy700_device                                  },
    { &gd5426_mca_device                             },
    { &gd5428_mca_device                             },
    { &et4000_mca_device                             },
    { &radius_svga_multiview_mca_device              },
    { &mach64gx_pci_device                           },
    { &mach64vt2_device                              },
    { &et4000w32p_videomagic_revb_pci_device         },
    { &et4000w32p_revc_pci_device                    },
    { &et4000w32p_cardex_pci_device                  },
    { &et4000w32p_noncardex_pci_device               },
    { &et4000w32p_pci_device                         },
    { &gd5430_pci_device,                            },
    { &gd5434_pci_device                             },
    { &gd5436_pci_device                             },
    { &gd5440_pci_device                             },
    { &gd5446_pci_device                             },
    { &gd5446_stb_pci_device                         },
    { &gd5480_pci_device                             },
    { &s3_spea_mercury_lite_86c928_pci_device        },
    { &s3_diamond_stealth64_964_pci_device           },
    { &s3_elsa_winner2000_pro_x_964_pci_device       },
    { &s3_mirocrystal_20sv_964_pci_device            },
    { &s3_bahamas64_pci_device                       },
    { &s3_phoenix_vision864_pci_device               },
    { &s3_diamond_stealth_se_pci_device              },
    { &s3_phoenix_trio32_pci_device                  },
    { &s3_diamond_stealth64_pci_device               },
    { &s3_9fx_pci_device                             },
    { &s3_phoenix_trio64_pci_device                  },
    { &s3_elsa_winner2000_pro_x_pci_device           },
    { &s3_mirovideo_40sv_ergo_968_pci_device         },
    { &s3_9fx_771_pci_device                         },
    { &s3_phoenix_vision968_pci_device               },
    { &s3_spea_mercury_p64v_pci_device               },
    { &s3_9fx_531_pci_device                         },
    { &s3_phoenix_vision868_pci_device               },
    { &s3_phoenix_trio64vplus_pci_device             },
    { &s3_trio64v2_dx_pci_device                     },
    { &s3_virge_325_pci_device                       },
    { &s3_diamond_stealth_2000_pci_device            },
    { &s3_diamond_stealth_3000_pci_device            },
    { &s3_stb_velocity_3d_pci_device                 },
    { &s3_virge_375_pci_device                       },
    { &s3_diamond_stealth_2000pro_pci_device         },
    { &s3_virge_385_pci_device                       },
    { &s3_virge_357_pci_device                       },
    { &s3_diamond_stealth_4000_pci_device            },
    { &s3_trio3d2x_pci_device                        },
#if defined(DEV_BRANCH) && defined(USE_MGA)
    { &millennium_device                             },
    { &mystique_device                               },
    { &mystique_220_device                           },
#endif
    { &tgui9440_pci_device                           },
    { &tgui9660_pci_device                           },
    { &tgui9680_pci_device                           },
    { &voodoo_banshee_device                         },
    { &creative_voodoo_banshee_device                },
    { &voodoo_3_2000_device                          },
    { &voodoo_3_3000_device                          },
    { &mach64gx_vlb_device                           },
    { &et4000w32i_vlb_device                         },
    { &et4000w32p_videomagic_revb_vlb_device         },
    { &et4000w32p_revc_vlb_device                    },
    { &et4000w32p_cardex_vlb_device                  },
    { &et4000w32p_vlb_device                         },
    { &et4000w32p_noncardex_vlb_device               },
    { &gd5424_vlb_device                             },
    { &gd5426_vlb_device                             },
    { &gd5428_vlb_device                             },
    { &gd5428_diamond_speedstar_pro_b1_vlb_device    },
    { &gd5429_vlb_device                             },
    { &gd5430_diamond_speedstar_pro_se_a8_vlb_device },
    { &gd5430_vlb_device                             },
    { &gd5434_vlb_device                             },
    { &s3_metheus_86c928_vlb_device                  },
    { &s3_mirocrystal_8s_805_vlb_device              },
    { &s3_mirocrystal_10sd_805_vlb_device            },
    { &s3_phoenix_86c805_vlb_device                  },
    { &s3_spea_mirage_86c805_vlb_device              },
    { &s3_diamond_stealth64_964_vlb_device           },
    { &s3_mirocrystal_20sv_964_vlb_device            },
    { &s3_mirocrystal_20sd_864_vlb_device            },
    { &s3_bahamas64_vlb_device                       },
    { &s3_phoenix_vision864_vlb_device               },
    { &s3_diamond_stealth_se_vlb_device              },
    { &s3_phoenix_trio32_vlb_device                  },
    { &s3_diamond_stealth64_vlb_device               },
    { &s3_9fx_vlb_device                             },
    { &s3_phoenix_trio64_vlb_device                  },
    { &s3_spea_mirage_p64_vlb_device                 },
    { &s3_phoenix_vision968_vlb_device               },
    { &s3_phoenix_vision868_vlb_device               },
    { &ht216_32_standalone_device                    },
    { &tgui9400cxi_device                            },
    { &tgui9440_vlb_device                           },
    { &s3_virge_357_agp_device                       },
    { &s3_diamond_stealth_4000_agp_device            },
    { &s3_trio3d2x_agp_device                        },
    { &velocity_100_agp_device                       },
    { &voodoo_3_2000_agp_device                      },
    { &voodoo_3_3000_agp_device                      },
    { NULL                                           }
};
// clang-format on

#ifdef ENABLE_VID_TABLE_LOG
int vid_table_do_log = ENABLE_VID_TABLE_LOG;

static void
vid_table_log(const char *fmt, ...)
{
    va_list ap;

    if (vid_table_do_log) {
        va_start(ap, fmt);
        pclog_ex(fmt, ap);
        va_end(ap);
    }
}
#else
#    define vid_table_log(fmt, ...)
#endif

void
video_reset_close(void)
{
    for (int i = 1; i < MONITORS_NUM; i++)
        video_monitor_close(i);

    monitor_index_global = 0;
    video_inform(VIDEO_FLAG_TYPE_NONE, &timing_default);
    was_reset = 0;
}

static void
video_prepare(void)
{
    /* Reset (deallocate) the video font arrays. */
    if (fontdatksc5601) {
        free(fontdatksc5601);
        fontdatksc5601 = NULL;
    }

    /* Reset the blend. */
    herc_blend = 0;

    for (int i = 0; i < MONITORS_NUM; i++) {
        /* Reset the CGA palette. */
        if (monitors[i].mon_cga_palette)
            *monitors[i].mon_cga_palette = 0;
        cgapal_rebuild_monitor(i);

        /* Do an inform on the default values, so that that there's some sane values initialized
           even if the device init function does not do an inform of its own. */
        video_inform_monitor(VIDEO_FLAG_TYPE_SPECIAL, &timing_default, i);
    }
}

void
video_pre_reset(int card)
{
    if ((card == VID_NONE) || (card == VID_INTERNAL) || machine_has_flags(machine, MACHINE_VIDEO_ONLY))
        video_prepare();
}

void
video_reset(int card)
{
    /* This is needed to avoid duplicate resets. */
    if ((video_get_type() != VIDEO_FLAG_TYPE_NONE) && was_reset)
        return;

    vid_table_log("VIDEO: reset (gfxcard=%d, internal=%d)\n",
                  card, machine_has_flags(machine, MACHINE_VIDEO) ? 1 : 0);

    monitor_index_global = 0;
    loadfont("roms/video/mda/mda.rom", 0);

    /* Do not initialize internal cards here. */
    if (!(card == VID_NONE) && !(card == VID_INTERNAL) && !machine_has_flags(machine, MACHINE_VIDEO_ONLY)) {
        vid_table_log("VIDEO: initializing '%s'\n", video_cards[card].device->name);

        video_prepare();

        /* Initialize the video card. */
        device_add(video_cards[card].device);
    }

    if (!(card == VID_NONE)
        && !machine_has_flags(machine, MACHINE_VIDEO_ONLY)
        && gfxcard_2 != 0
        && (video_cards[gfxcard_2].flags != video_cards[gfxcard].flags)
        && device_is_valid(video_card_getdevice(gfxcard_2), machine)) {
        video_monitor_init(1);
        monitor_index_global = 1;
        device_add(video_cards[gfxcard_2].device);
        monitor_index_global = 0;
    }

    /* Enable the Voodoo if configured. */
    if (voodoo_enabled)
        device_add(&voodoo_device);

    was_reset = 1;
}

int
video_card_available(int card)
{
    if (video_cards[card].device)
        return (device_available(video_cards[card].device));

    return (1);
}

int
video_card_get_flags(int card)
{
    return video_cards[card].flags;
}

const device_t *
video_card_getdevice(int card)
{
    return (video_cards[card].device);
}

int
video_card_has_config(int card)
{
    if (video_cards[card].device == NULL)
        return (0);

    return (device_has_config(video_cards[card].device) ? 1 : 0);
}

char *
video_get_internal_name(int card)
{
    return device_get_internal_name(video_cards[card].device);
}

int
video_get_video_from_internal_name(char *s)
{
    int c = 0;

    while (video_cards[c].device != NULL) {
        if (!strcmp((char *) video_cards[c].device->internal_name, s))
            return (c);
        c++;
    }

    return (0);
}

int
video_is_mda(void)
{
    return (video_get_type() == VIDEO_FLAG_TYPE_MDA);
}

int
video_is_cga(void)
{
    return (video_get_type() == VIDEO_FLAG_TYPE_CGA);
}

int
video_is_ega_vga(void)
{
    return (video_get_type() == VIDEO_FLAG_TYPE_SPECIAL);
}<|MERGE_RESOLUTION|>--- conflicted
+++ resolved
@@ -39,16 +39,10 @@
 
 typedef struct {
     const device_t *device;
-<<<<<<< HEAD
-} VIDEO_CARD;
-
-static video_timings_t timing_default = { VIDEO_ISA, 8, 16, 32, 8, 16, 32 };
-=======
     int             flags;
 } VIDEO_CARD;
 
 static video_timings_t timing_default = { .type = VIDEO_ISA, .write_b = 8, .write_w = 16, .write_l = 32, .read_b = 8, .read_w = 16, .read_l = 32 };
->>>>>>> a20584fe
 
 static int was_reset = 0;
 
@@ -81,13 +75,7 @@
 
 // clang-format off
 static const VIDEO_CARD
-<<<<<<< HEAD
-    video_cards[]
-    = {
-          // clang-format off
-=======
 video_cards[] = {
->>>>>>> a20584fe
     { &vid_none_device                               },
     { &vid_internal_device                           },
     { &atiega_device                                 },
