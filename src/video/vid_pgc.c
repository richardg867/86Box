/*
 * 86Box	A hypervisor and IBM PC system emulator that specializes in
 *		running old operating systems and software designed for IBM
 *		PC systems and compatibles from 1981 through fairly recent
 *		system designs based on the PCI bus.
 *
 *		This file is part of the 86Box distribution.
 *
 *		This implements just enough of the Professional Graphics
 *		Controller to act as a basis for the Vermont Microsystems
 *		IM-1024.
 *
 *		PGC features implemented include:
 *		> The CGA-compatible display modes
 *		> Switching to and from native mode
 *		> Communicating with the host PC
 *
 *		Numerous features are implemented partially or not at all,
 *		such as:
 *		> 2D drawing
 *		> 3D drawing
 *		> Command lists
 *		Some of these are marked TODO.
 *
 *		The PGC has two display modes: CGA (in which it appears in
 *		the normal CGA memory and I/O ranges) and native (in which
 *		all functions are accessed through reads and writes to 1K
 *		of memory at 0xC6000).
 *
 *		The PGC's 8088 processor monitors this buffer and executes
 *		instructions left there for it. We simulate this behavior
 *		with a separate thread.
 *
 * **NOTE**	This driver is not finished yet:
 *
 *		- cursor will blink at very high speed if used on a machine
 *		  with clock greater than 4.77MHz. We should  "scale down"
 *		  this speed, to become relative to a 4.77MHz-based system.
 *
 *		- pgc_plot() should be overloaded by clones if they support
 *		  modes other than WRITE and INVERT, like the IM-1024.
 *
 *		- test it with the Windows 1.x driver?
 *
 *		This is expected to be done shortly.
 *
 *
 *
 * Authors:	Fred N. van Kempen, <decwiz@yahoo.com>
 *		John Elliott, <jce@seasip.info>
 *
 *		Copyright 2019 Fred N. van Kempen.
 *		Copyright 2019 John Elliott.
 *
 * This program is free software; you can redistribute it and/or modify
 * it under the terms of the GNU General Public License as published by
 * the Free  Software  Foundation; either  version 2 of the License, or
 * (at your option) any later version.
 *
 * This program is  distributed in the hope that it will be useful, but
 * WITHOUT   ANY  WARRANTY;  without  even   the  implied  warranty  of
 * MERCHANTABILITY  or FITNESS  FOR A PARTICULAR  PURPOSE. See  the GNU
 * General Public License for more details.
 *
 * You should have received a copy of the GNU General Public License
 * along with this program; if not, write to the:
 *
 *   Free Software Foundation, Inc.
 *   59 Temple Place - Suite 330
 *   Boston, MA 02111-1307
 *   USA.
 */
#include <stdarg.h>
#include <stdio.h>
#include <stdint.h>
#include <string.h>
#include <stdlib.h>
#include <wchar.h>
#include <ctype.h>
#include <math.h>
#define HAVE_STDARG_H
#include <86box/86box.h>
#include <86box/io.h>
#include <86box/mem.h>
#include <86box/rom.h>
#include <86box/timer.h>
#include <86box/device.h>
#include <86box/pit.h>
#include <86box/plat.h>
#include <86box/video.h>
#include <86box/vid_cga.h>
#include <86box/vid_pgc.h>
#include <86box/cli.h>


#define PGC_CGA_WIDTH	640
#define PGC_CGA_HEIGHT	400

#define HWORD(u)	((u) >> 16)
#define LWORD(u)	((u) & 0xffff)

#define WAKE_DELAY	(TIMER_USEC * 500)


static const char *pgc_err_msgs[] = {
    "Range   \r",
    "Integer \r",
    "Memory  \r",
    "Overflow\r",
    "Digit   \r",
    "Opcode  \r",
    "Running \r",
    "Stack   \r",
    "Too long\r",
    "Area    \r",
    "Missing \r",
    "Unknown \r"
};


/* Initial palettes */
static const uint32_t init_palette[6][256] = {
#include <86box/vid_pgc_palette.h>
};


static video_timings_t timing_pgc = {VIDEO_ISA, 8, 16, 32,   8, 16, 32};


#ifdef ENABLE_PGC_LOG
int pgc_do_log = ENABLE_PGC_LOG;


static void
pgc_log(const char *fmt, ...)
{
    va_list ap;

    if (pgc_do_log) {
	va_start(ap, fmt);
	pclog_ex(fmt, ap);
	va_end(ap);
    }
}
#else
#define pgc_log(fmt, ...)
#endif


static inline int
is_whitespace(char ch)
{
    return (ch != 0 && strchr(" \r\n\t,;()+-", ch) != NULL);
}


/*
 * Write a byte to the output buffer.
 *
 * If buffer is full will sleep until it is not. Returns 0 if
 * a PGC reset has been triggered by a write to 0xC63FF.
 */
static int
output_byte(pgc_t *dev, uint8_t val)
{
    /* If output buffer full, wait for it to empty. */
    while (!dev->stopped && dev->mapram[0x302] == (uint8_t)(dev->mapram[0x303] - 1)) {
	pgc_log("PGC: output buffer state: %02x %02x  Sleeping\n",
		dev->mapram[0x302], dev->mapram[0x303]);
	dev->waiting_output_fifo = 1;
	pgc_sleep(dev);
    }

    if (dev->mapram[0x3ff]) {
	/* Reset triggered. */
	pgc_reset(dev);
	return 0;
    }

    dev->mapram[0x100 + dev->mapram[0x302]] = val;
    dev->mapram[0x302]++;

    pgc_log("PGC: output %02x: new state: %02x %02x\n", val,
	    dev->mapram[0x302], dev->mapram[0x303]);

    return 1;
}


/* Helper to write an entire string to the output buffer. */
static int
output_string(pgc_t *dev, const char *s)
{
    while (*s) {
	if (! output_byte(dev, *s)) return 0;
	s++;
    }

    return 1;
}


/* As output_byte, for the error buffer. */
static int
error_byte(pgc_t *dev, uint8_t val)
{
    /* If error buffer full, wait for it to empty. */
    while (!dev->stopped && dev->mapram[0x304] == dev->mapram[0x305] - 1) {
	dev->waiting_error_fifo = 1;
	pgc_sleep(dev);
    }

    if (dev->mapram[0x3ff]) {
	/* Reset triggered. */
	pgc_reset(dev);
	return 0;
    }

    dev->mapram[0x200 + dev->mapram[0x304]] = val;
    dev->mapram[0x304]++;

    return 1;
}


/* As output_string, for the error buffer. */
static int
error_string(pgc_t *dev, const char *s)
{
    while (*s) {
	if (! error_byte(dev, *s)) return 0;
	s++;
    }

    return 1;
}


/*
 * Read next byte from the input buffer.
 *
 * If no byte available will sleep until one is. Returns 0 if
 * a PGC reset has been triggered by a write to 0xC63FF.
 */
static int
input_byte(pgc_t *dev, uint8_t *result)
{
    /* If input buffer empty, wait for it to fill. */
    while (!dev->stopped && (dev->mapram[0x300] == dev->mapram[0x301])) {
	dev->waiting_input_fifo = 1;
	pgc_sleep(dev);
    }

    if (dev->stopped)
	return 0;

    if (dev->mapram[0x3ff]) {
	/* Reset triggered. */
	pgc_reset(dev);
	return 0;
    }

    *result = dev->mapram[dev->mapram[0x301]];
    dev->mapram[0x301]++;

    return 1;
}


/*
 * Read a byte and interpret as ASCII.
 *
 * Ignore control characters other than CR, LF or tab.
 */
static int
input_char(pgc_t *dev, char *result)
{
    uint8_t ch;

    while (1) {
	if (! dev->inputbyte(dev, &ch)) return 0;

	ch &= 0x7f;
	if (ch == '\r' || ch == '\n' || ch == '\t' || ch >= ' ') {
		*result = toupper(ch);
		return 1;
	}
    }
}


/*
 * Read in the next command.
 *
 * This can be either as hex (1 byte) or ASCII (up to 6 characters).
 */
static int
read_command(pgc_t *dev)
{
    if (dev->stopped)
	return 0;

    if (dev->clcur)
	return pgc_clist_byte(dev, &dev->hex_command);

    if (dev->ascii_mode) {
	char ch;
	int count  = 0;

	while (count < 7) {
		if (dev->stopped) return 0;

		if (! input_char(dev, &ch)) return 0;

		if (is_whitespace(ch)) {
			/* Pad to 6 characters */
			while (count < 6)
				dev->asc_command[count++] = ' ';
			dev->asc_command[6] = 0;

			return 1;
		}
		dev->asc_command[count++] = toupper(ch);
	}

	return 1;
    }

    return dev->inputbyte(dev, &dev->hex_command);
}


/* Read in the next command and parse it. */
static int
parse_command(pgc_t *dev, const pgc_cmd_t **pcmd)
{
    const pgc_cmd_t *cmd;
    char match[7];

    *pcmd = NULL;
    dev->hex_command = 0;
    memset(dev->asc_command, ' ', 6);
    dev->asc_command[6] = 0;

    if (! read_command(dev)) {
	/* PGC has been reset. */
	return 0;
    }

    /*
     * Scan the list of valid commands.
     *
     * dev->commands may be a subclass list (terminated with '*')
     * or the core list (terminated with '@')
     */
    for (cmd = dev->commands; cmd->ascii[0] != '@'; cmd++) {
	/* End of subclass command list, chain to core. */
	if (cmd->ascii[0] == '*')
		cmd = dev->master;

	/* If in ASCII mode match on the ASCII command. */
	if (dev->ascii_mode && !dev->clcur) {
		sprintf(match, "%-6.6s", cmd->ascii);
		if (! strncmp(match, dev->asc_command, 6)) {
			*pcmd = cmd;
			dev->hex_command = cmd->hex;
			break;
		}
	} else {
		/* Otherwise match on the hex command. */
		if (cmd->hex == dev->hex_command) {
			sprintf(dev->asc_command, "%-6.6s", cmd->ascii);
			*pcmd = cmd;
			break;
		}
	}
    }

    return 1;
}


/*
 * Beginning of a command list.
 *
 * Parse commands up to the next CLEND, storing
 * them (in hex form) in the named command list.
 */
static void
hndl_clbeg(pgc_t *dev)
{
    const pgc_cmd_t *cmd;
    uint8_t param = 0;
    pgc_cl_t cl;

    if (! pgc_param_byte(dev, &param)) return;
    pgc_log("PGC: CLBEG(%i)\n", param);

    memset(&cl, 0x00, sizeof(pgc_cl_t));

    while (1) {
	if (! parse_command(dev, &cmd)) {
		/* PGC has been reset. */
		return;
	}
	if (!cmd) {
		pgc_error(dev, PGC_ERROR_OPCODE);
		return;
	} else if (dev->hex_command == 0x71) {
		/* CLEND */
		dev->clist[param] = cl;
		return;
	} else {
		if (! pgc_cl_append(&cl, dev->hex_command)) {
			pgc_error(dev, PGC_ERROR_OVERFLOW);
			return;
		}

		if (cmd->parser) {
			if (! (*cmd->parser)(dev, &cl, cmd->p))
				return;
		}
	}
    }
}


static void
hndl_clend(pgc_t *dev)
{
    /* Should not happen outside a CLBEG. */
}


/*
 * Execute a command list.
 *
 * If one was already executing, remember
 * it so we can return to it afterwards.
 */
static void
hndl_clrun(pgc_t *dev)
{
    pgc_cl_t *clprev = dev->clcur;
    uint8_t param = 0;

    if (! pgc_param_byte(dev, &param)) return;

    dev->clcur = &dev->clist[param];
    dev->clcur->rdptr = 0;
    dev->clcur->repeat = 1;
    dev->clcur->chain = clprev;
}


/* Execute a command list multiple times. */
static void
hndl_cloop(pgc_t *dev)
{
    pgc_cl_t *clprev = dev->clcur;
    uint8_t param = 0;
    int16_t repeat = 0;

    if (! pgc_param_byte(dev, &param)) return;
    if (! pgc_param_word(dev, &repeat)) return;

    dev->clcur = &dev->clist[param];
    dev->clcur->rdptr = 0;
    dev->clcur->repeat = repeat;
    dev->clcur->chain = clprev;
}


/* Read back a command list. */
static void
hndl_clread(pgc_t *dev)
{
    uint8_t param = 0;
    uint32_t n;

    if (! pgc_param_byte(dev, &param)) return;

    for (n = 0; n < dev->clist[param].wrptr; n++) {
	if (! pgc_result_byte(dev, dev->clist[param].list[n]))
		return;
    }
}


/* Delete a command list. */
static void
hndl_cldel(pgc_t *dev)
{
    uint8_t param = 0;

    if (! pgc_param_byte(dev, &param)) return;

    memset(&dev->clist[param], 0, sizeof(pgc_cl_t));
}


/* Clear the screen to a specified color. */
static void
hndl_clears(pgc_t *dev)
{
    uint8_t param = 0;
    uint32_t y;

    if (! pgc_param_byte(dev, &param)) return;

    for (y = 0; y < dev->screenh; y++)
	memset(dev->vram + y * dev->maxw, param, dev->screenw);
}


/* Select drawing color. */
static void
hndl_color(pgc_t *dev)
{
    uint8_t param = 0;

    if (! pgc_param_byte(dev, &param)) return;

    pgc_log("PGC: COLOR(%i)\n", param);
    dev->color = param;
}


/*
 * Set drawing mode.
 *
 * 0 => Draw
 * 1 => Invert
 */
static void
hndl_linfun(pgc_t *dev)
{
    uint8_t param = 0;

    if (! pgc_param_byte(dev, &param)) return;

    pgc_log("PGC: LINFUN(%i)\n", param);
    if (param < 2)
	dev->draw_mode = param;
    else
	pgc_error(dev, PGC_ERROR_RANGE);
}


/* Set the line drawing pattern. */
static void
hndl_linpat(pgc_t *dev)
{
    uint16_t param = 0;

    if (! pgc_param_word(dev, (int16_t *)&param)) return;

    pgc_log("PGC: LINPAT(0x%04x)\n", param);
    dev->line_pattern = param;
}


/* Set the polygon fill mode (0=hollow, 1=filled, 2=fast fill). */
static void
hndl_prmfil(pgc_t *dev)
{
    uint8_t param = 0;

    if (! pgc_param_byte(dev, &param)) return;

    pgc_log("PGC: PRMFIL(%i)\n", param);
    if (param < 3)
	dev->fill_mode = param;
    else
	pgc_error(dev, PGC_ERROR_RANGE);
}


/* Set the 2D drawing position. */
static void
hndl_move(pgc_t *dev)
{
    int32_t x = 0, y = 0;

    if (! pgc_param_coord(dev, &x)) return;
    if (! pgc_param_coord(dev, &y)) return;

    pgc_log("PCG: MOVE %x.%04x,%x.%04x\n",
	HWORD(x), LWORD(x), HWORD(y), LWORD(y));
    dev->x = x;
    dev->y = y;
}


/* Set the 3D drawing position. */
static void
hndl_move3(pgc_t *dev)
{
    int32_t x = 0, y = 0, z = 0;

    if (! pgc_param_coord(dev, &x)) return;
    if (! pgc_param_coord(dev, &y)) return;
    if (! pgc_param_coord(dev, &z)) return;

    dev->x = x;
    dev->y = y;
    dev->z = z;
}


/* Relative move (2D). */
static void
hndl_mover(pgc_t *dev)
{
    int32_t x = 0, y = 0;

    if (! pgc_param_coord(dev, &x)) return;
    if (! pgc_param_coord(dev, &y)) return;

    dev->x += x;
    dev->y += y;
}


/* Relative move (3D). */
static void
hndl_mover3(pgc_t *dev)
{
    int32_t x = 0, y = 0, z = 0;

    if (! pgc_param_coord(dev, &x)) return;
    if (! pgc_param_coord(dev, &y)) return;
    if (! pgc_param_coord(dev, &z)) return;

    dev->x += x;
    dev->y += y;
    dev->z += z;
}


/* Given raster coordinates, find the matching address in PGC video RAM. */
uint8_t *
pgc_vram_addr(pgc_t *dev, int16_t x, int16_t y)
{
    int offset;

    /* We work from the bottom left-hand corner. */
    if (y < 0 || (uint32_t)y >= dev->maxh ||
	x < 0 || (uint32_t)x >= dev->maxw) return NULL;

    offset = (dev->maxh - 1 - y) * (dev->maxw) + x;
    pgc_log("PGC: vram_addr(x=%i,y=%i) = %i\n", x, y, offset);

    if (offset < 0 || (uint32_t)offset >= (dev->maxw * dev->maxh))
	return NULL;

    return &dev->vram[offset];
}


/*
 * Write a screen pixel.
 * X and Y are raster coordinates, ink is the value to write.
 */
void
pgc_write_pixel(pgc_t *dev, uint16_t x, uint16_t y, uint8_t ink)
{
    uint8_t *vram;

    /* Suppress out-of-range writes; clip to viewport. */
    if (x < dev->vp_x1 || x > dev->vp_x2 || x >= dev->maxw ||
        y < dev->vp_y1 || y > dev->vp_y2 || y >= dev->maxh) {
	pgc_log("PGC: write_pixel clipped: (%i,%i) "
	      "vp_x1=%i vp_y1=%i vp_x2=%i vp_y2=%i "
	      "ink=0x%02x\n",
	      x, y, dev->vp_x1, dev->vp_y1, dev->vp_x2, dev->vp_y2, ink);
	return;
    }

    vram = pgc_vram_addr(dev, x, y);
    if (vram)
	*vram = ink;
}


/* Read a screen pixel (x and y are raster coordinates). */
uint8_t
pgc_read_pixel(pgc_t *dev, uint16_t x, uint16_t y)
{
    uint8_t *vram;

    /* Suppress out-of-range reads. */
    if (x >= dev->maxw || y >= dev->maxh)
	return 0;

    vram = pgc_vram_addr(dev, x, y);
    if (vram)
	return *vram;

    return 0;
}


/*
 * Plot a point in the current color and draw mode. Raster coordinates.
 *
 * FIXME: this should be overloaded by clones if they support
 *        modes other than WRITE and INVERT, like the IM-1024.
 */
void
pgc_plot(pgc_t *dev, uint16_t x, uint16_t y)
{
    uint8_t *vram;

    /* Only allow plotting within the current viewport. */
    if (x < dev->vp_x1 || x > dev->vp_x2 || x >= dev->maxw ||
	y < dev->vp_y1 || y > dev->vp_y2 || y >= dev->maxh) {
	pgc_log("PGC: plot clipped: (%i,%i) %i <= x <= %i; %i <= y <= %i; "
		"mode=%i ink=0x%02x\n", x, y,
		dev->vp_x1, dev->vp_x2, dev->vp_y1, dev->vp_y2,
		dev->draw_mode, dev->color);
	return;
    }

    vram = pgc_vram_addr(dev, x, y);
    if (! vram) return;

    /* TODO: Does not implement the PGC plane mask (set by MASK). */
    switch (dev->draw_mode) {
	default:
	case 0:		/* WRITE */
		*vram = dev->color;
		break;

	case 1:		/* INVERT */
		*vram ^= 0xff;
		break;

	case 2:		/* XOR color */
		//FIXME: see notes
		*vram ^= dev->color;
		break;

	case 3:		/* AND color */
		//FIXME: see notes
		*vram &= dev->color;
		break;
    }
}


/*
 * Draw a line (using raster coordinates).
 *
 * Bresenham's Algorithm from:
 *	<https://rosettacode.org/wiki/Bitmap/Bresenham%27s_line_algorithm#C>
 *
 * The line pattern mask to use is passed in. Return value is the
 * line pattern mask, rotated by the number of points drawn.
 */
uint16_t
pgc_draw_line_r(pgc_t *dev, int32_t x0, int32_t y0, int32_t x1, int32_t y1, uint16_t linemask)
{
    int32_t dx, dy, sx, sy, err, e2;

    dx = abs(x1 - x0);
    dy = abs(y1 - y0);
    sx = (x0 < x1) ? 1 : -1;
    sy = (y0 < y1) ? 1 : -1;
    err = (dx > dy ? dx : -dy) / 2;

    for (;;) {
	if (linemask & 0x8000) {
		pgc_plot(dev, x0, y0);
		linemask = (linemask << 1) | 1;
	} else
		linemask = (linemask << 1);

	if (x0 == x1 && y0 == y1) break;

	e2 = err;
	if (e2 > -dx) {
		err -= dy;
		x0 += sx;
	}
	if (e2 <  dy) {
		err += dx;
		y0 += sy;
	}
    }

    return linemask;
}


/* Draw a line (using PGC fixed-point coordinates). */
uint16_t
pgc_draw_line(pgc_t *dev, int32_t x0, int32_t y0, int32_t x1, int32_t y1, uint16_t linemask)
{
    pgc_log("pgc_draw_line: (%i,%i) to (%i,%i)\n",
	    x0 >> 16, y0 >> 16, x1 >> 16, y1 >> 16);

    /* Convert from PGC fixed-point to device coordinates */
    x0 >>= 16;
    y0 >>= 16;
    pgc_ito_raster(dev, &x0, &y0);

    x1 >>= 16;
    y1 >>= 16;
    pgc_ito_raster(dev, &x1, &y1);

    return pgc_draw_line_r(dev, x0, y0, x1, y1, linemask);
}


/*
 * Draw a horizontal line in the current fill pattern
 * (using raster coordinates).
 */
void
pgc_fill_line_r(pgc_t *dev, int32_t x0, int32_t x1, int32_t y0)
{
    int32_t mask = 0x8000 >> (x0 & 0x0f);
    int32_t x;

    if (x0 > x1) {
	x = x1;
	x1 = x0;
	x0 = x;
    }

    for (x = x0; x <= x1; x++) {
	if (dev->fill_pattern[y0 & 0x0F] & mask)
		pgc_plot(dev, x, y0);
	mask = mask >> 1;
	if (mask == 0) mask = 0x8000;
    }
}


/* For sorting polygon nodes. */
static int
compare_double(const void *a, const void *b)
{
    const double *da = (const double *)a;
    const double *db = (const double *)b;

    if (*da < *db) return 1;
    if (*da > *db) return -1;

    return 0;
}


/* Draw a filled polygon (using PGC fixed-point coordinates). */
void
pgc_fill_polygon(pgc_t *dev, unsigned corners, int32_t *x, int32_t *y)
{
    double *nodex;
    double *dx;
    double *dy;
    unsigned n, nodes, i, j;
    double ymin, ymax, ypos;

    pgc_log("PGC: fill_polygon(%i corners)\n", corners);

    if (!x || !y || (corners < 2))
	return;	/* Degenerate polygon */

    nodex = (double *)malloc(corners * sizeof(double));
    dx    = (double *)malloc(corners * sizeof(double));
    dy    = (double *)malloc(corners * sizeof(double));
    if (!nodex || !dx || !dy) {
	if (nodex) {
		free(nodex);
		nodex = NULL;
	}
	if (dx) {
		free(dx);
		dx = NULL;
	}
	if (dy) {
		free(dy);
		dy = NULL;
	}
	return;
    }

    ymin = ymax = y[0] / 65536.0;
    for (n = 0; n < corners; n++) {
	/* Convert from PGC fixed-point to native floating-point. */
	dx[n] = x[n] / 65536.0;
	dy[n] = y[n] / 65536.0;

	if (dy[n] < ymin) ymin = dy[n];
	if (dy[n] > ymax) ymax = dy[n];
    }

    /* Polygon fill. Based on <http://alienryderflex.com/polygon_fill/> */
    /* For each row, work out where the polygon lines intersect with
     * that row. */
    for (ypos = ymin; ypos <= ymax; ypos++) {
	nodes = 0;
	j = corners - 1;
	for (i = 0; i < corners; i++) {
		if ((dy[i] < ypos && dy[j] >= ypos) ||
		    (dy[j] < ypos && dy[i] >= ypos)) /* Line crosses */ {
			nodex[nodes++] = dx[i] + (ypos-dy[i])/(dy[j]-dy[i]) * (dx[j] - dx[i]);
		}
		j = i;
	}

	/* Sort the intersections. */
	if (nodes)
		qsort(nodex, nodes, sizeof(double), compare_double);

	/* And fill between them. */
	for (i = 0; i < nodes; i += 2) {
		int16_t x1 = (int16_t)nodex[i], x2 = (int16_t)nodex[i + 1],
			y1 = (int16_t)ypos, y2 = (int16_t)ypos;
		pgc_sto_raster(dev, &x1, &y1);
		pgc_sto_raster(dev, &x2, &y2);
		pgc_fill_line_r(dev, x1, x2, y1);
	}
    }

    free(nodex);
    free(dx);
    free(dy);
}


/* Draw a filled ellipse (using PGC fixed-point coordinates). */
void
pgc_draw_ellipse(pgc_t *dev, int32_t x, int32_t y)
{
    /* Convert from PGC fixed-point to native floating-point. */
    double h = y / 65536.0;
    double w = x / 65536.0;
    double y0 = dev->y / 65536.0;
    double x0 = dev->x / 65536.0;
    double ypos, xpos;
    double x1;
    double xlast = 0.0;
    int16_t linemask = dev->line_pattern;

    pgc_log("PGC: ellipse(color=%i drawmode=%i fill=%i)\n",
	    dev->color, dev->draw_mode, dev->fill_mode);

    pgc_dto_raster(dev, &x0, &y0);

    for (ypos = 0; ypos <= h; ypos++) {
	if (ypos == 0) {
		if (dev->fill_mode)
			pgc_fill_line_r(dev, (uint16_t)(x0 - w),
					(uint16_t)(x0 + w), (uint16_t)y0);
		if (linemask & 0x8000) {
			pgc_plot(dev, (uint16_t)(x0 + w), (uint16_t)y0);
			pgc_plot(dev, (uint16_t)(x0 - w), (uint16_t)y0);
			linemask = (linemask << 1) | 1;
		} else
			linemask = linemask << 1;

		xlast = w;
	} else {
		x1 = sqrt((h * h) - (ypos * ypos)) * w / h;

		if (dev->fill_mode) {
			pgc_fill_line_r(dev, (uint16_t)(x0 - x1),
					(uint16_t)(x0 + x1),
					(uint16_t)(y0 + ypos));
			pgc_fill_line_r(dev, (uint16_t)(x0 - x1),
					(uint16_t)(x0 + x1),
					(uint16_t)(y0 - ypos));
		}

		/* Draw border. */
		for (xpos = xlast; xpos >= x1; xpos--) {
			if (linemask & 0x8000) {
				pgc_plot(dev, (uint16_t)(x0 + xpos),
					 (uint16_t)(y0 + ypos));
				pgc_plot(dev, (uint16_t)(x0 - xpos),
					 (uint16_t)(y0 + ypos));
				pgc_plot(dev, (uint16_t)(x0 + xpos),
					 (uint16_t)(y0 - ypos));
				pgc_plot(dev, (uint16_t)(x0 - xpos),
					 (uint16_t)(y0 - ypos));
				linemask = (linemask << 1) | 1;
			} else
				linemask = linemask << 1;
		}

		xlast = x1;
	}
    }
}


/* Handle the ELIPSE (sic) command. */
static void
hndl_ellipse(pgc_t *dev)
{
    int32_t x = 0, y = 0;

    if (! pgc_param_coord(dev, &x)) return;
    if (! pgc_param_coord(dev, &y)) return;

    pgc_draw_ellipse(dev, x, y);
}


/* Handle the POLY command. */
static void
hndl_poly(pgc_t *dev)
{
    uint8_t count;
    int32_t x[256];
    int32_t y[256];
    int32_t n;

    if (! pgc_param_byte(dev, &count)) return;

    pgc_log("PGC: POLY (%i)\n", count);
    for (n = 0; n < count; n++) {
	if (! pgc_param_coord(dev, &x[n])) return;
	if (! pgc_param_coord(dev, &y[n])) return;
    }
}


/* Parse but don't execute a POLY command (for adding to a command list) */
static int
parse_poly(pgc_t *dev, pgc_cl_t *cl, int c)
{
    uint8_t count;

#ifdef ENABLE_PGC_LOG
    pgc_log("PCG: parse_poly\n");
#endif
    if (! pgc_param_byte(dev, &count)) return 0;
    pgc_log("PCG: parse_poly: count=%02x\n", count);

    if (! pgc_cl_append(cl, count)) {
	pgc_error(dev, PGC_ERROR_OVERFLOW);
	return 0;
    }
    pgc_log("PCG: parse_poly: parse %i coords\n", 2 * count);

    return pgc_parse_coords(dev, cl, 2 * count);
}


/* Handle the DISPLAY command. */
static void
hndl_display(pgc_t *dev)
{
    uint8_t param;

    if (! pgc_param_byte(dev, &param)) return;

    pgc_log("PGC: DISPLAY(%i)\n", param);

    if (param > 1)
	pgc_error(dev, PGC_ERROR_RANGE);
    else
	pgc_setdisplay(dev, param);
}


/* Handle the IMAGEW command (memory to screen blit). */
static void
hndl_imagew(pgc_t *dev)
{
    int16_t row, col1, col2;
    uint8_t v1, v2;

    if (! pgc_param_word(dev, &row)) return;
    if (! pgc_param_word(dev, &col1)) return;
    if (! pgc_param_word(dev, &col2)) return;

    if ((uint32_t)row >= dev->screenh ||
	(uint32_t)col1 >= dev->maxw || (uint32_t)col2 >= dev->maxw) {
	pgc_error(dev, PGC_ERROR_RANGE);
	return;
    }

    /* In ASCII mode, what is written is a stream of bytes. */
    if (dev->ascii_mode) {
	while (col1 <= col2) {
		if (! pgc_param_byte(dev, &v1)) return;
		pgc_write_pixel(dev, col1, row, v1);
		col1++;
	}

	return;
    }

    /* In hex mode, it's RLE compressed. */
    while (col1 <= col2) {
	if (! pgc_param_byte(dev, &v1)) return;

	if (v1 & 0x80) {
		/* Literal run. */
		v1 -= 0x7f;
		while (col1 <= col2 && v1 != 0)	{
			if (! pgc_param_byte(dev, &v2)) return;
			pgc_write_pixel(dev, col1, row, v2);
			col1++;
			v1--;
		}
	} else {
		/* Repeated run. */
		if (! pgc_param_byte(dev, &v2)) return;

		v1++;
		while (col1 <= col2 && v1 != 0)	{
			pgc_write_pixel(dev, col1, row, v2);
			col1++;
			v1--;
		}
	}
    }
}


/* Select one of the built-in palettes. */
static void
init_lut(pgc_t *dev, int param)
{
    if (param >= 0 && param < 6)
	memcpy(dev->palette, init_palette[param], sizeof(dev->palette));
    else if (param == 0xff)
	memcpy(dev->palette, dev->userpal, sizeof(dev->palette));
    else
	pgc_error(dev, PGC_ERROR_RANGE);
}


/* Save the current palette. */
static void
hndl_lutsav(pgc_t *dev)
{
    memcpy(dev->userpal, dev->palette, sizeof(dev->palette));
}


/* Handle LUTINT (select palette). */
static void
hndl_lutint(pgc_t *dev)
{
    uint8_t param;

    if (! pgc_param_byte(dev, &param)) return;

    init_lut(dev, param);
}


/* Handle LUTRD (read palette register). */
static void
hndl_lutrd(pgc_t *dev)
{
    uint8_t param;
    uint32_t col;

    if (! pgc_param_byte(dev, &param)) return;

    col = dev->palette[param];

    pgc_result_byte(dev, (col >> 20) & 0x0f);
    pgc_result_byte(dev, (col >> 12) & 0x0f);
    pgc_result_byte(dev, (col >>  4) & 0x0f);
}


/* Handle LUT (write palette register). */
static void
hndl_lut(pgc_t *dev)
{
    uint8_t param[4];
    int n;

    for (n = 0; n < 4; n++) {
	if (! pgc_param_byte(dev, &param[n])) return;
	if (n > 0 && param[n] > 15) {
		pgc_error(dev, PGC_ERROR_RANGE);
		param[n] &= 0x0f;
	}
    }

    dev->palette[param[0]] = makecol((param[1] * 0x11),
				     (param[2] * 0x11),
				     (param[3] * 0x11));
}


/*
 * LUT8RD and LUT8 are extensions implemented by several PGC clones,
 * so here are functions that implement them even though they aren't
 * used by the PGC.
 */
void
pgc_hndl_lut8rd(pgc_t *dev)
{
    uint8_t param;
    uint32_t col;

    if (! pgc_param_byte(dev, &param)) return;

    col = dev->palette[param];

    pgc_result_byte(dev, (col >> 16) & 0xff);
    pgc_result_byte(dev, (col >>  8) & 0xff);
    pgc_result_byte(dev, col & 0xff);
}


void
pgc_hndl_lut8(pgc_t *dev)
{
    uint8_t param[4];
    int n;

    for (n = 0; n < 4; n++)
	if (! pgc_param_byte(dev, &param[n])) return;

    dev->palette[param[0]] = makecol((param[1]), (param[2]), (param[3]));
}


/* Handle AREAPT (set 16x16 fill pattern). */
static void
hndl_areapt(pgc_t *dev)
{
    int16_t pat[16];
    int n;

    for (n = 0; n < 16; n++)
	if (! pgc_param_word(dev, &pat[n])) return;

    pgc_log("PGC: AREAPT(%04x %04x %04x %04x...)\n",
	    pat[0] & 0xffff, pat[1] & 0xffff, pat[2] & 0xffff, pat[3] & 0xffff);

    memcpy(dev->fill_pattern, pat, sizeof(dev->fill_pattern));
}


/* Handle CA (select ASCII mode). */
static void
hndl_ca(pgc_t *dev)
{
    dev->ascii_mode = 1;
}


/* Handle CX (select hex mode). */
static void
hndl_cx(pgc_t *dev)
{
    dev->ascii_mode = 0;
}


/*
 * CA and CX remain valid in hex mode; they are handled
 * as command 0x43 ('C') with a one-byte parameter.
 */
static void
hndl_c(pgc_t *dev)
{
    uint8_t param;

    if (! dev->inputbyte(dev, &param)) return;

    if (param == 'A')
	dev->ascii_mode = 1;

    if (param == 'X')
	dev->ascii_mode = 0;
}


/* RESETF resets the PGC. */
static void
hndl_resetf(pgc_t *dev)
{
    pgc_reset(dev);
}


/* TJUST sets text justify settings. */
static void
hndl_tjust(pgc_t *dev)
{
    uint8_t param[2];

    if (! dev->inputbyte(dev, &param[0])) return;
    if (! dev->inputbyte(dev, &param[1])) return;

    if (param[0] >= 1 && param[0] <= 3 && param[1] >= 1 && param[1] <= 3) {
	dev->tjust_h = param[0];
	dev->tjust_v = param[1];
    } else
	pgc_error(dev, PGC_ERROR_RANGE);
}


/* TSIZE controls text horizontal spacing. */
static void
hndl_tsize(pgc_t *pgc)
{
    int32_t param = 0;

    if (! pgc_param_coord(pgc, &param)) return;

    pgc_log("PGC: TSIZE %i\n", param);
    pgc->tsize = param;
}


/*
 * VWPORT sets up the viewport (roughly, the clip rectangle) in
 * raster coordinates, measured from the bottom left of the screen.
 */
static void
hndl_vwport(pgc_t *dev)
{
    int16_t x1, x2, y1, y2;

    if (! pgc_param_word(dev, &x1)) return;
    if (! pgc_param_word(dev, &x2)) return;
    if (! pgc_param_word(dev, &y1)) return;
    if (! pgc_param_word(dev, &y2)) return;

    pgc_log("PGC: VWPORT %i,%i,%i,%i\n", x1,x2,y1,y2);
    dev->vp_x1 = x1;
    dev->vp_x2 = x2;
    dev->vp_y1 = y1;
    dev->vp_y2 = y2;
}


/* WINDOW defines the coordinate system in use. */
static void
hndl_window(pgc_t *dev)
{
    int16_t x1, x2, y1, y2;

    if (! pgc_param_word(dev, &x1)) return;
    if (! pgc_param_word(dev, &x2)) return;
    if (! pgc_param_word(dev, &y1)) return;
    if (! pgc_param_word(dev, &y2)) return;

    pgc_log("PGC: WINDOW %i,%i,%i,%i\n", x1,x2,y1,y2);
    dev->win_x1 = x1;
    dev->win_x2 = x2;
    dev->win_y1 = y1;
    dev->win_y2 = y2;
}


/*
 * The list of commands implemented by this mini-PGC.
 *
 * In order to support the original PGC and clones, we support two lists;
 * core commands (listed below) and subclass commands (listed in the clone).
 *
 * Each row has five parameters:
 * 	ASCII-mode command
 * 	Hex-mode command
 * 	Function that executes this command
 * 	Function that parses this command when building a command list
 * 	Parameter for the parse function
 *
 * TODO: This list omits numerous commands present in a genuine PGC
 *       (ARC, AREA, AREABC, BUFFER, CIRCLE etc etc).
 * TODO: Some commands don't have a parse function (for example, IMAGEW)
 *
 * The following ASCII entries have special meaning:
 * ~~~~~~  command is valid only in hex mode
 * ******  end of subclass command list, now process core command list
 * @@@@@@  end of core command list
 *
 */
static const pgc_cmd_t pgc_commands[] = {
    { "AREAPT",	0xe7, hndl_areapt,	pgc_parse_words,	16	},
    { "AP",     0xe7, hndl_areapt,	pgc_parse_words,	16	},
    { "~~~~~~", 0x43, hndl_c,		NULL,			0	},
    { "CA",     0xd2, hndl_ca,		NULL,			0	},
    { "CLBEG",  0x70, hndl_clbeg,	NULL,			0	},
    { "CB",     0x70, hndl_clbeg,	NULL,			0	},
    { "CLDEL",  0x74, hndl_cldel,	pgc_parse_bytes,	1	},
    { "CD",     0x74, hndl_cldel,	pgc_parse_bytes,	1	},
    { "CLEND",  0x71, hndl_clend,	NULL,			0	},
    { "CLRUN",  0x72, hndl_clrun,	pgc_parse_bytes,	1	},
    { "CR",     0x72, hndl_clrun,	pgc_parse_bytes,	1	},
    { "CLRD",   0x75, hndl_clread,	pgc_parse_bytes,	1	},
    { "CRD",    0x75, hndl_clread,	pgc_parse_bytes,	1	},
    { "CLOOP",  0x73, hndl_cloop,	NULL,			0	},
    { "CL",     0x73, hndl_cloop,	NULL,			0	},
    { "CLEARS", 0x0f, hndl_clears,	pgc_parse_bytes,	1	},
    { "CLS",    0x0f, hndl_clears,	pgc_parse_bytes,	1	},
    { "COLOR",  0x06, hndl_color,	pgc_parse_bytes,	1	},
    { "C",      0x06, hndl_color,	pgc_parse_bytes,	1	},
    { "CX",     0xd1, hndl_cx,		NULL,			0	},
    { "DISPLA", 0xd0, hndl_display,	pgc_parse_bytes,	1	},
    { "DI",     0xd0, hndl_display,	pgc_parse_bytes,	1	},
    { "ELIPSE", 0x39, hndl_ellipse,	pgc_parse_coords,	2	},
    { "EL",     0x39, hndl_ellipse,	pgc_parse_coords,	2	},
    { "IMAGEW", 0xd9, hndl_imagew,	NULL,			0	},
    { "IW",     0xd9, hndl_imagew,	NULL,			0	},
    { "LINFUN", 0xeb, hndl_linfun,	pgc_parse_bytes,	1	},
    { "LF",     0xeb, hndl_linfun,	pgc_parse_bytes,	1	},
    { "LINPAT", 0xea, hndl_linpat,	pgc_parse_words,	1	},
    { "LP",     0xea, hndl_linpat,	pgc_parse_words,	1	},
    { "LUTINT", 0xec, hndl_lutint,	pgc_parse_bytes,	1	},
    { "LI",     0xec, hndl_lutint,	pgc_parse_bytes,	1	},
    { "LUTRD",  0x50, hndl_lutrd,	pgc_parse_bytes,	1	},
    { "LUTSAV", 0xed, hndl_lutsav,	NULL,			0	},
    { "LUT",    0xee, hndl_lut,		pgc_parse_bytes,	4	},
    { "MOVE",   0x10, hndl_move,	pgc_parse_coords,	2	},
    { "M",      0x10, hndl_move,	pgc_parse_coords,	2	},
    { "MOVE3",  0x12, hndl_move3,	pgc_parse_coords,	3	},
    { "M3",     0x12, hndl_move3,	pgc_parse_coords,	3	},
    { "MOVER",  0x11, hndl_mover,	pgc_parse_coords,	2	},
    { "MR",     0x11, hndl_mover,	pgc_parse_coords,	2	},
    { "MOVER3", 0x13, hndl_mover3,	pgc_parse_coords,	3	},
    { "MR3",    0x13, hndl_mover3,	pgc_parse_coords,	3	},
    { "PRMFIL", 0xe9, hndl_prmfil,	pgc_parse_bytes,	1	},
    { "PF",     0xe9, hndl_prmfil,	pgc_parse_bytes,	1	},
    { "POLY",   0x30, hndl_poly,	parse_poly,		0	},
    { "P",      0x30, hndl_poly,	parse_poly,		0	},
    { "RESETF", 0x04, hndl_resetf,	NULL,			0	},
    { "RF",     0x04, hndl_resetf,	NULL,			0	},
    { "TJUST",  0x85, hndl_tjust,	pgc_parse_bytes,	2	},
    { "TJ",     0x85, hndl_tjust,	pgc_parse_bytes,	2	},
    { "TSIZE",  0x81, hndl_tsize,	pgc_parse_coords,	1	},
    { "TS",     0x81, hndl_tsize,	pgc_parse_coords,	1	},
    { "VWPORT", 0xb2, hndl_vwport,	pgc_parse_words,	4	},
    { "VWP",    0xb2, hndl_vwport,	pgc_parse_words,	4	},
    { "WINDOW", 0xb3, hndl_window,	pgc_parse_words,	4	},
    { "WI",     0xb3, hndl_window,	pgc_parse_words,	4	},

    { "@@@@@@", 0x00, NULL,		NULL,			0	}
};


/* When the wake timer expires, that's when the drawing thread is actually
 * woken */
static void
wake_timer(void *priv)
{
    pgc_t *dev = (pgc_t *)priv;

#ifdef ENABLE_PGC_LOG
    pgc_log("PGC: woke up\n");
#endif

    thread_set_event(dev->pgc_wake_thread);
}


/*
 * The PGC drawing thread main loop.
 *
 * Read in commands and execute them ad infinitum.
 */
static void
pgc_thread(void *priv)
{
    pgc_t *dev = (pgc_t *)priv;
    const pgc_cmd_t *cmd;

#ifdef ENABLE_PGC_LOG
    pgc_log("PGC: thread begins\n");
#endif

    for (;;) {
	if (! parse_command(dev, &cmd)) {
		/* Are we shutting down? */
		if (dev->stopped) {
#ifdef ENABLE_PGC_LOG
			pgc_log("PGC: Thread stopping...\n");
#endif
			dev->stopped = 0;
			break;
		}

		/* Nope, just a reset. */
		continue;
	}

	pgc_log("PGC: Command: [%02x] '%s' found = %i\n",
		dev->hex_command, dev->asc_command, (cmd != NULL));

	if (cmd) {
		dev->result_count = 0;
		(*cmd->handler)(dev);
	} else
		pgc_error(dev, PGC_ERROR_OPCODE);
    }

#ifdef ENABLE_PGC_LOG
    pgc_log("PGC: thread stopped\n");
#endif
}


/* Parameter passed is not a number: abort. */
static int
err_digit(pgc_t *dev)
{
    uint8_t asc;

    do {
	/* Swallow everything until the next separator */
	if (! dev->inputbyte(dev, &asc)) return 0;
    } while (! is_whitespace(asc));

    pgc_error(dev, PGC_ERROR_DIGIT);

    return 0;
}


/* Output a byte, either as hex or ASCII depending on the mode. */
int
pgc_result_byte(pgc_t *dev, uint8_t val)
{
    char buf[20];

    if (! dev->ascii_mode)
	return output_byte(dev, val);

    if (dev->result_count) {
	if (! output_byte(dev, ',')) return 0;
    }
    sprintf(buf, "%i", val);
    dev->result_count++;

    return output_string(dev, buf);
}


/* Output a word, either as hex or ASCII depending on the mode. */
int
pgc_result_word(pgc_t *dev, int16_t val)
{
    char buf[20];

    if (! dev->ascii_mode) {
	if (! output_byte(dev, val & 0xFF)) return 0;
	return output_byte(dev, val >> 8);
    }

    if (dev->result_count) {
	if (! output_byte(dev, ',')) return 0;
    }
    sprintf(buf, "%i", val);
    dev->result_count++;

    return output_string(dev, buf);
}


/* Report an error, either in ASCII or in hex. */
int
pgc_error(pgc_t *dev, int err)
{
    if (dev->mapram[0x307]) {
	/* Errors enabled? */
	if (dev->ascii_mode) {
		if (err >= PGC_ERROR_RANGE && err <= PGC_ERROR_MISSING)
			return error_string(dev, pgc_err_msgs[err]);
		return error_string(dev, "Unknown error\r");
	} else {
		return error_byte(dev, err);
	}
    }

    return 1;
}


/* Initialize RAM and registers to default values. */
void
pgc_reset(pgc_t *dev)
{
    int n;

    memset(dev->mapram, 0x00, sizeof(dev->mapram));

    /* The 'CGA disable' jumper is not currently implemented. */
    dev->mapram[0x30b] = dev->cga_enabled = 1;
    dev->mapram[0x30c] = dev->cga_enabled;
    dev->mapram[0x30d] = dev->cga_enabled;

    dev->mapram[0x3f8] = 0x03;		/* minor version */
    dev->mapram[0x3f9] = 0x01;		/* minor version */
    dev->mapram[0x3fb] = 0xa5;		/* } */
    dev->mapram[0x3fc] = 0x5a;		/* PGC self-test passed */
    dev->mapram[0x3fd] = 0x55;		/* } */
    dev->mapram[0x3fe] = 0x5a;		/* } */

    dev->ascii_mode = 1;		/* start off in ASCII mode */
    dev->line_pattern = 0xffff;
    memset(dev->fill_pattern, 0xff, sizeof(dev->fill_pattern));
    dev->color = 0xff;
    dev->tjust_h = 1;
    dev->tjust_v = 1;

    /* Reset panning. */
    dev->pan_x = 0;
    dev->pan_y = 0;

    /* Reset clipping. */
    dev->vp_x1 = 0;
    dev->vp_y1 = 0;
    dev->vp_x2 = dev->visw - 1;
    dev->vp_y2 = dev->vish - 1;

    /* Empty command lists. */
    for (n = 0; n < 256; n++) {
	dev->clist[n].wrptr = 0;
	dev->clist[n].rdptr = 0;
	dev->clist[n].repeat = 0;
	dev->clist[n].chain = 0;
    }
    dev->clcur = NULL;

    /* Select CGA display. */
    dev->cga_selected = -1;
    pgc_setdisplay(dev, dev->cga_enabled);

    /* Default palette is 0. */
    init_lut(dev, 0);
    hndl_lutsav(dev);
}


/* Switch between CGA mode (DISPLAY 1) and native mode (DISPLAY 0). */
void
pgc_setdisplay(pgc_t *dev, int cga)
{
    pgc_log("PGC: setdisplay(%i): cga_selected=%i cga_enabled=%i\n",
	    cga, dev->cga_selected, dev->cga_enabled);

    if (dev->cga_selected != (dev->cga_enabled && cga)) {
	dev->cga_selected = (dev->cga_enabled && cga);
	dev->displine = 0;

	if (dev->cga_selected) {
		mem_mapping_enable(&dev->cga_mapping);
		dev->screenw = PGC_CGA_WIDTH;
		dev->screenh = PGC_CGA_HEIGHT;
	} else	{
		mem_mapping_disable(&dev->cga_mapping);
		dev->screenw = dev->visw;
		dev->screenh = dev->vish;
	}

	pgc_recalctimings(dev);
    }
}


/*
 * When idle, the PGC drawing thread sleeps. pgc_wake() awakens it - but
 * not immediately. Like the Voodoo, it has a short delay so that writes
 * can be batched.
 */
void
pgc_wake(pgc_t *dev)
{
    if (!timer_is_enabled(&dev->wake_timer))
	timer_set_delay_u64(&dev->wake_timer, WAKE_DELAY);
}


/* Wait for more input data, or for output to drain. */
void
pgc_sleep(pgc_t *dev)
{
    pgc_log("PGC: sleeping on %i %i %i %i 0x%02x 0x%02x\n",
	    dev->stopped,
	    dev->waiting_input_fifo, dev->waiting_output_fifo,
	    dev->waiting_error_fifo, dev->mapram[0x300], dev->mapram[0x301]);

    /* Avoid entering waiting state. */
    if (dev->stopped) {
	dev->waiting_input_fifo = 0;
	dev->waiting_output_fifo = 0;
	return;
    }

    /* Race condition: If host wrote to the PGC during the that
     * won't be noticed */
    if (dev->waiting_input_fifo &&
	dev->mapram[0x300] != dev->mapram[0x301]) {
	dev->waiting_input_fifo = 0;
	return;
    }

    /* Same if they read. */
    if (dev->waiting_output_fifo &&
	dev->mapram[0x302] != (uint8_t)(dev->mapram[0x303] - 1)) {
	dev->waiting_output_fifo = 0;
	return;
    }

    thread_wait_event(dev->pgc_wake_thread, -1);
    thread_reset_event(dev->pgc_wake_thread);
}


/* Pull the next byte from the current command list. */
int
pgc_clist_byte(pgc_t *dev, uint8_t *val)
{
    if (dev->clcur == NULL) return 0;

    if (dev->clcur->rdptr < dev->clcur->wrptr)
	*val = dev->clcur->list[dev->clcur->rdptr++];
    else
	*val = 0;

    /* If we've reached the end, reset to the beginning and
     * (if repeating) run the repeat */
    if (dev->clcur->rdptr >= dev->clcur->wrptr) {
	dev->clcur->rdptr = 0;
	dev->clcur->repeat--;
	if (dev->clcur->repeat == 0)
		dev->clcur = dev->clcur->chain;
    }

    return 1;
}


/*
 * Read in a byte, either as hex (1 byte) or ASCII (decimal).
 * Returns 0 if PGC reset detected while the value is being read.
 */
int
pgc_param_byte(pgc_t *dev, uint8_t *val)
{
    int32_t c;

    if (dev->clcur)
	return pgc_clist_byte(dev, val);

    if (! dev->ascii_mode)
	return dev->inputbyte(dev, val);

    if (! pgc_param_coord(dev, &c)) return 0;

    c = (c >> 16);	/* drop fractional part */
    if (c > 255) {
	pgc_error(dev, PGC_ERROR_RANGE);
	return 0;
    }
    *val = (uint8_t)c;

    return 1;
}


/*
 * Read in a word, either as hex (2 bytes) or ASCII (decimal).
 * Returns 0 if PGC reset detected while the value is being read.
 */
int
pgc_param_word(pgc_t *dev, int16_t *val)
{
    uint8_t lo, hi;
    int32_t c;

    if (dev->clcur) {
	if (! pgc_clist_byte(dev, &lo)) return 0;
	if (! pgc_clist_byte(dev, &hi)) return 0;
	*val = (((int16_t)hi) << 8) | lo;

	return 1;
    }

    if (! dev->ascii_mode) {
	if (! dev->inputbyte(dev, &lo)) return 0;
	if (! dev->inputbyte(dev, &hi)) return 0;
	*val = (((int16_t)hi) << 8) | lo;

	return 1;
    }

    if (! pgc_param_coord(dev, &c)) return 0;

    c = (c >> 16);
    if (c > 0x7fff || c < -0x7fff) {
	pgc_error(dev, PGC_ERROR_RANGE);
	return 0;
    }
    *val = (int16_t)c;

    return 1;
}


typedef enum {
    PS_MAIN,
    PS_FRACTION,
    PS_EXPONENT
} parse_state_t;


/*
 * Read in a PGC coordinate.
 *
 * Either as hex (4 bytes) or ASCII (xxxx.yyyyEeee)
 *
 * Returns 0 if PGC reset detected while the value is being read.
 */
int
pgc_param_coord(pgc_t *dev, int32_t *value)
{
    uint8_t asc;
    int sign = 1;
    int esign = 1;
    int n;
    uint16_t dp = 1;
    uint16_t integer = 0;
    uint16_t frac = 0;
    uint16_t exponent = 0;
    uint32_t res;
    parse_state_t state = PS_MAIN;
    uint8_t encoded[4];

    /* If there is a command list running, pull the bytes out of that
     * command list */
    if (dev->clcur) {
	for (n = 0; n < 4; n++)
		if (! pgc_clist_byte(dev, &encoded[n])) return 0;
	integer = (((int16_t)encoded[1]) << 8) | encoded[0];
	frac    = (((int16_t)encoded[3]) << 8) | encoded[2];

	*value = (((int32_t)integer) << 16) | frac;
	return 1;
    }

    /* If in hex mode, read in the encoded integer and fraction parts
     * from the hex stream */
    if (! dev->ascii_mode) {
	for (n = 0; n < 4; n++)
		if (! dev->inputbyte(dev, &encoded[n])) return 0;
	integer = (((int16_t)encoded[1]) << 8) | encoded[0];
	frac    = (((int16_t)encoded[3]) << 8) | encoded[2];

	*value = (((int32_t)integer) << 16) | frac;
	return 1;
    }

    /* Parsing an ASCII value; skip separators. */
    do {
	if (! dev->inputbyte(dev, &asc)) return 0;
	if (asc == '-') sign = -1;
    }	while (is_whitespace(asc));

    /* There had better be a digit next. */
    if (! isdigit(asc)) 	{
	pgc_error(dev, PGC_ERROR_MISSING);
	return 0;
    }

    do {
	switch (asc) {
		/* Decimal point is acceptable in 'main' state
	 	 * (start of fraction) not otherwise */
		case '.':
			if (state == PS_MAIN) {
				if (! dev->inputbyte(dev, &asc)) return 0;
				state = PS_FRACTION;
				continue;
			} else {
				pgc_error(dev, PGC_ERROR_MISSING);
				return err_digit(dev);
			}
			break;

		/* Scientific notation. */
		case 'd':
		case 'D':
		case 'e':
		case 'E':
			esign = 1;
			if (! dev->inputbyte(dev, &asc)) return 0;
			if (asc == '-') {
				sign = -1;
				if (! dev->inputbyte(dev, &asc)) return 0;
			}
			state = PS_EXPONENT;
			continue;

		/* Should be a number or a separator. */
		default:
			if (is_whitespace(asc)) break;
			if (! isdigit(asc)) {
				pgc_error(dev, PGC_ERROR_MISSING);
				return err_digit(dev);
			}
			asc -= '0';	/* asc is digit */

			switch (state) {
				case PS_MAIN:
					integer = (integer * 10)+asc;
					if (integer & 0x8000) {
						/* Overflow */
						pgc_error(dev, PGC_ERROR_RANGE);
						integer = 0x7fff;
					}
					break;

				case PS_FRACTION:
					frac = (frac * 10) + asc;
					dp *= 10;
					break;

				case PS_EXPONENT:
					exponent = (exponent * 10)+asc;
					break;
			}

	}

	if (! dev->inputbyte(dev, &asc)) return 0;
    } while (! is_whitespace(asc));

    res = (frac << 16) / dp;
    pgc_log("PGC: integer=%u frac=%u exponent=%u dp=%i res=0x%08lx\n",
	    integer, frac, exponent, dp, res);

    res = (res & 0xffff) | (integer << 16);
    if (exponent) {
	for (n = 0; n < exponent; n++) {
		if (esign > 0)
			res *= 10;
		else
			res /= 10;
	}
    }
    *value = sign*res;

    return 1;
}


/*
 * Add a byte to a command list.
 *
 * We allow command lists to be arbitrarily large.
 */
int
pgc_cl_append(pgc_cl_t *list, uint8_t v)
{
    uint8_t *buf;

    if (list->listmax == 0 || list->list == NULL) {
	list->list = (uint8_t *)malloc(4096);
	if (!list->list) {
#ifdef ENABLE_PGC_LOG
		pgc_log("PGC: out of memory initializing command list\n");
#endif
		return 0;
	}
	list->listmax = 4096;
    }

    while (list->wrptr >= list->listmax) {
	buf = (uint8_t *)realloc(list->list, 2 * list->listmax);
	if (!buf) {
#ifdef ENABLE_PGC_LOG
		pgc_log("PGC: out of memory growing command list\n");
#endif
		return 0;
	}
	list->list = buf;
	list->listmax *= 2;
    }

    list->list[list->wrptr++] = v;

    return 1;
}


/* Parse but don't execute a command with a fixed number of byte parameters. */
int
pgc_parse_bytes(pgc_t *dev, pgc_cl_t *cl, int count)
{
    uint8_t *param = (uint8_t *)malloc(count);
    int n;

    if (! param) {
	pgc_error(dev, PGC_ERROR_OVERFLOW);
	return 0;
    }

    for (n = 0; n < count; n++) {
	if (! pgc_param_byte(dev, &param[n])) {
		free(param);
		return 0;
	}

	if (! pgc_cl_append(cl, param[n])) {
		pgc_error(dev, PGC_ERROR_OVERFLOW);
		free(param);
		return 0;
	}
    }

    free(param);

    return 1;
}


/* Parse but don't execute a command with a fixed number of word parameters. */
int
pgc_parse_words(pgc_t *dev, pgc_cl_t *cl, int count)
{
    int16_t *param = (int16_t *)malloc(count * sizeof(int16_t));
    int n;

    if (! param) {
	pgc_error(dev, PGC_ERROR_OVERFLOW);
	return 0;
    }

    for (n = 0; n < count; n++) {
	if (! pgc_param_word(dev, &param[n])) {
		free(param);
		return 0;
	}

	if (!pgc_cl_append(cl, param[n] & 0xff) ||
	    !pgc_cl_append(cl, param[n] >> 8)) {
		pgc_error(dev, PGC_ERROR_OVERFLOW);
		free(param);
		return 0;
	}
    }

    free(param);

    return 1;
}


/* Parse but don't execute a command with a fixed number of coord parameters */
int
pgc_parse_coords(pgc_t *dev, pgc_cl_t *cl, int count)
{
    int32_t *param = (int32_t *)malloc(count * sizeof(int32_t));
    int n;

    if (! param) {
	pgc_error(dev, PGC_ERROR_OVERFLOW);
	return 0;
    }

    for (n = 0; n < count; n++) {
	if (! pgc_param_coord(dev, &param[n])) {
		free(param);
		return 0;
	}
    }

    /* Here is how the real PGC serializes coords:
     *
     * 100.5 -> 64 00 00 80  ie 0064.8000
     * 100.3 -> 64 00 CD 4C  ie 0064.4CCD
     */
    for (n = 0; n < count; n++) {
	/* Serialize integer part. */
	if (!pgc_cl_append(cl, (param[n] >> 16) & 0xff) ||
	    !pgc_cl_append(cl, (param[n] >> 24) & 0xff) ||

	/* Serialize fraction part. */
	    !pgc_cl_append(cl, (param[n]      ) & 0xff) ||
	    !pgc_cl_append(cl, (param[n] >>  8) & 0xff)) {
		pgc_error(dev, PGC_ERROR_OVERFLOW);
		free(param);
		return 0;
	}
    }

    free(param);

    return 1;
}


/* Convert coordinates based on the current window / viewport to raster
 * coordinates. */
void
pgc_dto_raster(pgc_t *dev, double *x, double *y)
{
#ifdef ENABLE_PGC_LOG
    double x0 = *x, y0 = *y;
#endif

    *x += (dev->vp_x1 - dev->win_x1);
    *y += (dev->vp_y1 - dev->win_y1);

    pgc_log("PGC: coords to raster: (%f, %f) -> (%f, %f)\n", x0, y0, *x, *y);
}


/* Overloads that take ints. */
void
pgc_sto_raster(pgc_t *dev, int16_t *x, int16_t *y)
{
    double xd = *x, yd = *y;

    pgc_dto_raster(dev, &xd, &yd);
    *x = (int16_t)xd;
    *y = (int16_t)yd;
}


void
pgc_ito_raster(pgc_t *dev, int32_t *x, int32_t *y)
{
    double xd = *x, yd = *y;

    pgc_dto_raster(dev, &xd, &yd);
    *x = (int32_t)xd;
    *y = (int32_t)yd;
}


void
pgc_recalctimings(pgc_t *dev)
{
    double disptime, _dispontime, _dispofftime;
    double pixel_clock = (cpuclock * (double)(1ull << 32)) / (dev->cga_selected ? 25175000.0 : dev->native_pixel_clock);

    /* Use a fixed 640x400 display. */
    disptime = dev->screenw + 11;
    _dispontime = dev->screenw * pixel_clock;
    _dispofftime = (disptime - dev->screenw) * pixel_clock;
    dev->dispontime = (uint64_t)(_dispontime);
    dev->dispofftime = (uint64_t)(_dispofftime);
}


/* Write to CGA registers are copied into the transfer memory buffer. */
void
pgc_out(uint16_t addr, uint8_t val, void *priv)
{
    pgc_t *dev = (pgc_t *)priv;

    pgc_log("PGC: out(%04x, %02x)\n", addr, val);

    switch(addr) {
	case 0x03d0:	/* CRTC Index register */
	case 0x03d2:
	case 0x03d4:
	case 0x03d6:
		dev->mapram[0x03d0] = val;
		break;

	case 0x03d1:	/* CRTC Data register */
	case 0x03d3:
	case 0x03d5:
	case 0x03d7:
		if (dev->mapram[0x03d0] < 18)
			dev->mapram[0x03e0 + dev->mapram[0x03d0]] = val;
		break;

	case 0x03d8:	/* CRTC Mode Control register */
		dev->mapram[0x03d8] = val;
		break;

	case 0x03d9:	/* CRTC Color Select register */
		dev->mapram[0x03d9] = val;
		break;
    }
}


/* Read back the CGA registers. */
uint8_t
pgc_in(uint16_t addr, void *priv)
{
    pgc_t *dev = (pgc_t *)priv;
    uint8_t ret = 0xff;

    switch(addr) {
	case 0x03d0:	/* CRTC Index register */
	case 0x03d2:
	case 0x03d4:
	case 0x03d6:
		ret = dev->mapram[0x03d0];
		break;

	case 0x03d1:	/* CRTC Data register */
	case 0x03d3:
	case 0x03d5:
	case 0x03d7:
		if (dev->mapram[0x03d0] < 18)
			ret = dev->mapram[0x03e0 + dev->mapram[0x03d0]];
		break;

	case 0x03d8:	/* CRTC Mode Control register */
		ret = dev->mapram[0x03d8];
		break;

	case 0x03d9:	/* CRTC Color Select register */
		ret = dev->mapram[0x03d9];
		break;

	case 0x03da:	/* CRTC Status register */
		ret = dev->mapram[0x03da];
		break;
    }

    pgc_log("PGC: in(%04x) = %02x\n", addr, ret);

    return ret;
}


/* Memory write to the transfer buffer. */
/* TODO: Check the CGA mapping repeat stuff. */
void
pgc_write(uint32_t addr, uint8_t val, void *priv)
{
    pgc_t *dev = (pgc_t *)priv;

    /*
     * It seems variable whether the PGC maps 1K or 2K at 0xc6000.
     *
     * Map 2K here in case a clone requires it.
     */
    if (addr >= 0xc6000 && addr < 0xc6800) {
	addr &= 0x7ff;

	/* If one of the FIFOs has been updated, this may cause
	 * the drawing thread to be woken */

	if (dev->mapram[addr] != val) {
		dev->mapram[addr] = val;

		switch (addr) {
			case 0x300:	/* input write pointer */
				if (dev->waiting_input_fifo &&
				    dev->mapram[0x300] != dev->mapram[0x301]) {
					dev->waiting_input_fifo = 0;
					pgc_wake(dev);
				}
				break;

			case 0x303:	/* output read pointer */
				if (dev->waiting_output_fifo &&
				    dev->mapram[0x302] != (uint8_t)(dev->mapram[0x303] - 1)) {
					dev->waiting_output_fifo = 0;
					pgc_wake(dev);
				}
				break;

			case 0x305:	/* error read pointer */
				if (dev->waiting_error_fifo &&
				    dev->mapram[0x304] != (uint8_t)(dev->mapram[0x305] - 1)) {
					dev->waiting_error_fifo = 0;
					pgc_wake(dev);
				}
				break;

			case 0x306:	/* cold start flag */
				/* XXX This should be in IM-1024 specific code */
				dev->mapram[0x306] = 0;
				break;

			case 0x30c:	/* display type */
				pgc_setdisplay(priv, dev->mapram[0x30c]);
				dev->mapram[0x30d] = dev->mapram[0x30c];
				break;

			case 0x3ff:	/* reboot the PGC */
				pgc_wake(dev);
				break;
		}
	}
    }

    if (addr >= 0xb8000 && addr < 0xc0000 && dev->cga_selected) {
	addr &= 0x3fff;
	dev->cga_vram[addr] = val;
    }
}


/* TODO: Check the CGA mapping repeat stuff. */
uint8_t
pgc_read(uint32_t addr, void *priv)
{
    pgc_t *dev = (pgc_t *)priv;
    uint8_t ret = 0xff;

    if (addr >= 0xc6000 && addr < 0xc6800) {
	addr &= 0x7ff;
	ret = dev->mapram[addr];
    } else if (addr >= 0xb8000 && addr < 0xc0000 && dev->cga_selected) {
	addr &= 0x3fff;
	ret = dev->cga_vram[addr];
    }

    return ret;
}


/* Draw the display in CGA (640x400) text mode. */
void
pgc_cga_text(pgc_t *dev, int w)
{
    int x, c;
    uint8_t chr, attr;
    int drawcursor = 0;
    uint32_t cols[2];
    int pitch = (dev->mapram[0x3e9] + 1) * 2;
    uint16_t sc = (dev->displine & 0x0f) % pitch;
    uint16_t ma = (dev->mapram[0x3ed] | (dev->mapram[0x3ec] << 8)) & 0x3fff;
    uint16_t ca = (dev->mapram[0x3ef] | (dev->mapram[0x3ee] << 8)) & 0x3fff;
    uint8_t *addr;
    uint32_t val;
    int cw = (w == 80) ? 8 : 16;

    addr = &dev->cga_vram[((ma + ((dev->displine / pitch) * w)) * 2) & 0x3ffe];
    ma += (dev->displine / pitch) * w;
<<<<<<< HEAD

#ifdef USE_CLI
    if ((dev->displine % 8) == 0)
	cli_render_cga(dev->displine / pitch, dev->mapram[0x3e9] & 0x1f,
			w, 1,
			dev->cga_vram, ma, 0x3fff, 1,
			dev->mapram[0x3d8] & 0x08, dev->mapram[0x3d8] & 0x20,
			ca, !(dev->mapram[0x3ea] & 0x20) && ((dev->mapram[0x3eb] & 0x1f) >= (dev->mapram[0x3ea] & 0x1f)));
#endif
=======
>>>>>>> 6ac35ffe

    for (x = 0; x < w; x++) {
	chr  = *addr++;
	attr = *addr++;

	/* Cursor enabled? */
	if (ma == ca && (dev->cgablink & 8) &&
	    (dev->mapram[0x3ea] & 0x60) != 0x20) {
		drawcursor = ((dev->mapram[0x3ea] & 0x1f) <= (sc >> 1)) &&
			      ((dev->mapram[0x3eb] & 0x1f) >= (sc >> 1));
	} else
		drawcursor = 0;

	if (dev->mapram[0x3d8] & 0x20) {
		cols[1] = (attr & 15) + 16;
		cols[0] = ((attr >> 4) & 7) + 16;
		if ((dev->cgablink & 8) && (attr & 0x80) && !drawcursor)
			cols[1] = cols[0];
	} else {
		cols[1] = (attr & 15) + 16;
		cols[0] = (attr >> 4) + 16;
	}

	for (c = 0; c < cw; c++) {
		if (drawcursor)
			val = cols[(fontdatm[chr + dev->fontbase][sc] & (1 << (c ^ 7))) ? 1 : 0] ^ 0x0f;
		else
			val = cols[(fontdatm[chr + dev->fontbase][sc] & (1 << (c ^ 7))) ? 1 : 0];
		buffer32->line[dev->displine][(x * cw) + c] = val;
	}

	ma++;
    }
}


/* Draw the display in CGA (320x200) graphics mode. */
void
pgc_cga_gfx40(pgc_t *dev)
{
    int x, c;
    uint32_t cols[4];
    int col;
    uint16_t ma = (dev->mapram[0x3ed] | (dev->mapram[0x3ec] << 8)) & 0x3fff;
    uint8_t *addr;
    uint16_t dat;

#ifdef USE_CLI
    cli_render_gfx("PGC %dx%d");
#endif

    cols[0] = (dev->mapram[0x3d9] & 15) + 16;
    col = ((dev->mapram[0x3d9] & 16) ? 8 : 0) + 16;

    /* From John Elliott's site:
       On a real CGA, if bit 2 of port 03D8h and bit 5 of port 03D9h are both set,
       the palette used in graphics modes is red/cyan/white. On a PGC, it's
       magenta/cyan/white. You still get red/cyan/white if bit 5 of port 03D9h is
       not set. This is a firmware issue rather than hardware. */
    if (dev->mapram[0x3d9] & 32) {
	cols[1] = col | 3;
	cols[2] = col | 5;
	cols[3] = col | 7;
    } else if (dev->mapram[0x3d8] & 4) {
	cols[1] = col | 3;
	cols[2] = col | 4;
	cols[3] = col | 7;
    } else {
	cols[1] = col | 2;
	cols[2] = col | 4;
	cols[3] = col | 6;
    }

    for (x = 0; x < 40; x++) {
	addr = &dev->cga_vram[(ma + 2 * x + 80 * (dev->displine >> 2) + 0x2000 * ((dev->displine >> 1) & 1)) & 0x3fff];
	dat = (addr[0] << 8) | addr[1];
	dev->ma++;
	for (c = 0; c < 8; c++) {
		buffer32->line[dev->displine][(x << 4) + (c << 1)] =
		buffer32->line[dev->displine][(x << 4) + (c << 1) + 1] = cols[dat >> 14];
		dat <<= 2;
	}
    }
}


/* Draw the display in CGA (640x200) graphics mode. */
void
pgc_cga_gfx80(pgc_t *dev)
{
    int x, c;
    uint32_t cols[2];
    uint16_t ma = (dev->mapram[0x3ed] | (dev->mapram[0x3ec] << 8)) & 0x3fff;
    uint8_t *addr;
    uint16_t dat;

#ifdef USE_CLI
    cli_render_gfx("PGC %dx%d");
#endif

    cols[0] = 16;
    cols[1] = (dev->mapram[0x3d9] & 15) + 16;

    for (x = 0; x < 40; x++) {
	addr = &dev->cga_vram[(ma + 2 * x + 80 * (dev->displine >> 2) + 0x2000 * ((dev->displine >> 1) & 1)) & 0x3fff];
	dat = (addr[0] << 8) | addr[1];
	dev->ma++;
	for (c = 0; c < 16; c++) {
		buffer32->line[dev->displine][(x << 4) + c] = cols[dat >> 15];
		dat <<= 1;
	}
    }
}


/* Draw the screen in CGA mode. */
void
pgc_cga_poll(pgc_t *dev)
{
    uint32_t cols[2];

    if (! dev->linepos) {
	timer_advance_u64(&dev->timer, dev->dispofftime);
	dev->mapram[0x03da] |= 1;
	dev->linepos = 1;

	if (dev->cgadispon) {
		if (dev->displine == 0)
			video_wait_for_buffer();

		if ((dev->mapram[0x03d8] & 0x12) == 0x12)
			pgc_cga_gfx80(dev);
		else if (dev->mapram[0x03d8] & 0x02)
			pgc_cga_gfx40(dev);
		else if (dev->mapram[0x03d8] & 0x01)
			pgc_cga_text(dev, 80);
		else
			pgc_cga_text(dev, 40);
	} else {
		cols[0] = ((dev->mapram[0x03d8] & 0x12) == 0x12) ? 0 : ((dev->mapram[0x03d9] & 15) + 16);
		hline(buffer32, 0, dev->displine, PGC_CGA_WIDTH, cols[0]);
	}

	if (++dev->displine == PGC_CGA_HEIGHT) {
               	dev->mapram[0x3da] |= 8;
               	dev->cgadispon = 0;
	}
	if (dev->displine == PGC_CGA_HEIGHT + 32) {
               	dev->mapram[0x3da] &= ~8;
               	dev->cgadispon = 1;
		dev->displine = 0;
	}
    } else {
	if (dev->cgadispon)
		dev->mapram[0x3da] &= ~1;
	timer_advance_u64(&dev->timer, dev->dispontime);
	dev->linepos = 0;

	if (dev->displine == PGC_CGA_HEIGHT) {
		if (PGC_CGA_WIDTH != xsize || PGC_CGA_HEIGHT != ysize) {
			xsize = PGC_CGA_WIDTH;
			ysize = PGC_CGA_HEIGHT;
			set_screen_size(xsize, ysize);

			if (video_force_resize_get())
				video_force_resize_set(0);
		}
		video_blit_memtoscreen_8(0, 0, xsize, ysize);
		frames++;

		/* We have a fixed 640x400 screen for CGA modes. */
		video_res_x = PGC_CGA_WIDTH;
		video_res_y = PGC_CGA_HEIGHT;
		switch (dev->mapram[0x3d8] & 0x12) {
			case 0x12:
				video_bpp = 1;
				break;

			case 0x02:
				video_bpp = 2;
				break;

			default:
				video_bpp = 0;
				break;
		}
		dev->cgablink++;
	}
    }
}


/* Draw the screen in CGA or native mode. */
void
pgc_poll(void *priv)
{
    pgc_t *dev = (pgc_t *)priv;
    uint32_t x, y;

    if (dev->cga_selected) {
	pgc_cga_poll(dev);
	return;
    }

    /* Not CGA, so must be native mode. */
    if (! dev->linepos) {
	timer_advance_u64(&dev->timer, dev->dispofftime);
	dev->mapram[0x3da] |= 1;
	dev->linepos = 1;
	if (dev->cgadispon && (uint32_t)dev->displine < dev->maxh) {
		if (dev->displine == 0)
			video_wait_for_buffer();

		/* Don't know why pan needs to be multiplied by -2, but
		 * the IM1024 driver uses PAN -112 for an offset of
		 * 224. */
		y = dev->displine - 2 * dev->pan_y;
		for (x = 0; x < dev->screenw; x++) {
			if (x + dev->pan_x < dev->maxw)
				buffer32->line[dev->displine][x] = dev->palette[dev->vram[y * dev->maxw + x]];
			else
				buffer32->line[dev->displine][x] = dev->palette[0];
		}
	} else {
		hline(buffer32, 0, dev->displine, dev->screenw, dev->palette[0]);
	}

	if (++dev->displine == dev->screenh) {
               	dev->mapram[0x3da] |= 8;
               	dev->cgadispon = 0;
	}

	if (dev->displine == dev->screenh + 32) {
               	dev->mapram[0x3da] &= ~8;
               	dev->cgadispon = 1;
		dev->displine = 0;
	}
    } else {
	if (dev->cgadispon)
		dev->mapram[0x3da] &= ~1;
	timer_advance_u64(&dev->timer, dev->dispontime);
	dev->linepos = 0;

	if (dev->displine == dev->screenh) {
		if (dev->screenw != xsize || dev->screenh != ysize) {
			xsize = dev->screenw;
			ysize = dev->screenh;
			set_screen_size(xsize, ysize);

			if (video_force_resize_get())
				video_force_resize_set(0);
		}
		video_blit_memtoscreen(0, 0, xsize, ysize);
		frames++;

		video_res_x = dev->screenw;
		video_res_y = dev->screenh;
		video_bpp = 8;
		dev->cgablink++;
	}
    }
}


void
pgc_speed_changed(void *priv)
{
    pgc_t *dev = (pgc_t *)priv;

    pgc_recalctimings(dev);
}


void
pgc_close_common(void *priv)
{
    pgc_t *dev = (pgc_t *)priv;

    /*
     * Close down the worker thread by setting a
     * flag, and then simulating a reset so it
     * stops reading data.
     */
#ifdef ENABLE_PGC_LOG
    pgc_log("PGC: telling thread to stop...\n");
#endif
    dev->stopped = 1;
    dev->mapram[0x3ff] = 1;
    if (dev->waiting_input_fifo || dev->waiting_output_fifo) {
	/* Do an immediate wake-up. */
	wake_timer(priv);
    }

    /* Wait for thread to stop. */
#ifdef ENABLE_PGC_LOG
    pgc_log("PGC: waiting for thread to stop...\n");
#endif
    // while (dev->stopped);
    thread_wait(dev->pgc_thread);
#ifdef ENABLE_PGC_LOG
    pgc_log("PGC: thread stopped, closing up.\n");
#endif

    if (dev->cga_vram)
       	free(dev->cga_vram);
    if (dev->vram)
       	free(dev->vram);
}


void
pgc_close(void *priv)
{
    pgc_t *dev = (pgc_t *)priv;

    pgc_close_common(priv);

    free(dev);
}


/*
 * Initialization code common to the PGC and its subclasses.
 *
 * Pass the 'input byte' function in since this is overridden in
 * the IM-1024, and needs to be set before the drawing thread is
 * launched.
 */
void
pgc_init(pgc_t *dev, int maxw, int maxh, int visw, int vish,
	      int (*inpbyte)(pgc_t *, uint8_t *), double npc)
{
    int i;

    /* Make it a 16k mapping at C4000 (will be C4000-C7FFF),
       because of the emulator's granularity - the original
       mapping will conflict with hard disk controller BIOS'es. */
    mem_mapping_add(&dev->mapping, 0xc4000, 16384,
		    pgc_read,NULL,NULL, pgc_write,NULL,NULL,
		    NULL, MEM_MAPPING_EXTERNAL, dev);
    mem_mapping_add(&dev->cga_mapping, 0xb8000, 32768,
		    pgc_read,NULL,NULL, pgc_write,NULL,NULL,
		    NULL, MEM_MAPPING_EXTERNAL, dev);

    io_sethandler(0x03d0, 16,
		  pgc_in,NULL,NULL, pgc_out,NULL,NULL, dev);

    dev->maxw = maxw;
    dev->maxh = maxh;
    dev->visw = visw;
    dev->vish = vish;

    dev->vram = (uint8_t *)malloc(maxw * maxh);
    memset(dev->vram, 0x00, maxw * maxh);
    dev->cga_vram = (uint8_t *)malloc(16384);
    memset(dev->cga_vram, 0x00, 16384);

    /* Create and initialize command lists. */
    dev->clist = (pgc_cl_t *)malloc(256 * sizeof(pgc_cl_t));
    memset(dev->clist, 0x00, 256 * sizeof(pgc_cl_t));
    for (i = 0; i < 256; i++) {
	dev->clist[i].list = NULL;
	dev->clist[i].listmax = 0;
	dev->clist[i].wrptr = 0;
	dev->clist[i].rdptr = 0;
	dev->clist[i].repeat = 0;
	dev->clist[i].chain = NULL;
    }
    dev->clcur = NULL;
    dev->native_pixel_clock = npc;

    pgc_reset(dev);

    dev->inputbyte = inpbyte;
    dev->master = dev->commands = pgc_commands;
    dev->pgc_wake_thread = thread_create_event();
    dev->pgc_thread = thread_create(pgc_thread, dev);

    timer_add(&dev->timer, pgc_poll, dev, 1);

    timer_add(&dev->wake_timer, wake_timer, dev, 0);
}


static void *
pgc_standalone_init(const device_t *info)
{
    pgc_t *dev;

    dev = (pgc_t *)malloc(sizeof(pgc_t));
    memset(dev, 0x00, sizeof(pgc_t));
    dev->type = info->local;

    /* Framebuffer and screen are both 640x480. */
    pgc_init(dev, 640, 480, 640, 480, input_byte, 25175000.0);

    video_inform(VIDEO_FLAG_TYPE_CGA, &timing_pgc);

    return(dev);
}


const device_t pgc_device = {
    .name = "PGC",
    .internal_name = "pgc",
    .flags = DEVICE_ISA,
    .local = 0,
    .init = pgc_standalone_init,
    .close = pgc_close,
    .reset = NULL,
    { .available = NULL },
    .speed_changed = pgc_speed_changed,
    .force_redraw = NULL,
    .config = NULL
};<|MERGE_RESOLUTION|>--- conflicted
+++ resolved
@@ -2335,7 +2335,6 @@
 
     addr = &dev->cga_vram[((ma + ((dev->displine / pitch) * w)) * 2) & 0x3ffe];
     ma += (dev->displine / pitch) * w;
-<<<<<<< HEAD
 
 #ifdef USE_CLI
     if ((dev->displine % 8) == 0)
@@ -2345,8 +2344,6 @@
 			dev->mapram[0x3d8] & 0x08, dev->mapram[0x3d8] & 0x20,
 			ca, !(dev->mapram[0x3ea] & 0x20) && ((dev->mapram[0x3eb] & 0x1f) >= (dev->mapram[0x3ea] & 0x1f)));
 #endif
-=======
->>>>>>> 6ac35ffe
 
     for (x = 0; x < w; x++) {
 	chr  = *addr++;
