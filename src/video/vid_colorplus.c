--- conflicted
+++ resolved
@@ -50,11 +50,7 @@
 #define COMPOSITE_OLD     0
 #define COMPOSITE_NEW     1
 
-<<<<<<< HEAD
-video_timings_t timing_colorplus = { VIDEO_ISA, 8, 16, 32, 8, 16, 32 };
-=======
 video_timings_t timing_colorplus = { .type = VIDEO_ISA, .write_b = 8, .write_w = 16, .write_l = 32, .read_b = 8, .read_w = 16, .read_l = 32 };
->>>>>>> a20584fe
 
 void cga_recalctimings(cga_t *cga);
 
@@ -430,7 +426,7 @@
     {
         .type = CONFIG_END
     }
-  // clang-format on
+// clang-format on
 };
 
 const device_t colorplus_device = {
