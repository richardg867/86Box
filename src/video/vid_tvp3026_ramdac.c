--- conflicted
+++ resolved
@@ -152,39 +152,22 @@
         case 0x09: /* Direct Cursor Control (RS value = 1001) */
             ramdac->dcc = val;
             if (ramdac->ccr & 0x80) {
-<<<<<<< HEAD
-                svga->dac_hwcursor.xsize = svga->dac_hwcursor.ysize = 64;
-                svga->dac_hwcursor.x                                = ramdac->hwc_x - svga->dac_hwcursor.xsize;
-                svga->dac_hwcursor.y                                = ramdac->hwc_y - svga->dac_hwcursor.ysize;
-                svga->dac_hwcursor.ena                              = !!(val & 0x03);
-                ramdac->mode                                        = val & 0x03;
-=======
                 svga->dac_hwcursor.cur_xsize = svga->dac_hwcursor.cur_ysize = 64;
                 svga->dac_hwcursor.x                                        = ramdac->hwc_x - svga->dac_hwcursor.cur_xsize;
                 svga->dac_hwcursor.y                                        = ramdac->hwc_y - svga->dac_hwcursor.cur_ysize;
                 svga->dac_hwcursor.ena                                      = !!(val & 0x03);
                 ramdac->mode                                                = val & 0x03;
->>>>>>> a20584fe
             }
             break;
         case 0x0a: /* Indexed Data (RS value = 1010) */
             switch (ramdac->ind_idx) {
                 case 0x06: /* Indirect Cursor Control */
-<<<<<<< HEAD
-                    ramdac->ccr              = val;
-                    svga->dac_hwcursor.xsize = svga->dac_hwcursor.ysize = 64;
-                    svga->dac_hwcursor.x                                = ramdac->hwc_x - svga->dac_hwcursor.xsize;
-                    svga->dac_hwcursor.y                                = ramdac->hwc_y - svga->dac_hwcursor.ysize;
-                    svga->dac_hwcursor.ena                              = !!(val & 0x03);
-                    ramdac->mode                                        = val & 0x03;
-=======
                     ramdac->ccr                  = val;
                     svga->dac_hwcursor.cur_xsize = svga->dac_hwcursor.cur_ysize = 64;
                     svga->dac_hwcursor.x                                        = ramdac->hwc_x - svga->dac_hwcursor.cur_xsize;
                     svga->dac_hwcursor.y                                        = ramdac->hwc_y - svga->dac_hwcursor.cur_ysize;
                     svga->dac_hwcursor.ena                                      = !!(val & 0x03);
                     ramdac->mode                                                = val & 0x03;
->>>>>>> a20584fe
                     break;
                 case 0x0f: /* Latch Control */
                     ramdac->latch_cntl = val;
@@ -268,21 +251,6 @@
             break;
         case 0x0c: /* Cursor X Low Register (RS value = 1100) */
             ramdac->hwc_x        = (ramdac->hwc_x & 0x0f00) | val;
-<<<<<<< HEAD
-            svga->dac_hwcursor.x = ramdac->hwc_x - svga->dac_hwcursor.xsize;
-            break;
-        case 0x0d: /* Cursor X High Register (RS value = 1101) */
-            ramdac->hwc_x        = (ramdac->hwc_x & 0x00ff) | ((val & 0x0f) << 8);
-            svga->dac_hwcursor.x = ramdac->hwc_x - svga->dac_hwcursor.xsize;
-            break;
-        case 0x0e: /* Cursor Y Low Register (RS value = 1110) */
-            ramdac->hwc_y        = (ramdac->hwc_y & 0x0f00) | val;
-            svga->dac_hwcursor.y = ramdac->hwc_y - svga->dac_hwcursor.ysize;
-            break;
-        case 0x0f: /* Cursor Y High Register (RS value = 1111) */
-            ramdac->hwc_y        = (ramdac->hwc_y & 0x00ff) | ((val & 0x0f) << 8);
-            svga->dac_hwcursor.y = ramdac->hwc_y - svga->dac_hwcursor.ysize;
-=======
             svga->dac_hwcursor.x = ramdac->hwc_x - svga->dac_hwcursor.cur_xsize;
             break;
         case 0x0d: /* Cursor X High Register (RS value = 1101) */
@@ -296,7 +264,6 @@
         case 0x0f: /* Cursor Y High Register (RS value = 1111) */
             ramdac->hwc_y        = (ramdac->hwc_y & 0x00ff) | ((val & 0x0f) << 8);
             svga->dac_hwcursor.y = ramdac->hwc_y - svga->dac_hwcursor.cur_ysize;
->>>>>>> a20584fe
             break;
     }
 
@@ -492,17 +459,10 @@
     /* The planes come in two parts, and each plane is 1bpp,
        so a 32x32 cursor has 4 bytes per line, and a 64x64
        cursor has 8 bytes per line. */
-<<<<<<< HEAD
-    pitch = (svga->dac_hwcursor_latch.xsize >> 3); /* Bytes per line. */
-    /* A 32x32 cursor has 128 bytes per line, and a 64x64
-       cursor has 512 bytes per line. */
-    bppl = (pitch * svga->dac_hwcursor_latch.ysize); /* Bytes per plane. */
-=======
     pitch = (svga->dac_hwcursor_latch.cur_xsize >> 3); /* Bytes per line. */
     /* A 32x32 cursor has 128 bytes per line, and a 64x64
        cursor has 512 bytes per line. */
     bppl = (pitch * svga->dac_hwcursor_latch.cur_ysize); /* Bytes per plane. */
->>>>>>> a20584fe
     mode = ramdac->mode;
 
     if (svga->interlace && svga->dac_hwcursor_oddeven)
@@ -510,11 +470,7 @@
 
     cd = (uint8_t *) ramdac->cursor64_data;
 
-<<<<<<< HEAD
-    for (x = 0; x < svga->dac_hwcursor_latch.xsize; x += 16) {
-=======
     for (x = 0; x < svga->dac_hwcursor_latch.cur_xsize; x += 16) {
->>>>>>> a20584fe
         dat[0] = (cd[svga->dac_hwcursor_latch.addr] << 8) | cd[svga->dac_hwcursor_latch.addr + 1];
         dat[1] = (cd[svga->dac_hwcursor_latch.addr + bppl] << 8) | cd[svga->dac_hwcursor_latch.addr + bppl + 1];
 
