/*
 * 86Box	A hypervisor and IBM PC system emulator that specializes in
 *		running old operating systems and software designed for IBM
 *		PC systems and compatibles from 1981 through fairly recent
 *		system designs based on the PCI bus.
 *
 *		This file is part of the 86Box distribution.
 *
 *		ATi Mach64 graphics card emulation.
 *
 *
 *
 * Authors:	Sarah Walker, <http://pcem-emulator.co.uk/>
 *		Miran Grca, <mgrca8@gmail.com>
 *
 *		Copyright 2008-2019 Sarah Walker.
 *		Copyright 2016-2019 Miran Grca.
 */
#include <stdarg.h>
#include <stdint.h>
#include <stdio.h>
#include <string.h>
#include <stdlib.h>
#include <wchar.h>
#define HAVE_STDARG_H
#include <86box/86box.h>
#include <86box/device.h>
#include <86box/io.h>
#include <86box/mem.h>
#include <86box/timer.h>
#include <86box/pci.h>
#include <86box/rom.h>
#include <86box/plat.h>
#include <86box/thread.h>
#include <86box/video.h>
#include <86box/i2c.h>
#include <86box/vid_ddc.h>
#include <86box/vid_svga.h>
#include <86box/vid_svga_render.h>
#include <86box/vid_ati_eeprom.h>

#ifdef CLAMP
#    undef CLAMP
#endif

#define BIOS_ROM_PATH     "roms/video/mach64/bios.bin"
#define BIOS_ISA_ROM_PATH "roms/video/mach64/M64-1994.VBI"
#define BIOS_VLB_ROM_PATH "roms/video/mach64/mach64_vlb_vram.bin"
#define BIOS_ROMVT2_PATH  "roms/video/mach64/atimach64vt2pci.bin"

#define FIFO_SIZE         65536
#define FIFO_MASK         (FIFO_SIZE - 1)
#define FIFO_ENTRY_SIZE   (1 << 31)

#define FIFO_ENTRIES      (mach64->fifo_write_idx - mach64->fifo_read_idx)
#define FIFO_FULL         ((mach64->fifo_write_idx - mach64->fifo_read_idx) >= FIFO_SIZE)
#define FIFO_EMPTY        (mach64->fifo_read_idx == mach64->fifo_write_idx)

#define FIFO_TYPE         0xff000000
#define FIFO_ADDR         0x00ffffff

enum {
    FIFO_INVALID     = (0x00 << 24),
    FIFO_WRITE_BYTE  = (0x01 << 24),
    FIFO_WRITE_WORD  = (0x02 << 24),
    FIFO_WRITE_DWORD = (0x03 << 24)
};

typedef struct
{
    uint32_t addr_type;
    uint32_t val;
} fifo_entry_t;

enum {
    MACH64_GX = 0,
    MACH64_VT2
};

typedef struct mach64_t {
    mem_mapping_t linear_mapping;
    mem_mapping_t mmio_mapping;
    mem_mapping_t mmio_linear_mapping;
    mem_mapping_t mmio_linear_mapping_2;

    ati_eeprom_t eeprom;
    svga_t       svga;

    rom_t bios_rom;

    uint8_t regs[256];
    int     index;

    int type, pci;

    uint8_t pci_regs[256];
    uint8_t int_line;
    int     card;

    int bank_r[2];
    int bank_w[2];

    uint32_t vram_size;
    uint32_t vram_mask;

    uint32_t config_cntl;

    uint32_t context_load_cntl;
    uint32_t context_mask;

    uint32_t crtc_gen_cntl;
    uint8_t  crtc_int_cntl;
    uint32_t crtc_h_total_disp;
    uint32_t crtc_v_sync_strt_wid;
    uint32_t crtc_v_total_disp;
    uint32_t crtc_off_pitch;

    uint32_t clock_cntl;

    uint32_t clr_cmp_clr;
    uint32_t clr_cmp_cntl;
    uint32_t clr_cmp_mask;

    uint32_t cur_horz_vert_off;
    uint32_t cur_horz_vert_posn;
    uint32_t cur_offset;

    uint32_t dac_cntl;

    uint32_t dp_bkgd_clr;
    uint32_t dp_frgd_clr;
    uint32_t dp_mix;
    uint32_t dp_pix_width;
    uint32_t dp_src;

    uint32_t dst_bres_lnth;
    uint32_t dst_bres_dec;
    uint32_t dst_bres_err;
    uint32_t dst_bres_inc;

    uint32_t dst_cntl;
    uint32_t dst_height_width;
    uint32_t dst_off_pitch;
    uint32_t dst_y_x;

    uint32_t gen_test_cntl;

    uint32_t gui_traj_cntl;

    uint32_t host_cntl;

    uint32_t mem_cntl;

    uint32_t ovr_clr;
    uint32_t ovr_wid_left_right;
    uint32_t ovr_wid_top_bottom;

    uint32_t pat_cntl;
    uint32_t pat_reg0, pat_reg1;

    uint32_t sc_left_right, sc_top_bottom;

    uint32_t scratch_reg0, scratch_reg1;

    uint32_t src_cntl;
    uint32_t src_off_pitch;
    uint32_t src_y_x;
    uint32_t src_y_x_start;
    uint32_t src_height1_width1, src_height2_width2;

    uint32_t write_mask;
    uint32_t chain_mask;

    uint32_t linear_base, old_linear_base;
    uint32_t io_base;

    struct
    {
        int op;

        int      dst_x, dst_y;
        int      dst_x_start, dst_y_start;
        int      src_x, src_y;
        int      src_x_start, src_y_start;
        int      xinc, yinc;
        int      x_count, y_count;
        int      src_x_count, src_y_count;
        int      src_width1, src_height1;
        int      src_width2, src_height2;
        uint32_t src_offset, src_pitch;
        uint32_t dst_offset, dst_pitch;
        int      mix_bg, mix_fg;
        int      source_bg, source_fg, source_mix;
        int      source_host;
        int      dst_width, dst_height;
        int      busy;
        int      pattern[8][8];
        uint8_t  pattern_clr4x2[2][4];
        uint8_t  pattern_clr8x1[8];
        int      sc_left, sc_right, sc_top, sc_bottom;
        int      dst_pix_width, src_pix_width, host_pix_width;
        int      dst_size, src_size, host_size;

        uint32_t dp_bkgd_clr;
        uint32_t dp_frgd_clr;
        uint32_t write_mask;

        uint32_t clr_cmp_clr;
        uint32_t clr_cmp_mask;
        int      clr_cmp_fn;
        int      clr_cmp_src;

        int err;
        int poly_draw;
    } accel;

    fifo_entry_t fifo[FIFO_SIZE];
    volatile int fifo_read_idx, fifo_write_idx;

    thread_t *fifo_thread;
    event_t  *wake_fifo_thread;
    event_t  *fifo_not_full_event;

    int      blitter_busy;
    uint64_t blitter_time;
    uint64_t status_time;

    uint16_t pci_id;
    uint32_t config_chip_id;
    uint32_t block_decoded_io;
    int      use_block_decoded_io;

    int     pll_addr;
    uint8_t pll_regs[16];
    double  pll_freq[4];

    uint32_t config_stat0;

    uint32_t cur_clr0, cur_clr1;

    uint32_t overlay_dat[1024];
    uint32_t overlay_graphics_key_clr, overlay_graphics_key_msk;
    uint32_t overlay_video_key_clr, overlay_video_key_msk;
    uint32_t overlay_key_cntl;
    uint32_t overlay_scale_inc;
    uint32_t overlay_scale_cntl;
    uint32_t overlay_y_x_start, overlay_y_x_end;

    uint32_t scaler_height_width;
    int      scaler_format;
    int      scaler_update;

    uint32_t buf_offset[2], buf_pitch[2];

    int overlay_v_acc;

    uint8_t thread_run;
    void   *i2c, *ddc;
} mach64_t;

<<<<<<< HEAD
static video_timings_t timing_mach64_isa = { VIDEO_ISA, 3, 3, 6, 5, 5, 10 };
static video_timings_t timing_mach64_vlb = { VIDEO_BUS, 2, 2, 1, 20, 20, 21 };
static video_timings_t timing_mach64_pci = { VIDEO_PCI, 2, 2, 1, 20, 20, 21 };
=======
static video_timings_t timing_mach64_isa = { .type = VIDEO_ISA, .write_b = 3, .write_w = 3, .write_l = 6, .read_b = 5, .read_w = 5, .read_l = 10 };
static video_timings_t timing_mach64_vlb = { .type = VIDEO_BUS, .write_b = 2, .write_w = 2, .write_l = 1, .read_b = 20, .read_w = 20, .read_l = 21 };
static video_timings_t timing_mach64_pci = { .type = VIDEO_PCI, .write_b = 2, .write_w = 2, .write_l = 1, .read_b = 20, .read_w = 20, .read_l = 21 };
>>>>>>> a20584fe

enum {
    SRC_BG      = 0,
    SRC_FG      = 1,
    SRC_HOST    = 2,
    SRC_BLITSRC = 3,
    SRC_PAT     = 4
};

enum {
    MONO_SRC_1       = 0,
    MONO_SRC_PAT     = 1,
    MONO_SRC_HOST    = 2,
    MONO_SRC_BLITSRC = 3
};

enum {
    BPP_1  = 0,
    BPP_4  = 1,
    BPP_8  = 2,
    BPP_15 = 3,
    BPP_16 = 4,
    BPP_24 = 5,
    BPP_32 = 6
};

enum {
    OP_RECT,
    OP_LINE
};

enum {
    SRC_PATT_EN     = 1,
    SRC_PATT_ROT_EN = 2,
    SRC_LINEAR_EN   = 4
};

enum {
    DP_BYTE_PIX_ORDER = (1 << 24)
};

#define WIDTH_1BIT 3

static int mach64_width[8] = { WIDTH_1BIT, 0, 0, 1, 1, 2, 2, 0 };

enum {
    DST_X_DIR      = 0x01,
    DST_Y_DIR      = 0x02,
    DST_Y_MAJOR    = 0x04,
    DST_X_TILE     = 0x08,
    DST_Y_TILE     = 0x10,
    DST_LAST_PEL   = 0x20,
    DST_POLYGON_EN = 0x40,
    DST_24_ROT_EN  = 0x80
};

enum {
    HOST_BYTE_ALIGN = (1 << 0)
};

void     mach64_write(uint32_t addr, uint8_t val, void *priv);
void     mach64_writew(uint32_t addr, uint16_t val, void *priv);
void     mach64_writel(uint32_t addr, uint32_t val, void *priv);
uint8_t  mach64_read(uint32_t addr, void *priv);
uint16_t mach64_readw(uint32_t addr, void *priv);
uint32_t mach64_readl(uint32_t addr, void *priv);
void     mach64_updatemapping(mach64_t *mach64);
void     mach64_recalctimings(svga_t *svga);
void     mach64_start_fill(mach64_t *mach64);
void     mach64_start_line(mach64_t *mach64);
void     mach64_blit(uint32_t cpu_dat, int count, mach64_t *mach64);
void     mach64_load_context(mach64_t *mach64);

uint8_t  mach64_ext_readb(uint32_t addr, void *priv);
uint16_t mach64_ext_readw(uint32_t addr, void *priv);
uint32_t mach64_ext_readl(uint32_t addr, void *priv);
void     mach64_ext_writeb(uint32_t addr, uint8_t val, void *priv);
void     mach64_ext_writew(uint32_t addr, uint16_t val, void *priv);
void     mach64_ext_writel(uint32_t addr, uint32_t val, void *priv);

#ifdef ENABLE_MACH64_LOG
int mach64_do_log = ENABLE_MACH64_LOG;

static void
mach64_log(const char *fmt, ...)
{
    va_list ap;

    if (mach64_do_log) {
        va_start(ap, fmt);
        pclog_ex(fmt, ap);
        va_end(ap);
    }
}
#else
#    define mach64_log(fmt, ...)
#endif

void
mach64_out(uint16_t addr, uint8_t val, void *p)
{
    mach64_t *mach64 = p;
    svga_t   *svga   = &mach64->svga;
    uint8_t   old;

    if (((addr & 0xFFF0) == 0x3D0 || (addr & 0xFFF0) == 0x3B0) && !(svga->miscout & 1))
        addr ^= 0x60;

    switch (addr) {
        case 0x1ce:
            mach64->index = val;
            break;
        case 0x1cf:
            mach64->regs[mach64->index & 0x3f] = val;
            if ((mach64->index & 0x3f) == 0x36)
                svga_recalctimings(svga);
            break;

        case 0x3C6:
        case 0x3C7:
        case 0x3C8:
        case 0x3C9:
            if (mach64->type == MACH64_GX)
                ati68860_ramdac_out((addr & 3) | ((mach64->dac_cntl & 3) << 2), val, mach64->svga.ramdac, svga);
            else
                svga_out(addr, val, svga);
            return;

        case 0x3cf:
            if (svga->gdcaddr == 6) {
                uint8_t old_val = svga->gdcreg[6];
                svga->gdcreg[6] = val;
                if ((svga->gdcreg[6] & 0xc) != (old_val & 0xc))
                    mach64_updatemapping(mach64);
                return;
            }
            break;

        case 0x3D4:
            svga->crtcreg = val & 0x3f;
            return;
        case 0x3D5:
            if ((svga->crtcreg < 7) && (svga->crtc[0x11] & 0x80))
                return;
            if ((svga->crtcreg == 7) && (svga->crtc[0x11] & 0x80))
                val = (svga->crtc[7] & ~0x10) | (val & 0x10);
            if (svga->crtcreg > 0x18)
                return;
            old                       = svga->crtc[svga->crtcreg];
            svga->crtc[svga->crtcreg] = val;

            if (old != val) {
                if (svga->crtcreg < 0xe || svga->crtcreg > 0x10) {
                    if ((svga->crtcreg == 0xc) || (svga->crtcreg == 0xd)) {
                        svga->fullchange = 3;
                        svga->ma_latch   = ((svga->crtc[0xc] << 8) | svga->crtc[0xd]) + ((svga->crtc[8] & 0x60) >> 5);
                    } else {
                        svga->fullchange = changeframecount;
                        svga_recalctimings(svga);
                    }
                }
            }
            break;
    }
    svga_out(addr, val, svga);
}

uint8_t
mach64_in(uint16_t addr, void *p)
{
    mach64_t *mach64 = p;
    svga_t   *svga   = &mach64->svga;

    if (((addr & 0xFFF0) == 0x3D0 || (addr & 0xFFF0) == 0x3B0) && !(svga->miscout & 1))
        addr ^= 0x60;

    switch (addr) {
        case 0x1ce:
            return mach64->index;
        case 0x1cf:
            return mach64->regs[mach64->index & 0x3f];

        case 0x3C6:
        case 0x3C7:
        case 0x3C8:
        case 0x3C9:
            if (mach64->type == MACH64_GX)
                return ati68860_ramdac_in((addr & 3) | ((mach64->dac_cntl & 3) << 2), mach64->svga.ramdac, svga);
            return svga_in(addr, svga);

        case 0x3D4:
            return svga->crtcreg;
        case 0x3D5:
            if (svga->crtcreg > 0x18)
                return 0xff;
            return svga->crtc[svga->crtcreg];
    }
    return svga_in(addr, svga);
}

void
mach64_recalctimings(svga_t *svga)
{
    mach64_t *mach64 = (mach64_t *) svga->p;

    if (((mach64->crtc_gen_cntl >> 24) & 3) == 3) {
        svga->vtotal     = (mach64->crtc_v_total_disp & 2047) + 1;
        svga->dispend    = ((mach64->crtc_v_total_disp >> 16) & 2047) + 1;
        svga->htotal     = (mach64->crtc_h_total_disp & 255) + 1;
        svga->hdisp_time = svga->hdisp = ((mach64->crtc_h_total_disp >> 16) & 255) + 1;
        svga->vsyncstart               = (mach64->crtc_v_sync_strt_wid & 2047) + 1;
        svga->rowoffset                = (mach64->crtc_off_pitch >> 22);
        svga->clock                    = (cpuclock * (double) (1ull << 32)) / ics2595_getclock(svga->clock_gen);
        svga->ma_latch                 = (mach64->crtc_off_pitch & 0x1fffff) * 2;
        svga->linedbl = svga->rowcount = 0;
        svga->split                    = 0xffffff;
        svga->vblankstart              = svga->dispend;
        svga->rowcount                 = mach64->crtc_gen_cntl & 1;
        svga->rowoffset <<= 1;
        if (mach64->type == MACH64_GX)
            ati68860_ramdac_set_render(svga->ramdac, svga);
        switch ((mach64->crtc_gen_cntl >> 8) & 7) {
            case BPP_4:
                if (mach64->type != MACH64_GX)
                    svga->render = svga_render_4bpp_highres;
                svga->hdisp *= 8;
                break;
            case BPP_8:
                if (mach64->type != MACH64_GX)
                    svga->render = svga_render_8bpp_highres;
                svga->hdisp *= 8;
                svga->rowoffset /= 2;
                break;
            case BPP_15:
                if (mach64->type != MACH64_GX)
                    svga->render = svga_render_15bpp_highres;
                svga->hdisp *= 8;
                break;
            case BPP_16:
                if (mach64->type != MACH64_GX)
                    svga->render = svga_render_16bpp_highres;
                svga->hdisp *= 8;
                break;
            case BPP_24:
                if (mach64->type != MACH64_GX)
                    svga->render = svga_render_24bpp_highres;
                svga->hdisp *= 8;
                svga->rowoffset = (svga->rowoffset * 3) / 2;
                break;
            case BPP_32:
                if (mach64->type != MACH64_GX)
                    svga->render = svga_render_32bpp_highres;
                svga->hdisp *= 8;
                svga->rowoffset *= 2;
                break;
        }

        svga->vram_display_mask = mach64->vram_mask;
    } else {
        svga->vram_display_mask = (mach64->regs[0x36] & 0x01) ? mach64->vram_mask : 0x3ffff;
    }
}

void
mach64_updatemapping(mach64_t *mach64)
{
    svga_t *svga = &mach64->svga;

    if (!(mach64->pci_regs[PCI_REG_COMMAND] & PCI_COMMAND_MEM)) {
        mach64_log("Update mapping - PCI disabled\n");
        mem_mapping_disable(&svga->mapping);
        mem_mapping_disable(&mach64->linear_mapping);
        mem_mapping_disable(&mach64->mmio_mapping);
        mem_mapping_disable(&mach64->mmio_linear_mapping);
        mem_mapping_disable(&mach64->mmio_linear_mapping_2);
        return;
    }

    mem_mapping_disable(&mach64->mmio_mapping);
    switch (svga->gdcreg[6] & 0xc) {
        case 0x0: /*128k at A0000*/
            mem_mapping_set_handler(&mach64->svga.mapping, mach64_read, mach64_readw, mach64_readl, mach64_write, mach64_writew, mach64_writel);
            mem_mapping_set_p(&mach64->svga.mapping, mach64);
            mem_mapping_set_addr(&svga->mapping, 0xa0000, 0x20000);
            mem_mapping_enable(&mach64->mmio_mapping);
            svga->banked_mask = 0xffff;
            break;
        case 0x4: /*64k at A0000*/
            mem_mapping_set_handler(&mach64->svga.mapping, mach64_read, mach64_readw, mach64_readl, mach64_write, mach64_writew, mach64_writel);
            mem_mapping_set_p(&mach64->svga.mapping, mach64);
            mem_mapping_set_addr(&svga->mapping, 0xa0000, 0x10000);
            svga->banked_mask = 0xffff;
            break;
        case 0x8: /*32k at B0000*/
            mem_mapping_set_handler(&mach64->svga.mapping, svga_read, svga_readw, svga_readl, svga_write, svga_writew, svga_writel);
            mem_mapping_set_p(&mach64->svga.mapping, svga);
            mem_mapping_set_addr(&svga->mapping, 0xb0000, 0x08000);
            svga->banked_mask = 0x7fff;
            break;
        case 0xC: /*32k at B8000*/
            mem_mapping_set_handler(&mach64->svga.mapping, svga_read, svga_readw, svga_readl, svga_write, svga_writew, svga_writel);
            mem_mapping_set_p(&mach64->svga.mapping, svga);
            mem_mapping_set_addr(&svga->mapping, 0xb8000, 0x08000);
            svga->banked_mask = 0x7fff;
            break;
    }
    if (mach64->linear_base) {
        if (mach64->type == MACH64_GX) {
            if ((mach64->config_cntl & 3) == 2) {
                /*8 MB aperture*/
                mem_mapping_set_addr(&mach64->linear_mapping, mach64->linear_base, (8 << 20) - 0x4000);
                mem_mapping_set_addr(&mach64->mmio_linear_mapping, mach64->linear_base + ((8 << 20) - 0x4000), 0x4000);
            } else {
                /*4 MB aperture*/
                mem_mapping_set_addr(&mach64->linear_mapping, mach64->linear_base, (4 << 20) - 0x4000);
                mem_mapping_set_addr(&mach64->mmio_linear_mapping, mach64->linear_base + ((4 << 20) - 0x4000), 0x4000);
            }
        } else {
            /*2*8 MB aperture*/
            mem_mapping_set_addr(&mach64->linear_mapping, mach64->linear_base, (8 << 20) - 0x4000);
            mem_mapping_set_addr(&mach64->mmio_linear_mapping, mach64->linear_base + ((8 << 20) - 0x4000), 0x4000);
            mem_mapping_set_addr(&mach64->mmio_linear_mapping_2, mach64->linear_base + ((16 << 20) - 0x4000), 0x4000);
        }
    } else {
        mem_mapping_disable(&mach64->linear_mapping);
        mem_mapping_disable(&mach64->mmio_linear_mapping);
        mem_mapping_disable(&mach64->mmio_linear_mapping_2);
    }
}

static void
mach64_update_irqs(mach64_t *mach64)
{
    if (!mach64->pci) {
        return;
    }

    if ((mach64->crtc_int_cntl & 0xaa0024) & ((mach64->crtc_int_cntl << 1) & 0xaa0024))
        pci_set_irq(mach64->card, PCI_INTA);
    else
        pci_clear_irq(mach64->card, PCI_INTA);
}

static __inline void
wake_fifo_thread(mach64_t *mach64)
{
    thread_set_event(mach64->wake_fifo_thread); /*Wake up FIFO thread if moving from idle*/
}

static void
mach64_wait_fifo_idle(mach64_t *mach64)
{
    while (!FIFO_EMPTY) {
        wake_fifo_thread(mach64);
        thread_wait_event(mach64->fifo_not_full_event, 1);
    }
}

#define READ8(addr, var)                \
    switch ((addr) &3) {                \
        case 0:                         \
            ret = (var) &0xff;          \
            break;                      \
        case 1:                         \
            ret = ((var) >> 8) & 0xff;  \
            break;                      \
        case 2:                         \
            ret = ((var) >> 16) & 0xff; \
            break;                      \
        case 3:                         \
            ret = ((var) >> 24) & 0xff; \
            break;                      \
    }

#define WRITE8(addr, var, val)                        \
    switch ((addr) &3) {                              \
        case 0:                                       \
            var = (var & 0xffffff00) | (val);         \
            break;                                    \
        case 1:                                       \
            var = (var & 0xffff00ff) | ((val) << 8);  \
            break;                                    \
        case 2:                                       \
            var = (var & 0xff00ffff) | ((val) << 16); \
            break;                                    \
        case 3:                                       \
            var = (var & 0x00ffffff) | ((val) << 24); \
            break;                                    \
    }

static void
mach64_accel_write_fifo(mach64_t *mach64, uint32_t addr, uint8_t val)
{
    switch (addr & 0x3ff) {
        case 0x100:
        case 0x101:
        case 0x102:
        case 0x103:
            WRITE8(addr, mach64->dst_off_pitch, val);
            break;
        case 0x104:
        case 0x105:
        case 0x11c:
        case 0x11d:
            WRITE8(addr + 2, mach64->dst_y_x, val);
            break;
        case 0x108:
        case 0x109:
            WRITE8(addr, mach64->dst_y_x, val);
            break;
        case 0x10c:
        case 0x10d:
        case 0x10e:
        case 0x10f:
            WRITE8(addr, mach64->dst_y_x, val);
            break;
        case 0x110:
        case 0x111:
            WRITE8(addr + 2, mach64->dst_height_width, val);
            break;
        case 0x114:
        case 0x115:
        case 0x118:
        case 0x119:
        case 0x11a:
        case 0x11b:
        case 0x11e:
        case 0x11f:
            WRITE8(addr, mach64->dst_height_width, val);
        /*FALLTHROUGH*/
        case 0x113:
            if (((addr & 0x3ff) == 0x11b || (addr & 0x3ff) == 0x11f || (addr & 0x3ff) == 0x113) && !(val & 0x80)) {
                mach64_start_fill(mach64);
                mach64_log("%i %i %i %i %i %08x\n", (mach64->dst_height_width & 0x7ff), (mach64->dst_height_width & 0x7ff0000),
                           ((mach64->dp_src & 7) != SRC_HOST), (((mach64->dp_src >> 8) & 7) != SRC_HOST),
                           (((mach64->dp_src >> 16) & 3) != MONO_SRC_HOST), mach64->dp_src);
                if ((mach64->dst_height_width & 0x7ff) && (mach64->dst_height_width & 0x7ff0000) && ((mach64->dp_src & 7) != SRC_HOST) && (((mach64->dp_src >> 8) & 7) != SRC_HOST) && (((mach64->dp_src >> 16) & 3) != MONO_SRC_HOST))
                    mach64_blit(0, -1, mach64);
            }
            break;

        case 0x120:
        case 0x121:
        case 0x122:
        case 0x123:
            WRITE8(addr, mach64->dst_bres_lnth, val);
            if ((addr & 0x3ff) == 0x123 && !(val & 0x80)) {
                mach64_start_line(mach64);

                if ((mach64->dst_bres_lnth & 0x7fff) && ((mach64->dp_src & 7) != SRC_HOST) && (((mach64->dp_src >> 8) & 7) != SRC_HOST) && (((mach64->dp_src >> 16) & 3) != MONO_SRC_HOST))
                    mach64_blit(0, -1, mach64);
            }
            break;
        case 0x124:
        case 0x125:
        case 0x126:
        case 0x127:
            WRITE8(addr, mach64->dst_bres_err, val);
            break;
        case 0x128:
        case 0x129:
        case 0x12a:
        case 0x12b:
            WRITE8(addr, mach64->dst_bres_inc, val);
            break;
        case 0x12c:
        case 0x12d:
        case 0x12e:
        case 0x12f:
            WRITE8(addr, mach64->dst_bres_dec, val);
            break;

        case 0x130:
        case 0x131:
        case 0x132:
        case 0x133:
            WRITE8(addr, mach64->dst_cntl, val);
            break;

        case 0x180:
        case 0x181:
        case 0x182:
        case 0x183:
            WRITE8(addr, mach64->src_off_pitch, val);
            break;
        case 0x184:
        case 0x185:
            WRITE8(addr, mach64->src_y_x, val);
            break;
        case 0x188:
        case 0x189:
            WRITE8(addr + 2, mach64->src_y_x, val);
            break;
        case 0x18c:
        case 0x18d:
        case 0x18e:
        case 0x18f:
            WRITE8(addr, mach64->src_y_x, val);
            break;
        case 0x190:
        case 0x191:
            WRITE8(addr + 2, mach64->src_height1_width1, val);
            break;
        case 0x194:
        case 0x195:
            WRITE8(addr, mach64->src_height1_width1, val);
            break;
        case 0x198:
        case 0x199:
        case 0x19a:
        case 0x19b:
            WRITE8(addr, mach64->src_height1_width1, val);
            break;
        case 0x19c:
        case 0x19d:
            WRITE8(addr, mach64->src_y_x_start, val);
            break;
        case 0x1a0:
        case 0x1a1:
            WRITE8(addr + 2, mach64->src_y_x_start, val);
            break;
        case 0x1a4:
        case 0x1a5:
        case 0x1a6:
        case 0x1a7:
            WRITE8(addr, mach64->src_y_x_start, val);
            break;
        case 0x1a8:
        case 0x1a9:
            WRITE8(addr + 2, mach64->src_height2_width2, val);
            break;
        case 0x1ac:
        case 0x1ad:
            WRITE8(addr, mach64->src_height2_width2, val);
            break;
        case 0x1b0:
        case 0x1b1:
        case 0x1b2:
        case 0x1b3:
            WRITE8(addr, mach64->src_height2_width2, val);
            break;

        case 0x1b4:
        case 0x1b5:
        case 0x1b6:
        case 0x1b7:
            WRITE8(addr, mach64->src_cntl, val);
            break;

        case 0x200:
        case 0x201:
        case 0x202:
        case 0x203:
        case 0x204:
        case 0x205:
        case 0x206:
        case 0x207:
        case 0x208:
        case 0x209:
        case 0x20a:
        case 0x20b:
        case 0x20c:
        case 0x20d:
        case 0x20e:
        case 0x20f:
        case 0x210:
        case 0x211:
        case 0x212:
        case 0x213:
        case 0x214:
        case 0x215:
        case 0x216:
        case 0x217:
        case 0x218:
        case 0x219:
        case 0x21a:
        case 0x21b:
        case 0x21c:
        case 0x21d:
        case 0x21e:
        case 0x21f:
        case 0x220:
        case 0x221:
        case 0x222:
        case 0x223:
        case 0x224:
        case 0x225:
        case 0x226:
        case 0x227:
        case 0x228:
        case 0x229:
        case 0x22a:
        case 0x22b:
        case 0x22c:
        case 0x22d:
        case 0x22e:
        case 0x22f:
        case 0x230:
        case 0x231:
        case 0x232:
        case 0x233:
        case 0x234:
        case 0x235:
        case 0x236:
        case 0x237:
        case 0x238:
        case 0x239:
        case 0x23a:
        case 0x23b:
        case 0x23c:
        case 0x23d:
        case 0x23e:
        case 0x23f:
            mach64_blit(val, 8, mach64);
            break;

        case 0x240:
        case 0x241:
        case 0x242:
        case 0x243:
            WRITE8(addr, mach64->host_cntl, val);
            break;

        case 0x280:
        case 0x281:
        case 0x282:
        case 0x283:
            WRITE8(addr, mach64->pat_reg0, val);
            break;
        case 0x284:
        case 0x285:
        case 0x286:
        case 0x287:
            WRITE8(addr, mach64->pat_reg1, val);
            break;

        case 0x288:
        case 0x289:
        case 0x28a:
        case 0x28b:
            WRITE8(addr, mach64->pat_cntl, val);
            break;

        case 0x2a0:
        case 0x2a1:
        case 0x2a8:
        case 0x2a9:
            WRITE8(addr, mach64->sc_left_right, val);
            break;
        case 0x2a4:
        case 0x2a5:
            addr += 2;
        /*FALLTHROUGH*/
        case 0x2aa:
        case 0x2ab:
            WRITE8(addr, mach64->sc_left_right, val);
            break;

        case 0x2ac:
        case 0x2ad:
        case 0x2b4:
        case 0x2b5:
            WRITE8(addr, mach64->sc_top_bottom, val);
            break;
        case 0x2b0:
        case 0x2b1:
            addr += 2;
        /*FALLTHROUGH*/
        case 0x2b6:
        case 0x2b7:
            WRITE8(addr, mach64->sc_top_bottom, val);
            break;

        case 0x2c0:
        case 0x2c1:
        case 0x2c2:
        case 0x2c3:
            WRITE8(addr, mach64->dp_bkgd_clr, val);
            break;
        case 0x2c4:
        case 0x2c5:
        case 0x2c6:
        case 0x2c7:
            WRITE8(addr, mach64->dp_frgd_clr, val);
            break;
        case 0x2c8:
        case 0x2c9:
        case 0x2ca:
        case 0x2cb:
            WRITE8(addr, mach64->write_mask, val);
            break;
        case 0x2cc:
        case 0x2cd:
        case 0x2ce:
        case 0x2cf:
            WRITE8(addr, mach64->chain_mask, val);
            break;

        case 0x2d0:
        case 0x2d1:
        case 0x2d2:
        case 0x2d3:
            WRITE8(addr, mach64->dp_pix_width, val);
            break;
        case 0x2d4:
        case 0x2d5:
        case 0x2d6:
        case 0x2d7:
            WRITE8(addr, mach64->dp_mix, val);
            break;
        case 0x2d8:
        case 0x2d9:
        case 0x2da:
        case 0x2db:
            WRITE8(addr, mach64->dp_src, val);
            break;

        case 0x300:
        case 0x301:
        case 0x302:
        case 0x303:
            WRITE8(addr, mach64->clr_cmp_clr, val);
            break;
        case 0x304:
        case 0x305:
        case 0x306:
        case 0x307:
            WRITE8(addr, mach64->clr_cmp_mask, val);
            break;
        case 0x308:
        case 0x309:
        case 0x30a:
        case 0x30b:
            WRITE8(addr, mach64->clr_cmp_cntl, val);
            break;

        case 0x320:
        case 0x321:
        case 0x322:
        case 0x323:
            WRITE8(addr, mach64->context_mask, val);
            break;

        case 0x330:
        case 0x331:
            WRITE8(addr, mach64->dst_cntl, val);
            break;
        case 0x332:
            WRITE8(addr - 2, mach64->src_cntl, val);
            break;
        case 0x333:
            WRITE8(addr - 3, mach64->pat_cntl, val & 7);
            if (val & 0x10)
                mach64->host_cntl |= HOST_BYTE_ALIGN;
            else
                mach64->host_cntl &= ~HOST_BYTE_ALIGN;
            break;
    }
}
static void
mach64_accel_write_fifo_w(mach64_t *mach64, uint32_t addr, uint16_t val)
{
    switch (addr & 0x3fe) {
        case 0x200:
        case 0x202:
        case 0x204:
        case 0x206:
        case 0x208:
        case 0x20a:
        case 0x20c:
        case 0x20e:
        case 0x210:
        case 0x212:
        case 0x214:
        case 0x216:
        case 0x218:
        case 0x21a:
        case 0x21c:
        case 0x21e:
        case 0x220:
        case 0x222:
        case 0x224:
        case 0x226:
        case 0x228:
        case 0x22a:
        case 0x22c:
        case 0x22e:
        case 0x230:
        case 0x232:
        case 0x234:
        case 0x236:
        case 0x238:
        case 0x23a:
        case 0x23c:
        case 0x23e:
            mach64_blit(val, 16, mach64);
            break;

        case 0x32c:
            mach64->context_load_cntl = (mach64->context_load_cntl & 0xffff0000) | val;
            break;

        case 0x32e:
            mach64->context_load_cntl = (mach64->context_load_cntl & 0x0000ffff) | (val << 16);
            if (val & 0x30000)
                mach64_load_context(mach64);
            break;

        default:
            mach64_accel_write_fifo(mach64, addr, val);
            mach64_accel_write_fifo(mach64, addr + 1, val >> 8);
            break;
    }
}
static void
mach64_accel_write_fifo_l(mach64_t *mach64, uint32_t addr, uint32_t val)
{
    switch (addr & 0x3fc) {
        case 0x32c:
            mach64->context_load_cntl = val;
            if (val & 0x30000)
                mach64_load_context(mach64);
            break;

        case 0x200:
        case 0x204:
        case 0x208:
        case 0x20c:
        case 0x210:
        case 0x214:
        case 0x218:
        case 0x21c:
        case 0x220:
        case 0x224:
        case 0x228:
        case 0x22c:
        case 0x230:
        case 0x234:
        case 0x238:
        case 0x23c:
            if (mach64->accel.source_host || (mach64->dp_pix_width & DP_BYTE_PIX_ORDER))
                mach64_blit(val, 32, mach64);
            else
                mach64_blit(((val & 0xff000000) >> 24) | ((val & 0x00ff0000) >> 8) | ((val & 0x0000ff00) << 8) | ((val & 0x000000ff) << 24), 32, mach64);
            break;

        default:
            mach64_accel_write_fifo_w(mach64, addr, val);
            mach64_accel_write_fifo_w(mach64, addr + 2, val >> 16);
            break;
    }
}
<<<<<<< HEAD

static void
fifo_thread(void *param)
{
    mach64_t *mach64 = (mach64_t *) param;

    while (mach64->thread_run) {
        thread_set_event(mach64->fifo_not_full_event);
        thread_wait_event(mach64->wake_fifo_thread, -1);
        thread_reset_event(mach64->wake_fifo_thread);
        mach64->blitter_busy = 1;
        while (!FIFO_EMPTY) {
            uint64_t      start_time = plat_timer_read();
            uint64_t      end_time;
            fifo_entry_t *fifo = &mach64->fifo[mach64->fifo_read_idx & FIFO_MASK];

            switch (fifo->addr_type & FIFO_TYPE) {
                case FIFO_WRITE_BYTE:
                    mach64_accel_write_fifo(mach64, fifo->addr_type & FIFO_ADDR, fifo->val);
                    break;
                case FIFO_WRITE_WORD:
                    mach64_accel_write_fifo_w(mach64, fifo->addr_type & FIFO_ADDR, fifo->val);
                    break;
                case FIFO_WRITE_DWORD:
                    mach64_accel_write_fifo_l(mach64, fifo->addr_type & FIFO_ADDR, fifo->val);
                    break;
            }

            mach64->fifo_read_idx++;
            fifo->addr_type = FIFO_INVALID;

=======

static void
fifo_thread(void *param)
{
    mach64_t *mach64 = (mach64_t *) param;

    while (mach64->thread_run) {
        thread_set_event(mach64->fifo_not_full_event);
        thread_wait_event(mach64->wake_fifo_thread, -1);
        thread_reset_event(mach64->wake_fifo_thread);
        mach64->blitter_busy = 1;
        while (!FIFO_EMPTY) {
            uint64_t      start_time = plat_timer_read();
            uint64_t      end_time;
            fifo_entry_t *fifo = &mach64->fifo[mach64->fifo_read_idx & FIFO_MASK];

            switch (fifo->addr_type & FIFO_TYPE) {
                case FIFO_WRITE_BYTE:
                    mach64_accel_write_fifo(mach64, fifo->addr_type & FIFO_ADDR, fifo->val);
                    break;
                case FIFO_WRITE_WORD:
                    mach64_accel_write_fifo_w(mach64, fifo->addr_type & FIFO_ADDR, fifo->val);
                    break;
                case FIFO_WRITE_DWORD:
                    mach64_accel_write_fifo_l(mach64, fifo->addr_type & FIFO_ADDR, fifo->val);
                    break;
            }

            mach64->fifo_read_idx++;
            fifo->addr_type = FIFO_INVALID;

>>>>>>> a20584fe
            if (FIFO_ENTRIES > 0xe000)
                thread_set_event(mach64->fifo_not_full_event);

            end_time = plat_timer_read();
            mach64->blitter_time += end_time - start_time;
        }
        mach64->blitter_busy = 0;
    }
}

static void
mach64_queue(mach64_t *mach64, uint32_t addr, uint32_t val, uint32_t type)
{
    fifo_entry_t *fifo = &mach64->fifo[mach64->fifo_write_idx & FIFO_MASK];

    if (FIFO_FULL) {
        thread_reset_event(mach64->fifo_not_full_event);
        if (FIFO_FULL) {
            thread_wait_event(mach64->fifo_not_full_event, -1); /*Wait for room in ringbuffer*/
        }
    }

    fifo->val       = val;
    fifo->addr_type = (addr & FIFO_ADDR) | type;

    mach64->fifo_write_idx++;

    if (FIFO_ENTRIES > 0xe000 || FIFO_ENTRIES < 8)
        wake_fifo_thread(mach64);
}

void
mach64_start_fill(mach64_t *mach64)
{
    int x, y;

    mach64->accel.dst_x       = 0;
    mach64->accel.dst_y       = 0;
    mach64->accel.dst_x_start = (mach64->dst_y_x >> 16) & 0xfff;
    mach64->accel.dst_y_start = mach64->dst_y_x & 0xfff;

    mach64->accel.dst_width  = (mach64->dst_height_width >> 16) & 0x1fff;
    mach64->accel.dst_height = mach64->dst_height_width & 0x1fff;

    if (((mach64->dp_src >> 16) & 7) == MONO_SRC_BLITSRC) {
        if (mach64->accel.dst_width & 7)
            mach64->accel.dst_width = (mach64->accel.dst_width & ~7) + 8;
    }

    mach64->accel.x_count = mach64->accel.dst_width;

    mach64->accel.src_x       = 0;
    mach64->accel.src_y       = 0;
    mach64->accel.src_x_start = (mach64->src_y_x >> 16) & 0xfff;
    mach64->accel.src_y_start = mach64->src_y_x & 0xfff;
    if (mach64->src_cntl & SRC_LINEAR_EN)
        mach64->accel.src_x_count = 0x7ffffff; /*Essentially infinite*/
    else
        mach64->accel.src_x_count = (mach64->src_height1_width1 >> 16) & 0x7fff;
    if (!(mach64->src_cntl & SRC_PATT_EN))
        mach64->accel.src_y_count = 0x7ffffff; /*Essentially infinite*/
    else
        mach64->accel.src_y_count = mach64->src_height1_width1 & 0x1fff;

    mach64->accel.src_width1  = (mach64->src_height1_width1 >> 16) & 0x7fff;
    mach64->accel.src_height1 = mach64->src_height1_width1 & 0x1fff;
    mach64->accel.src_width2  = (mach64->src_height2_width2 >> 16) & 0x7fff;
    mach64->accel.src_height2 = mach64->src_height2_width2 & 0x1fff;

    mach64_log("src %i %i  %i %i  %08X %08X\n", mach64->accel.src_x_count,
               mach64->accel.src_y_count,
               mach64->accel.src_width1,
               mach64->accel.src_height1,
               mach64->src_height1_width1,
               mach64->src_height2_width2);

    mach64->accel.src_pitch  = (mach64->src_off_pitch >> 22) * 8;
    mach64->accel.src_offset = (mach64->src_off_pitch & 0xfffff) * 8;

    mach64->accel.dst_pitch  = (mach64->dst_off_pitch >> 22) * 8;
    mach64->accel.dst_offset = (mach64->dst_off_pitch & 0xfffff) * 8;

    mach64->accel.mix_fg = (mach64->dp_mix >> 16) & 0x1f;
    mach64->accel.mix_bg = mach64->dp_mix & 0x1f;

    mach64->accel.source_bg  = mach64->dp_src & 7;
    mach64->accel.source_fg  = (mach64->dp_src >> 8) & 7;
    mach64->accel.source_mix = (mach64->dp_src >> 16) & 7;

    mach64->accel.dst_pix_width  = mach64->dp_pix_width & 7;
    mach64->accel.src_pix_width  = (mach64->dp_pix_width >> 8) & 7;
    mach64->accel.host_pix_width = (mach64->dp_pix_width >> 16) & 7;

    mach64->accel.dst_size  = mach64_width[mach64->accel.dst_pix_width];
    mach64->accel.src_size  = mach64_width[mach64->accel.src_pix_width];
    mach64->accel.host_size = mach64_width[mach64->accel.host_pix_width];

    if (mach64->accel.src_size == WIDTH_1BIT)
        mach64->accel.src_offset <<= 3;
    else
        mach64->accel.src_offset >>= mach64->accel.src_size;

    if (mach64->accel.dst_size == WIDTH_1BIT)
        mach64->accel.dst_offset <<= 3;
    else
        mach64->accel.dst_offset >>= mach64->accel.dst_size;

    mach64->accel.xinc = (mach64->dst_cntl & DST_X_DIR) ? 1 : -1;
    mach64->accel.yinc = (mach64->dst_cntl & DST_Y_DIR) ? 1 : -1;

    mach64->accel.source_host = ((mach64->dp_src & 7) == SRC_HOST) || (((mach64->dp_src >> 8) & 7) == SRC_HOST);

    for (y = 0; y < 8; y++) {
        for (x = 0; x < 8; x++) {
            uint32_t temp                   = (y & 4) ? mach64->pat_reg1 : mach64->pat_reg0;
            mach64->accel.pattern[y][7 - x] = (temp >> (x + ((y & 3) * 8))) & 1;
        }
    }
<<<<<<< HEAD

    if (mach64->pat_cntl & 2) {
        mach64->accel.pattern_clr4x2[0][0] = (mach64->pat_reg0 & 0xff);
        mach64->accel.pattern_clr4x2[0][1] = ((mach64->pat_reg0 >> 8) & 0xff);
        mach64->accel.pattern_clr4x2[0][2] = ((mach64->pat_reg0 >> 16) & 0xff);
        mach64->accel.pattern_clr4x2[0][3] = ((mach64->pat_reg0 >> 24) & 0xff);
        mach64->accel.pattern_clr4x2[1][0] = (mach64->pat_reg1 & 0xff);
        mach64->accel.pattern_clr4x2[1][1] = ((mach64->pat_reg1 >> 8) & 0xff);
        mach64->accel.pattern_clr4x2[1][2] = ((mach64->pat_reg1 >> 16) & 0xff);
        mach64->accel.pattern_clr4x2[1][3] = ((mach64->pat_reg1 >> 24) & 0xff);
    } else if (mach64->pat_cntl & 4) {
        mach64->accel.pattern_clr8x1[0] = (mach64->pat_reg0 & 0xff);
        mach64->accel.pattern_clr8x1[1] = ((mach64->pat_reg0 >> 8) & 0xff);
        mach64->accel.pattern_clr8x1[2] = ((mach64->pat_reg0 >> 16) & 0xff);
        mach64->accel.pattern_clr8x1[3] = ((mach64->pat_reg0 >> 24) & 0xff);
        mach64->accel.pattern_clr8x1[4] = (mach64->pat_reg1 & 0xff);
        mach64->accel.pattern_clr8x1[5] = ((mach64->pat_reg1 >> 8) & 0xff);
        mach64->accel.pattern_clr8x1[6] = ((mach64->pat_reg1 >> 16) & 0xff);
        mach64->accel.pattern_clr8x1[7] = ((mach64->pat_reg1 >> 24) & 0xff);
    }

    mach64->accel.sc_left   = mach64->sc_left_right & 0x1fff;
    mach64->accel.sc_right  = (mach64->sc_left_right >> 16) & 0x1fff;
    mach64->accel.sc_top    = mach64->sc_top_bottom & 0x7fff;
    mach64->accel.sc_bottom = (mach64->sc_top_bottom >> 16) & 0x7fff;

    mach64->accel.dp_frgd_clr = mach64->dp_frgd_clr;
    mach64->accel.dp_bkgd_clr = mach64->dp_bkgd_clr;
    mach64->accel.write_mask  = mach64->write_mask;

    mach64->accel.clr_cmp_clr  = mach64->clr_cmp_clr & mach64->clr_cmp_mask;
    mach64->accel.clr_cmp_mask = mach64->clr_cmp_mask;
    mach64->accel.clr_cmp_fn   = mach64->clr_cmp_cntl & 7;
    mach64->accel.clr_cmp_src  = mach64->clr_cmp_cntl & (1 << 24);

    mach64->accel.poly_draw = 0;

    mach64->accel.busy = 1;
    mach64_log("mach64_start_fill : dst %i, %i  src %i, %i  size %i, %i  src pitch %i offset %X  dst pitch %i offset %X  scissor %i %i %i %i  src_fg %i  mix %02X %02X\n", mach64->accel.dst_x_start, mach64->accel.dst_y_start, mach64->accel.src_x_start, mach64->accel.src_y_start, mach64->accel.dst_width, mach64->accel.dst_height, mach64->accel.src_pitch, mach64->accel.src_offset, mach64->accel.dst_pitch, mach64->accel.dst_offset, mach64->accel.sc_left, mach64->accel.sc_right, mach64->accel.sc_top, mach64->accel.sc_bottom, mach64->accel.source_fg, mach64->accel.mix_fg, mach64->accel.mix_bg);

=======

    if (mach64->pat_cntl & 2) {
        mach64->accel.pattern_clr4x2[0][0] = (mach64->pat_reg0 & 0xff);
        mach64->accel.pattern_clr4x2[0][1] = ((mach64->pat_reg0 >> 8) & 0xff);
        mach64->accel.pattern_clr4x2[0][2] = ((mach64->pat_reg0 >> 16) & 0xff);
        mach64->accel.pattern_clr4x2[0][3] = ((mach64->pat_reg0 >> 24) & 0xff);
        mach64->accel.pattern_clr4x2[1][0] = (mach64->pat_reg1 & 0xff);
        mach64->accel.pattern_clr4x2[1][1] = ((mach64->pat_reg1 >> 8) & 0xff);
        mach64->accel.pattern_clr4x2[1][2] = ((mach64->pat_reg1 >> 16) & 0xff);
        mach64->accel.pattern_clr4x2[1][3] = ((mach64->pat_reg1 >> 24) & 0xff);
    } else if (mach64->pat_cntl & 4) {
        mach64->accel.pattern_clr8x1[0] = (mach64->pat_reg0 & 0xff);
        mach64->accel.pattern_clr8x1[1] = ((mach64->pat_reg0 >> 8) & 0xff);
        mach64->accel.pattern_clr8x1[2] = ((mach64->pat_reg0 >> 16) & 0xff);
        mach64->accel.pattern_clr8x1[3] = ((mach64->pat_reg0 >> 24) & 0xff);
        mach64->accel.pattern_clr8x1[4] = (mach64->pat_reg1 & 0xff);
        mach64->accel.pattern_clr8x1[5] = ((mach64->pat_reg1 >> 8) & 0xff);
        mach64->accel.pattern_clr8x1[6] = ((mach64->pat_reg1 >> 16) & 0xff);
        mach64->accel.pattern_clr8x1[7] = ((mach64->pat_reg1 >> 24) & 0xff);
    }

    mach64->accel.sc_left   = mach64->sc_left_right & 0x1fff;
    mach64->accel.sc_right  = (mach64->sc_left_right >> 16) & 0x1fff;
    mach64->accel.sc_top    = mach64->sc_top_bottom & 0x7fff;
    mach64->accel.sc_bottom = (mach64->sc_top_bottom >> 16) & 0x7fff;

    mach64->accel.dp_frgd_clr = mach64->dp_frgd_clr;
    mach64->accel.dp_bkgd_clr = mach64->dp_bkgd_clr;
    mach64->accel.write_mask  = mach64->write_mask;

    mach64->accel.clr_cmp_clr  = mach64->clr_cmp_clr & mach64->clr_cmp_mask;
    mach64->accel.clr_cmp_mask = mach64->clr_cmp_mask;
    mach64->accel.clr_cmp_fn   = mach64->clr_cmp_cntl & 7;
    mach64->accel.clr_cmp_src  = mach64->clr_cmp_cntl & (1 << 24);

    mach64->accel.poly_draw = 0;

    mach64->accel.busy = 1;
    mach64_log("mach64_start_fill : dst %i, %i  src %i, %i  size %i, %i  src pitch %i offset %X  dst pitch %i offset %X  scissor %i %i %i %i  src_fg %i  mix %02X %02X\n", mach64->accel.dst_x_start, mach64->accel.dst_y_start, mach64->accel.src_x_start, mach64->accel.src_y_start, mach64->accel.dst_width, mach64->accel.dst_height, mach64->accel.src_pitch, mach64->accel.src_offset, mach64->accel.dst_pitch, mach64->accel.dst_offset, mach64->accel.sc_left, mach64->accel.sc_right, mach64->accel.sc_top, mach64->accel.sc_bottom, mach64->accel.source_fg, mach64->accel.mix_fg, mach64->accel.mix_bg);

>>>>>>> a20584fe
    mach64->accel.op = OP_RECT;
}

void
mach64_start_line(mach64_t *mach64)
{
    int x, y;

    mach64->accel.dst_x = (mach64->dst_y_x >> 16) & 0xfff;
    mach64->accel.dst_y = mach64->dst_y_x & 0xfff;

    mach64->accel.src_x = (mach64->src_y_x >> 16) & 0xfff;
    mach64->accel.src_y = mach64->src_y_x & 0xfff;

    mach64->accel.src_pitch  = (mach64->src_off_pitch >> 22) * 8;
    mach64->accel.src_offset = (mach64->src_off_pitch & 0xfffff) * 8;

    mach64->accel.dst_pitch  = (mach64->dst_off_pitch >> 22) * 8;
    mach64->accel.dst_offset = (mach64->dst_off_pitch & 0xfffff) * 8;

    mach64->accel.mix_fg = (mach64->dp_mix >> 16) & 0x1f;
    mach64->accel.mix_bg = mach64->dp_mix & 0x1f;

    mach64->accel.source_bg  = mach64->dp_src & 7;
    mach64->accel.source_fg  = (mach64->dp_src >> 8) & 7;
    mach64->accel.source_mix = (mach64->dp_src >> 16) & 7;

    mach64->accel.dst_pix_width  = mach64->dp_pix_width & 7;
    mach64->accel.src_pix_width  = (mach64->dp_pix_width >> 8) & 7;
    mach64->accel.host_pix_width = (mach64->dp_pix_width >> 16) & 7;

    mach64->accel.dst_size  = mach64_width[mach64->accel.dst_pix_width];
    mach64->accel.src_size  = mach64_width[mach64->accel.src_pix_width];
    mach64->accel.host_size = mach64_width[mach64->accel.host_pix_width];

    if (mach64->accel.src_size == WIDTH_1BIT)
        mach64->accel.src_offset <<= 3;
    else
        mach64->accel.src_offset >>= mach64->accel.src_size;

    if (mach64->accel.dst_size == WIDTH_1BIT)
        mach64->accel.dst_offset <<= 3;
    else
        mach64->accel.dst_offset >>= mach64->accel.dst_size;

    /*        mach64->accel.src_pitch *= mach64_inc[mach64->accel.src_pix_width];
            mach64->accel.dst_pitch *= mach64_inc[mach64->accel.dst_pix_width];*/

    mach64->accel.source_host = ((mach64->dp_src & 7) == SRC_HOST) || (((mach64->dp_src >> 8) & 7) == SRC_HOST);

    for (y = 0; y < 8; y++) {
        for (x = 0; x < 8; x++) {
            uint32_t temp                   = (y & 4) ? mach64->pat_reg1 : mach64->pat_reg0;
            mach64->accel.pattern[y][7 - x] = (temp >> (x + ((y & 3) * 8))) & 1;
        }
    }

    mach64->accel.sc_left   = mach64->sc_left_right & 0x1fff;
    mach64->accel.sc_right  = (mach64->sc_left_right >> 16) & 0x1fff;
    mach64->accel.sc_top    = mach64->sc_top_bottom & 0x7fff;
    mach64->accel.sc_bottom = (mach64->sc_top_bottom >> 16) & 0x7fff;

    mach64->accel.dp_frgd_clr = mach64->dp_frgd_clr;
    mach64->accel.dp_bkgd_clr = mach64->dp_bkgd_clr;
    mach64->accel.write_mask  = mach64->write_mask;

    mach64->accel.x_count = mach64->dst_bres_lnth & 0x7fff;
    mach64->accel.err     = (mach64->dst_bres_err & 0x3ffff) | ((mach64->dst_bres_err & 0x40000) ? 0xfffc0000 : 0);

    mach64->accel.clr_cmp_clr  = mach64->clr_cmp_clr & mach64->clr_cmp_mask;
    mach64->accel.clr_cmp_mask = mach64->clr_cmp_mask;
    mach64->accel.clr_cmp_fn   = mach64->clr_cmp_cntl & 7;
    mach64->accel.clr_cmp_src  = mach64->clr_cmp_cntl & (1 << 24);

    mach64->accel.xinc = (mach64->dst_cntl & DST_X_DIR) ? 1 : -1;
    mach64->accel.yinc = (mach64->dst_cntl & DST_Y_DIR) ? 1 : -1;

    mach64->accel.busy = 1;
    mach64_log("mach64_start_line\n");

    mach64->accel.op = OP_LINE;
}

#define READ(addr, dat, width)                                                    \
    if (width == 0)                                                               \
        dat = svga->vram[((addr)) & mach64->vram_mask];                           \
    else if (width == 1)                                                          \
        dat = *(uint16_t *) &svga->vram[((addr) << 1) & mach64->vram_mask];       \
    else if (width == 2)                                                          \
        dat = *(uint32_t *) &svga->vram[((addr) << 2) & mach64->vram_mask];       \
    else if (mach64->dp_pix_width & DP_BYTE_PIX_ORDER)                            \
        dat = (svga->vram[((addr) >> 3) & mach64->vram_mask] >> ((addr) &7)) & 1; \
    else                                                                          \
        dat = (svga->vram[((addr) >> 3) & mach64->vram_mask] >> (7 - ((addr) &7))) & 1;

#define MIX                                                      \
    switch (mix ? mach64->accel.mix_fg : mach64->accel.mix_bg) { \
        case 0x0:                                                \
            dest_dat = ~dest_dat;                                \
            break;                                               \
        case 0x1:                                                \
            dest_dat = 0;                                        \
            break;                                               \
        case 0x2:                                                \
            dest_dat = 0xffffffff;                               \
            break;                                               \
        case 0x3:                                                \
            dest_dat = dest_dat;                                 \
            break;                                               \
        case 0x4:                                                \
            dest_dat = ~src_dat;                                 \
            break;                                               \
        case 0x5:                                                \
            dest_dat = src_dat ^ dest_dat;                       \
            break;                                               \
        case 0x6:                                                \
            dest_dat = ~(src_dat ^ dest_dat);                    \
            break;                                               \
        case 0x7:                                                \
            dest_dat = src_dat;                                  \
            break;                                               \
        case 0x8:                                                \
            dest_dat = ~(src_dat & dest_dat);                    \
            break;                                               \
        case 0x9:                                                \
            dest_dat = ~src_dat | dest_dat;                      \
            break;                                               \
        case 0xa:                                                \
            dest_dat = src_dat | ~dest_dat;                      \
            break;                                               \
        case 0xb:                                                \
            dest_dat = src_dat | dest_dat;                       \
            break;                                               \
        case 0xc:                                                \
            dest_dat = src_dat & dest_dat;                       \
            break;                                               \
        case 0xd:                                                \
            dest_dat = src_dat & ~dest_dat;                      \
            break;                                               \
        case 0xe:                                                \
            dest_dat = ~src_dat & dest_dat;                      \
            break;                                               \
        case 0xf:                                                \
            dest_dat = ~(src_dat | dest_dat);                    \
            break;                                               \
        case 0x17:                                               \
            dest_dat = (dest_dat + src_dat) >> 1;                \
    }

#define WRITE(addr, width)                                                                  \
    if (width == 0) {                                                                       \
        svga->vram[(addr) &mach64->vram_mask]                = dest_dat;                    \
        svga->changedvram[((addr) &mach64->vram_mask) >> 12] = changeframecount;            \
    } else if (width == 1) {                                                                \
        *(uint16_t *) &svga->vram[((addr) << 1) & mach64->vram_mask] = dest_dat;            \
        svga->changedvram[(((addr) << 1) & mach64->vram_mask) >> 12] = changeframecount;    \
    } else if (width == 2) {                                                                \
        *(uint32_t *) &svga->vram[((addr) << 2) & mach64->vram_mask] = dest_dat;            \
        svga->changedvram[(((addr) << 2) & mach64->vram_mask) >> 12] = changeframecount;    \
    } else {                                                                                \
        if (dest_dat & 1) {                                                                 \
            if (mach64->dp_pix_width & DP_BYTE_PIX_ORDER)                                   \
                svga->vram[((addr) >> 3) & mach64->vram_mask] |= 1 << ((addr) &7);          \
            else                                                                            \
                svga->vram[((addr) >> 3) & mach64->vram_mask] |= 1 << (7 - ((addr) &7));    \
        } else {                                                                            \
            if (mach64->dp_pix_width & DP_BYTE_PIX_ORDER)                                   \
                svga->vram[((addr) >> 3) & mach64->vram_mask] &= ~(1 << ((addr) &7));       \
            else                                                                            \
                svga->vram[((addr) >> 3) & mach64->vram_mask] &= ~(1 << (7 - ((addr) &7))); \
        }                                                                                   \
        svga->changedvram[(((addr) >> 3) & mach64->vram_mask) >> 12] = changeframecount;    \
    }

void
mach64_blit(uint32_t cpu_dat, int count, mach64_t *mach64)
{
    svga_t *svga    = &mach64->svga;
    int     cmp_clr = 0;

    if (!mach64->accel.busy) {
        mach64_log("mach64_blit : return as not busy\n");
        return;
    }
    switch (mach64->accel.op) {
        case OP_RECT:
            while (count) {
                uint32_t src_dat  = 0, dest_dat;
                uint32_t host_dat = 0;
                uint32_t old_dest_dat;
                int      mix   = 0;
                int      dst_x = (mach64->accel.dst_x + mach64->accel.dst_x_start) & 0xfff;
                int      dst_y = (mach64->accel.dst_y + mach64->accel.dst_y_start) & 0xfff;
                int      src_x;
                int      src_y = (mach64->accel.src_y + mach64->accel.src_y_start) & 0xfff;

                if (mach64->src_cntl & SRC_LINEAR_EN)
                    src_x = mach64->accel.src_x;
                else
                    src_x = (mach64->accel.src_x + mach64->accel.src_x_start) & 0xfff;

                if (mach64->accel.source_host) {
                    host_dat = cpu_dat;
                    switch (mach64->accel.host_size) {
                        case 0:
                            cpu_dat >>= 8;
                            count -= 8;
                            break;
                        case 1:
                            cpu_dat >>= 16;
                            count -= 16;
                            break;
                        case 2:
                            count -= 32;
                            break;
                    }
                } else
                    count--;

                switch (mach64->accel.source_mix) {
                    case MONO_SRC_HOST:
                        if (mach64->dp_pix_width & DP_BYTE_PIX_ORDER) {
                            mix = cpu_dat & 1;
                            cpu_dat >>= 1;
                        } else {
                            mix = cpu_dat >> 31;
                            cpu_dat <<= 1;
                        }
                        break;
                    case MONO_SRC_PAT:
                        mix = mach64->accel.pattern[dst_y & 7][dst_x & 7];
                        break;
                    case MONO_SRC_1:
                        mix = 1;
                        break;
                    case MONO_SRC_BLITSRC:
                        if (mach64->src_cntl & SRC_LINEAR_EN) {
                            READ(mach64->accel.src_offset + src_x, mix, WIDTH_1BIT);
                        } else {
                            READ(mach64->accel.src_offset + (src_y * mach64->accel.src_pitch) + src_x, mix, WIDTH_1BIT);
                        }
                        break;
                }

                if (dst_x >= mach64->accel.sc_left && dst_x <= mach64->accel.sc_right && dst_y >= mach64->accel.sc_top && dst_y <= mach64->accel.sc_bottom) {
                    switch (mix ? mach64->accel.source_fg : mach64->accel.source_bg) {
                        case SRC_HOST:
                            src_dat = host_dat;
                            break;
                        case SRC_BLITSRC:
                            READ(mach64->accel.src_offset + (src_y * mach64->accel.src_pitch) + src_x, src_dat, mach64->accel.src_size);
                            break;
                        case SRC_FG:
                            if ((mach64->dst_cntl & (DST_LAST_PEL | DST_X_DIR | DST_Y_DIR | DST_24_ROT_EN)) == (DST_LAST_PEL | DST_X_DIR | DST_Y_DIR | DST_24_ROT_EN)) {
                                if ((mach64->accel.x_count % 3) == 2)
                                    src_dat = mach64->accel.dp_frgd_clr & 0xff;
                                else if ((mach64->accel.x_count % 3) == 1)
                                    src_dat = (mach64->accel.dp_frgd_clr >> 8) & 0xff;
                                else if ((mach64->accel.x_count % 3) == 0)
                                    src_dat = (mach64->accel.dp_frgd_clr >> 16) & 0xff;
                            } else
                                src_dat = mach64->accel.dp_frgd_clr;
                            break;
                        case SRC_BG:
                            if ((mach64->dst_cntl & (DST_LAST_PEL | DST_X_DIR | DST_Y_DIR | DST_24_ROT_EN)) == (DST_LAST_PEL | DST_X_DIR | DST_Y_DIR | DST_24_ROT_EN)) {
                                if ((mach64->accel.x_count % 3) == 2)
                                    src_dat = mach64->accel.dp_bkgd_clr & 0xff;
                                else if ((mach64->accel.x_count % 3) == 1)
                                    src_dat = (mach64->accel.dp_bkgd_clr >> 8) & 0xff;
                                else if ((mach64->accel.x_count % 3) == 0)
                                    src_dat = (mach64->accel.dp_bkgd_clr >> 16) & 0xff;
                            } else
                                src_dat = mach64->accel.dp_bkgd_clr;
                            break;
                        case SRC_PAT:
                            if (mach64->pat_cntl & 2) {
                                src_dat = mach64->accel.pattern_clr4x2[dst_y & 1][dst_x & 3];
                                break;
                            } else if (mach64->pat_cntl & 4) {
                                src_dat = mach64->accel.pattern_clr8x1[dst_x & 7];
                                break;
                            }
                        default:
                            src_dat = 0;
                            break;
                    }

                    if (mach64->dst_cntl & DST_POLYGON_EN) {
                        int poly_src;
                        READ(mach64->accel.src_offset + (src_y * mach64->accel.src_pitch) + src_x, poly_src, mach64->accel.src_size);
                        if (poly_src)
                            mach64->accel.poly_draw = !mach64->accel.poly_draw;
                    }

                    if (!(mach64->dst_cntl & DST_POLYGON_EN) || mach64->accel.poly_draw) {
                        READ(mach64->accel.dst_offset + (dst_y * mach64->accel.dst_pitch) + dst_x, dest_dat, mach64->accel.dst_size);

                        switch (mach64->accel.clr_cmp_fn) {
                            case 1: /*TRUE*/
                                cmp_clr = 1;
                                break;
                            case 4: /*DST_CLR != CLR_CMP_CLR*/
                                cmp_clr = (((mach64->accel.clr_cmp_src) ? src_dat : dest_dat) & mach64->accel.clr_cmp_mask) != mach64->accel.clr_cmp_clr;
                                break;
                            case 5: /*DST_CLR == CLR_CMP_CLR*/
                                cmp_clr = (((mach64->accel.clr_cmp_src) ? src_dat : dest_dat) & mach64->accel.clr_cmp_mask) == mach64->accel.clr_cmp_clr;
                                break;
                        }

                        if (!cmp_clr) {
                            old_dest_dat = dest_dat;
                            MIX
                                dest_dat
                                = (dest_dat & mach64->accel.write_mask) | (old_dest_dat & ~mach64->accel.write_mask);
                        }

                        WRITE(mach64->accel.dst_offset + (dst_y * mach64->accel.dst_pitch) + dst_x, mach64->accel.dst_size);
                    }
                }

                if (((mach64->crtc_gen_cntl >> 8) & 7) == BPP_24) {
                    if ((mach64->dst_cntl & (DST_LAST_PEL | DST_X_DIR | DST_Y_DIR | DST_24_ROT_EN)) != (DST_LAST_PEL | DST_X_DIR | DST_Y_DIR | DST_24_ROT_EN)) {
                        mach64->accel.dp_frgd_clr = ((mach64->accel.dp_frgd_clr >> 8) & 0xffff) | (mach64->accel.dp_frgd_clr << 16);
                        mach64->accel.dp_bkgd_clr = ((mach64->accel.dp_bkgd_clr >> 8) & 0xffff) | (mach64->accel.dp_bkgd_clr << 16);
                        mach64->accel.write_mask  = ((mach64->accel.write_mask >> 8) & 0xffff) | (mach64->accel.write_mask << 16);
                    }
                }

                mach64->accel.src_x += mach64->accel.xinc;
                mach64->accel.dst_x += mach64->accel.xinc;
                if (!(mach64->src_cntl & SRC_LINEAR_EN)) {
                    mach64->accel.src_x_count--;
                    if (mach64->accel.src_x_count <= 0) {
                        mach64->accel.src_x = 0;
                        if ((mach64->src_cntl & (SRC_PATT_ROT_EN | SRC_PATT_EN)) == (SRC_PATT_ROT_EN | SRC_PATT_EN)) {
                            mach64->accel.src_x_start = (mach64->src_y_x_start >> 16) & 0xfff;
                            mach64->accel.src_x_count = mach64->accel.src_width2;
                        } else
                            mach64->accel.src_x_count = mach64->accel.src_width1;
                    }
                }

                mach64->accel.x_count--;
                if (mach64->accel.x_count <= 0) {
                    mach64->accel.x_count = mach64->accel.dst_width;
                    mach64->accel.dst_x   = 0;
                    mach64->accel.dst_y += mach64->accel.yinc;
                    mach64->accel.src_x_start = (mach64->src_y_x >> 16) & 0xfff;
                    mach64->accel.src_x_count = mach64->accel.src_width1;

                    if (!(mach64->src_cntl & SRC_LINEAR_EN)) {
                        mach64->accel.src_x = 0;
                        mach64->accel.src_y += mach64->accel.yinc;
                        mach64->accel.src_y_count--;
                        if (mach64->accel.src_y_count <= 0) {
                            mach64->accel.src_y = 0;
                            if ((mach64->src_cntl & (SRC_PATT_ROT_EN | SRC_PATT_EN)) == (SRC_PATT_ROT_EN | SRC_PATT_EN)) {
                                mach64->accel.src_y_start = mach64->src_y_x_start & 0xfff;
                                mach64->accel.src_y_count = mach64->accel.src_height2;
                            } else
                                mach64->accel.src_y_count = mach64->accel.src_height1;
                        }
                    }

                    mach64->accel.poly_draw = 0;

                    mach64->accel.dst_height--;

                    if (mach64->accel.dst_height <= 0) {
                        /*Blit finished*/
                        mach64_log("mach64 blit finished\n");
                        mach64->accel.busy = 0;
                        if (mach64->dst_cntl & DST_X_TILE)
                            mach64->dst_y_x = (mach64->dst_y_x & 0xfff) | ((mach64->dst_y_x + (mach64->accel.dst_width << 16)) & 0xfff0000);
                        if (mach64->dst_cntl & DST_Y_TILE)
                            mach64->dst_y_x = (mach64->dst_y_x & 0xfff0000) | ((mach64->dst_y_x + (mach64->dst_height_width & 0x1fff)) & 0xfff);
                        return;
                    }
                    if (mach64->host_cntl & HOST_BYTE_ALIGN) {
                        if (mach64->accel.source_mix == MONO_SRC_HOST) {
                            if (mach64->dp_pix_width & DP_BYTE_PIX_ORDER)
                                cpu_dat >>= (count & 7);
                            else
                                cpu_dat <<= (count & 7);
                            count &= ~7;
                        }
                    }
                }
            }
            break;

        case OP_LINE:
            if (((mach64->crtc_gen_cntl >> 8) & 7) == BPP_24) {
                int x = 0;
                while (count) {
                    uint32_t src_dat  = 0, dest_dat;
                    uint32_t host_dat = 0;
                    int      mix      = 0;

                    if (mach64->accel.source_host) {
                        host_dat = cpu_dat;
                        switch (mach64->accel.src_size) {
                            case 0:
                                cpu_dat >>= 8;
                                count -= 8;
                                break;
                            case 1:
                                cpu_dat >>= 16;
                                count -= 16;
                                break;
                            case 2:
                                count -= 32;
                                break;
                        }
                    } else
                        count--;

                    switch (mach64->accel.source_mix) {
                        case MONO_SRC_HOST:
                            if (mach64->dp_pix_width & DP_BYTE_PIX_ORDER) {
                                mix = cpu_dat & 1;
                                cpu_dat >>= 1;
                            } else {
                                mix = cpu_dat >> 31;
                                cpu_dat <<= 1;
                            }
                            break;
                        case MONO_SRC_PAT:
                            mix = mach64->accel.pattern[mach64->accel.dst_y & 7][mach64->accel.dst_x & 7];
                            break;
                        case MONO_SRC_1:
                            mix = 1;
                            break;
                        case MONO_SRC_BLITSRC:
                            READ(mach64->accel.src_offset + (mach64->accel.src_y * mach64->accel.src_pitch) + mach64->accel.src_x, mix, WIDTH_1BIT);
                            break;
                    }

                    if ((mach64->accel.dst_x >= mach64->accel.sc_left) && (mach64->accel.dst_x <= mach64->accel.sc_right) && (mach64->accel.dst_y >= mach64->accel.sc_top) && (mach64->accel.dst_y <= mach64->accel.sc_bottom)) {
                        switch (mix ? mach64->accel.source_fg : mach64->accel.source_bg) {
                            case SRC_HOST:
                                src_dat = host_dat;
                                break;
                            case SRC_BLITSRC:
                                READ(mach64->accel.src_offset + (mach64->accel.src_y * mach64->accel.src_pitch) + mach64->accel.src_x, src_dat, mach64->accel.src_size);
                                break;
                            case SRC_FG:
                                src_dat = mach64->accel.dp_frgd_clr;
                                break;
                            case SRC_BG:
                                src_dat = mach64->accel.dp_bkgd_clr;
                                break;
                            case SRC_PAT:
                                if (mach64->pat_cntl & 2) {
                                    src_dat = mach64->accel.pattern_clr4x2[mach64->accel.dst_y & 1][mach64->accel.dst_x & 3];
                                    break;
                                } else if (mach64->pat_cntl & 4) {
                                    src_dat = mach64->accel.pattern_clr8x1[mach64->accel.dst_x & 7];
                                    break;
                                }
                            default:
                                src_dat = 0;
                                break;
                        }

                        READ(mach64->accel.dst_offset + (mach64->accel.dst_y * mach64->accel.dst_pitch) + mach64->accel.dst_x, dest_dat, mach64->accel.dst_size);

                        switch (mach64->accel.clr_cmp_fn) {
                            case 1: /*TRUE*/
                                cmp_clr = 1;
                                break;
                            case 4: /*DST_CLR != CLR_CMP_CLR*/
                                cmp_clr = (((mach64->accel.clr_cmp_src) ? src_dat : dest_dat) & mach64->accel.clr_cmp_mask) != mach64->accel.clr_cmp_clr;
                                break;
                            case 5: /*DST_CLR == CLR_CMP_CLR*/
                                cmp_clr = (((mach64->accel.clr_cmp_src) ? src_dat : dest_dat) & mach64->accel.clr_cmp_mask) == mach64->accel.clr_cmp_clr;
                                break;
                        }

                        if (!cmp_clr)
                            MIX

                                if (!(mach64->dst_cntl & DST_Y_MAJOR))
                            {
                                if (x == 0)
                                    dest_dat &= ~1;
                            }
                        else {
                            if (x == (mach64->accel.x_count - 1))
                                dest_dat &= ~1;
                        }

                        WRITE(mach64->accel.dst_offset + (mach64->accel.dst_y * mach64->accel.dst_pitch) + mach64->accel.dst_x, mach64->accel.dst_size);
                    }
<<<<<<< HEAD

                    x++;
                    if (x >= mach64->accel.x_count) {
                        mach64->accel.busy = 0;
                        mach64_log("mach64 line24 finished\n");
                        return;
                    }

=======

                    x++;
                    if (x >= mach64->accel.x_count) {
                        mach64->accel.busy = 0;
                        mach64_log("mach64 line24 finished\n");
                        return;
                    }

>>>>>>> a20584fe
                    if (mach64->dst_cntl & DST_Y_MAJOR) {
                        mach64->accel.dst_y += mach64->accel.yinc;
                        if (mach64->accel.err >= 0) {
                            mach64->accel.err += mach64->dst_bres_dec;
                            mach64->accel.dst_x += mach64->accel.xinc;
                        } else {
                            mach64->accel.err += mach64->dst_bres_inc;
                        }
                    } else {
                        mach64->accel.dst_x += mach64->accel.xinc;
                        if (mach64->accel.err >= 0) {
                            mach64->accel.err += mach64->dst_bres_dec;
                            mach64->accel.dst_y += mach64->accel.yinc;
                        } else {
                            mach64->accel.err += mach64->dst_bres_inc;
                        }
                    }
                }
            } else {
                while (count) {
                    uint32_t src_dat    = 0, dest_dat;
                    uint32_t host_dat   = 0;
                    int      mix        = 0;
                    int      draw_pixel = !(mach64->dst_cntl & DST_POLYGON_EN);

                    if (mach64->accel.source_host) {
                        host_dat = cpu_dat;
                        switch (mach64->accel.src_size) {
                            case 0:
                                cpu_dat >>= 8;
                                count -= 8;
                                break;
                            case 1:
                                cpu_dat >>= 16;
                                count -= 16;
                                break;
                            case 2:
                                count -= 32;
                                break;
                        }
                    } else
                        count--;

                    switch (mach64->accel.source_mix) {
                        case MONO_SRC_HOST:
                            mix = cpu_dat >> 31;
                            cpu_dat <<= 1;
                            break;
                        case MONO_SRC_PAT:
                            mix = mach64->accel.pattern[mach64->accel.dst_y & 7][mach64->accel.dst_x & 7];
                            break;
                        case MONO_SRC_1:
                        default:
                            mix = 1;
                            break;
                    }

                    if (mach64->dst_cntl & DST_POLYGON_EN) {
                        if (mach64->dst_cntl & DST_Y_MAJOR)
                            draw_pixel = 1;
                        else if ((mach64->dst_cntl & DST_X_DIR) && mach64->accel.err < (mach64->dst_bres_dec + mach64->dst_bres_inc)) /*X+*/
                            draw_pixel = 1;
                        else if (!(mach64->dst_cntl & DST_X_DIR) && mach64->accel.err >= 0) /*X-*/
                            draw_pixel = 1;
                    }

                    if (mach64->accel.x_count == 1 && !(mach64->dst_cntl & DST_LAST_PEL))
                        draw_pixel = 0;

                    if (mach64->accel.dst_x >= mach64->accel.sc_left && mach64->accel.dst_x <= mach64->accel.sc_right && mach64->accel.dst_y >= mach64->accel.sc_top && mach64->accel.dst_y <= mach64->accel.sc_bottom && draw_pixel) {
                        switch (mix ? mach64->accel.source_fg : mach64->accel.source_bg) {
                            case SRC_HOST:
                                src_dat = host_dat;
                                break;
                            case SRC_BLITSRC:
                                READ(mach64->accel.src_offset + (mach64->accel.src_y * mach64->accel.src_pitch) + mach64->accel.src_x, src_dat, mach64->accel.src_size);
                                break;
                            case SRC_FG:
                                src_dat = mach64->accel.dp_frgd_clr;
                                break;
                            case SRC_BG:
                                src_dat = mach64->accel.dp_bkgd_clr;
                                break;
                            default:
                                src_dat = 0;
                                break;
                        }

                        READ(mach64->accel.dst_offset + (mach64->accel.dst_y * mach64->accel.dst_pitch) + mach64->accel.dst_x, dest_dat, mach64->accel.dst_size);

                        switch (mach64->accel.clr_cmp_fn) {
                            case 1: /*TRUE*/
                                cmp_clr = 1;
                                break;
                            case 4: /*DST_CLR != CLR_CMP_CLR*/
                                cmp_clr = (((mach64->accel.clr_cmp_src) ? src_dat : dest_dat) & mach64->accel.clr_cmp_mask) != mach64->accel.clr_cmp_clr;
                                break;
                            case 5: /*DST_CLR == CLR_CMP_CLR*/
                                cmp_clr = (((mach64->accel.clr_cmp_src) ? src_dat : dest_dat) & mach64->accel.clr_cmp_mask) == mach64->accel.clr_cmp_clr;
                                break;
                        }

                        if (!cmp_clr)
                            MIX

                                WRITE(mach64->accel.dst_offset + (mach64->accel.dst_y * mach64->accel.dst_pitch) + mach64->accel.dst_x, mach64->accel.dst_size);
                    }

                    mach64->accel.x_count--;
                    if (mach64->accel.x_count <= 0) {
                        /*Blit finished*/
                        mach64_log("mach64 blit finished\n");
                        mach64->accel.busy = 0;
                        return;
                    }

                    switch (mach64->dst_cntl & 7) {
                        case 0:
                        case 2:
                            mach64->accel.src_x--;
                            mach64->accel.dst_x--;
                            break;
                        case 1:
                        case 3:
                            mach64->accel.src_x++;
                            mach64->accel.dst_x++;
                            break;
                        case 4:
                        case 5:
                            mach64->accel.src_y--;
                            mach64->accel.dst_y--;
                            break;
                        case 6:
                        case 7:
                            mach64->accel.src_y++;
                            mach64->accel.dst_y++;
                            break;
                    }
                    mach64_log("x %i y %i err %i inc %i dec %i\n", mach64->accel.dst_x, mach64->accel.dst_y, mach64->accel.err, mach64->dst_bres_inc, mach64->dst_bres_dec);
                    if (mach64->accel.err >= 0) {
                        mach64->accel.err += mach64->dst_bres_dec;

                        switch (mach64->dst_cntl & 7) {
                            case 0:
                            case 1:
                                mach64->accel.src_y--;
                                mach64->accel.dst_y--;
                                break;
                            case 2:
                            case 3:
                                mach64->accel.src_y++;
                                mach64->accel.dst_y++;
                                break;
                            case 4:
                            case 6:
                                mach64->accel.src_x--;
                                mach64->accel.dst_x--;
                                break;
                            case 5:
                            case 7:
                                mach64->accel.src_x++;
                                mach64->accel.dst_x++;
                                break;
                        }
                    } else
                        mach64->accel.err += mach64->dst_bres_inc;
                }
            }
            break;
    }
}

void
mach64_load_context(mach64_t *mach64)
{
    svga_t  *svga = &mach64->svga;
    uint32_t addr;

    while (mach64->context_load_cntl & 0x30000) {
        addr                 = ((0x3fff - (mach64->context_load_cntl & 0x3fff)) * 256) & mach64->vram_mask;
        mach64->context_mask = *(uint32_t *) &svga->vram[addr];
        mach64_log("mach64_load_context %08X from %08X : mask %08X\n", mach64->context_load_cntl, addr, mach64->context_mask);

        if (mach64->context_mask & (1 << 2))
            mach64_accel_write_fifo_l(mach64, 0x100, *(uint32_t *) &svga->vram[addr + 0x08]);
        if (mach64->context_mask & (1 << 3))
            mach64_accel_write_fifo_l(mach64, 0x10c, *(uint32_t *) &svga->vram[addr + 0x0c]);
        if (mach64->context_mask & (1 << 4))
            mach64_accel_write_fifo_l(mach64, 0x118, *(uint32_t *) &svga->vram[addr + 0x10]);
        if (mach64->context_mask & (1 << 5))
            mach64_accel_write_fifo_l(mach64, 0x124, *(uint32_t *) &svga->vram[addr + 0x14]);
        if (mach64->context_mask & (1 << 6))
            mach64_accel_write_fifo_l(mach64, 0x128, *(uint32_t *) &svga->vram[addr + 0x18]);
        if (mach64->context_mask & (1 << 7))
            mach64_accel_write_fifo_l(mach64, 0x12c, *(uint32_t *) &svga->vram[addr + 0x1c]);
        if (mach64->context_mask & (1 << 8))
            mach64_accel_write_fifo_l(mach64, 0x180, *(uint32_t *) &svga->vram[addr + 0x20]);
        if (mach64->context_mask & (1 << 9))
            mach64_accel_write_fifo_l(mach64, 0x18c, *(uint32_t *) &svga->vram[addr + 0x24]);
        if (mach64->context_mask & (1 << 10))
            mach64_accel_write_fifo_l(mach64, 0x198, *(uint32_t *) &svga->vram[addr + 0x28]);
        if (mach64->context_mask & (1 << 11))
            mach64_accel_write_fifo_l(mach64, 0x1a4, *(uint32_t *) &svga->vram[addr + 0x2c]);
        if (mach64->context_mask & (1 << 12))
            mach64_accel_write_fifo_l(mach64, 0x1b0, *(uint32_t *) &svga->vram[addr + 0x30]);
        if (mach64->context_mask & (1 << 13))
            mach64_accel_write_fifo_l(mach64, 0x280, *(uint32_t *) &svga->vram[addr + 0x34]);
        if (mach64->context_mask & (1 << 14))
            mach64_accel_write_fifo_l(mach64, 0x284, *(uint32_t *) &svga->vram[addr + 0x38]);
        if (mach64->context_mask & (1 << 15))
            mach64_accel_write_fifo_l(mach64, 0x2a8, *(uint32_t *) &svga->vram[addr + 0x3c]);
        if (mach64->context_mask & (1 << 16))
            mach64_accel_write_fifo_l(mach64, 0x2b4, *(uint32_t *) &svga->vram[addr + 0x40]);
        if (mach64->context_mask & (1 << 17))
            mach64_accel_write_fifo_l(mach64, 0x2c0, *(uint32_t *) &svga->vram[addr + 0x44]);
        if (mach64->context_mask & (1 << 18))
            mach64_accel_write_fifo_l(mach64, 0x2c4, *(uint32_t *) &svga->vram[addr + 0x48]);
        if (mach64->context_mask & (1 << 19))
            mach64_accel_write_fifo_l(mach64, 0x2c8, *(uint32_t *) &svga->vram[addr + 0x4c]);
        if (mach64->context_mask & (1 << 20))
            mach64_accel_write_fifo_l(mach64, 0x2cc, *(uint32_t *) &svga->vram[addr + 0x50]);
        if (mach64->context_mask & (1 << 21))
            mach64_accel_write_fifo_l(mach64, 0x2d0, *(uint32_t *) &svga->vram[addr + 0x54]);
        if (mach64->context_mask & (1 << 22))
            mach64_accel_write_fifo_l(mach64, 0x2d4, *(uint32_t *) &svga->vram[addr + 0x58]);
        if (mach64->context_mask & (1 << 23))
            mach64_accel_write_fifo_l(mach64, 0x2d8, *(uint32_t *) &svga->vram[addr + 0x5c]);
        if (mach64->context_mask & (1 << 24))
            mach64_accel_write_fifo_l(mach64, 0x300, *(uint32_t *) &svga->vram[addr + 0x60]);
        if (mach64->context_mask & (1 << 25))
            mach64_accel_write_fifo_l(mach64, 0x304, *(uint32_t *) &svga->vram[addr + 0x64]);
        if (mach64->context_mask & (1 << 26))
            mach64_accel_write_fifo_l(mach64, 0x308, *(uint32_t *) &svga->vram[addr + 0x68]);
        if (mach64->context_mask & (1 << 27))
            mach64_accel_write_fifo_l(mach64, 0x330, *(uint32_t *) &svga->vram[addr + 0x6c]);

        mach64->context_load_cntl = *(uint32_t *) &svga->vram[addr + 0x70];
    }
}

#define PLL_REF_DIV   0x2
#define VCLK_POST_DIV 0x6
#define VCLK0_FB_DIV  0x7

static void
pll_write(mach64_t *mach64, uint32_t addr, uint8_t val)
{
    int c;

    switch (addr & 3) {
        case 0: /*Clock sel*/
            break;
        case 1: /*Addr*/
            mach64->pll_addr = (val >> 2) & 0xf;
            break;
        case 2: /*Data*/
            mach64->pll_regs[mach64->pll_addr] = val;
            mach64_log("pll_write %02x,%02x\n", mach64->pll_addr, val);

            for (c = 0; c < 4; c++) {
                double m = (double) mach64->pll_regs[PLL_REF_DIV];
                double n = (double) mach64->pll_regs[VCLK0_FB_DIV + c];
                double r = 14318184.0;
                double p = (double) (1 << ((mach64->pll_regs[VCLK_POST_DIV] >> (c * 2)) & 3));

                mach64_log("PLLfreq %i = %g  %g m=%02x n=%02x p=%02x\n", c, (2.0 * r * n) / (m * p), p, mach64->pll_regs[PLL_REF_DIV], mach64->pll_regs[VCLK0_FB_DIV + c], mach64->pll_regs[VCLK_POST_DIV]);
                mach64->pll_freq[c] = (2.0 * r * n) / (m * p);
                mach64_log(" %g\n", mach64->pll_freq[c]);
            }
            break;
    }
}

#define OVERLAY_EN (1 << 30)
static void
mach64_vblank_start(svga_t *svga)
{
    mach64_t *mach64          = (mach64_t *) svga->p;
    int       overlay_cmp_mix = (mach64->overlay_key_cntl >> 8) & 0xf;
<<<<<<< HEAD

    mach64->crtc_int_cntl |= 4;
    mach64_update_irqs(mach64);

    svga->overlay.x = (mach64->overlay_y_x_start >> 16) & 0x7ff;
    svga->overlay.y = mach64->overlay_y_x_start & 0x7ff;

    svga->overlay.xsize = ((mach64->overlay_y_x_end >> 16) & 0x7ff) - svga->overlay.x;
    svga->overlay.ysize = (mach64->overlay_y_x_end & 0x7ff) - svga->overlay.y;

    svga->overlay.addr  = mach64->buf_offset[0] & 0x3ffff8;
    svga->overlay.pitch = mach64->buf_pitch[0] & 0xfff;

=======

    mach64->crtc_int_cntl |= 4;
    mach64_update_irqs(mach64);

    svga->overlay.x = (mach64->overlay_y_x_start >> 16) & 0x7ff;
    svga->overlay.y = mach64->overlay_y_x_start & 0x7ff;

    svga->overlay.cur_xsize = ((mach64->overlay_y_x_end >> 16) & 0x7ff) - svga->overlay.x;
    svga->overlay.cur_ysize = (mach64->overlay_y_x_end & 0x7ff) - svga->overlay.y;

    svga->overlay.addr  = mach64->buf_offset[0] & 0x3ffff8;
    svga->overlay.pitch = mach64->buf_pitch[0] & 0xfff;

>>>>>>> a20584fe
    svga->overlay.ena = (mach64->overlay_scale_cntl & OVERLAY_EN) && (overlay_cmp_mix != 1);

    mach64->overlay_v_acc = 0;
    mach64->scaler_update = 1;
}

uint8_t
mach64_ext_readb(uint32_t addr, void *p)
{
    mach64_t *mach64 = (mach64_t *) p;

    uint8_t ret = 0xff;
    if (!(addr & 0x400)) {
        mach64_log("nmach64_ext_readb: addr=%04x\n", addr);
        switch (addr & 0x3ff) {
            case 0x00:
            case 0x01:
            case 0x02:
            case 0x03:
                READ8(addr, mach64->overlay_y_x_start);
                break;
            case 0x04:
            case 0x05:
            case 0x06:
            case 0x07:
                READ8(addr, mach64->overlay_y_x_end);
                break;
            case 0x08:
            case 0x09:
            case 0x0a:
            case 0x0b:
                READ8(addr, mach64->overlay_video_key_clr);
                break;
            case 0x0c:
            case 0x0d:
            case 0x0e:
            case 0x0f:
                READ8(addr, mach64->overlay_video_key_msk);
                break;
            case 0x10:
            case 0x11:
            case 0x12:
            case 0x13:
                READ8(addr, mach64->overlay_graphics_key_clr);
                break;
            case 0x14:
            case 0x15:
            case 0x16:
            case 0x17:
                READ8(addr, mach64->overlay_graphics_key_msk);
                break;
            case 0x18:
            case 0x19:
            case 0x1a:
            case 0x1b:
                READ8(addr, mach64->overlay_key_cntl);
                break;

            case 0x20:
            case 0x21:
            case 0x22:
            case 0x23:
                READ8(addr, mach64->overlay_scale_inc);
                break;
            case 0x24:
            case 0x25:
            case 0x26:
            case 0x27:
                READ8(addr, mach64->overlay_scale_cntl);
                break;
            case 0x28:
            case 0x29:
            case 0x2a:
            case 0x2b:
                READ8(addr, mach64->scaler_height_width);
                break;

            case 0x4a:
                ret = mach64->scaler_format;
                break;

            default:
                ret = 0xff;
                break;
        }
    } else
        switch (addr & 0x3ff) {
            case 0x00:
            case 0x01:
            case 0x02:
            case 0x03:
                READ8(addr, mach64->crtc_h_total_disp);
                break;
            case 0x08:
            case 0x09:
            case 0x0a:
            case 0x0b:
                READ8(addr, mach64->crtc_v_total_disp);
                break;
            case 0x0c:
            case 0x0d:
            case 0x0e:
            case 0x0f:
                READ8(addr, mach64->crtc_v_sync_strt_wid);
                break;

            case 0x12:
            case 0x13:
                READ8(addr - 2, mach64->svga.vc);
                break;

            case 0x14:
            case 0x15:
            case 0x16:
            case 0x17:
                READ8(addr, mach64->crtc_off_pitch);
                break;

            case 0x18:
                ret = mach64->crtc_int_cntl & ~1;
                if (mach64->svga.cgastat & 8)
                    ret |= 1;
                break;

            case 0x1c:
            case 0x1d:
            case 0x1e:
            case 0x1f:
                READ8(addr, mach64->crtc_gen_cntl);
                break;

            case 0x40:
            case 0x41:
            case 0x42:
            case 0x43:
                READ8(addr, mach64->ovr_clr);
                break;
            case 0x44:
            case 0x45:
            case 0x46:
            case 0x47:
                READ8(addr, mach64->ovr_wid_left_right);
                break;
            case 0x48:
            case 0x49:
            case 0x4a:
            case 0x4b:
                READ8(addr, mach64->ovr_wid_top_bottom);
                break;

            case 0x60:
            case 0x61:
            case 0x62:
            case 0x63:
                READ8(addr, mach64->cur_clr0);
                break;
            case 0x64:
            case 0x65:
            case 0x66:
            case 0x67:
                READ8(addr, mach64->cur_clr1);
                break;
            case 0x68:
            case 0x69:
            case 0x6a:
            case 0x6b:
                READ8(addr, mach64->cur_offset);
                break;
            case 0x6c:
            case 0x6d:
            case 0x6e:
            case 0x6f:
                READ8(addr, mach64->cur_horz_vert_posn);
                break;
            case 0x70:
            case 0x71:
            case 0x72:
            case 0x73:
                READ8(addr, mach64->cur_horz_vert_off);
                break;

            case 0x79:
                ret = 0x30;
                break;

            case 0x80:
            case 0x81:
            case 0x82:
            case 0x83:
                READ8(addr, mach64->scratch_reg0);
                break;
            case 0x84:
            case 0x85:
            case 0x86:
            case 0x87:
                READ8(addr, mach64->scratch_reg1);
                break;

            case 0x90:
            case 0x91:
            case 0x92:
            case 0x93:
                READ8(addr, mach64->clock_cntl);
                break;

            case 0xb0:
            case 0xb1:
            case 0xb2:
            case 0xb3:
                READ8(addr, mach64->mem_cntl);
                break;

            case 0xc0:
            case 0xc1:
            case 0xc2:
            case 0xc3:
                if (mach64->type == MACH64_GX)
                    ret = ati68860_ramdac_in((addr & 3) | ((mach64->dac_cntl & 3) << 2), mach64->svga.ramdac, &mach64->svga);
                else
                    ret = ati68860_ramdac_in(addr & 3, mach64->svga.ramdac, &mach64->svga);
                break;
            case 0xc4:
            case 0xc5:
            case 0xc6:
                READ8(addr, mach64->dac_cntl);
                break;

            case 0xc7:
                READ8(addr, mach64->dac_cntl);
                if (mach64->type == MACH64_VT2) {
                    ret &= 0xf9;
                    if (i2c_gpio_get_scl(mach64->i2c))
                        ret |= 0x04;
                    if (i2c_gpio_get_sda(mach64->i2c))
                        ret |= 0x02;
                }
                break;

            case 0xd0:
            case 0xd1:
            case 0xd2:
            case 0xd3:
                READ8(addr, mach64->gen_test_cntl);
                break;

            case 0xdc:
            case 0xdd:
            case 0xde:
            case 0xdf:
                if (mach64->type == MACH64_GX)
                    mach64->config_cntl = (mach64->config_cntl & ~0x3ff0) | ((mach64->linear_base >> 22) << 4);
                else
                    mach64->config_cntl = (mach64->config_cntl & ~0x3ff0) | ((mach64->linear_base >> 24) << 4);
                READ8(addr, mach64->config_cntl);
                break;
            case 0xe0:
            case 0xe1:
            case 0xe2:
            case 0xe3:
                READ8(addr, mach64->config_chip_id);
                break;
            case 0xe4:
            case 0xe5:
            case 0xe6:
            case 0xe7:
                READ8(addr, mach64->config_stat0);
                break;

            case 0x100:
            case 0x101:
            case 0x102:
            case 0x103:
                mach64_wait_fifo_idle(mach64);
                READ8(addr, mach64->dst_off_pitch);
                break;
            case 0x104:
            case 0x105:
                mach64_wait_fifo_idle(mach64);
                READ8(addr, mach64->dst_y_x);
                break;
            case 0x108:
            case 0x109:
            case 0x11c:
            case 0x11d:
                mach64_wait_fifo_idle(mach64);
                READ8(addr + 2, mach64->dst_y_x);
                break;
            case 0x10c:
            case 0x10d:
            case 0x10e:
            case 0x10f:
                mach64_wait_fifo_idle(mach64);
                READ8(addr, mach64->dst_y_x);
                break;
            case 0x110:
            case 0x111:
                addr += 2;
            /*FALLTHROUGH*/
            case 0x114:
            case 0x115:
            case 0x118:
            case 0x119:
            case 0x11a:
            case 0x11b:
            case 0x11e:
            case 0x11f:
                mach64_wait_fifo_idle(mach64);
                READ8(addr, mach64->dst_height_width);
                break;

            case 0x120:
            case 0x121:
            case 0x122:
            case 0x123:
                mach64_wait_fifo_idle(mach64);
                READ8(addr, mach64->dst_bres_lnth);
                break;
            case 0x124:
            case 0x125:
            case 0x126:
            case 0x127:
                mach64_wait_fifo_idle(mach64);
                READ8(addr, mach64->dst_bres_err);
                break;
            case 0x128:
            case 0x129:
            case 0x12a:
            case 0x12b:
                mach64_wait_fifo_idle(mach64);
                READ8(addr, mach64->dst_bres_inc);
                break;
            case 0x12c:
            case 0x12d:
            case 0x12e:
            case 0x12f:
                mach64_wait_fifo_idle(mach64);
                READ8(addr, mach64->dst_bres_dec);
                break;

            case 0x130:
            case 0x131:
            case 0x132:
            case 0x133:
                mach64_wait_fifo_idle(mach64);
                READ8(addr, mach64->dst_cntl);
                break;

            case 0x180:
            case 0x181:
            case 0x182:
            case 0x183:
                mach64_wait_fifo_idle(mach64);
                READ8(addr, mach64->src_off_pitch);
                break;
            case 0x184:
            case 0x185:
                mach64_wait_fifo_idle(mach64);
                READ8(addr, mach64->src_y_x);
                break;
            case 0x188:
            case 0x189:
                mach64_wait_fifo_idle(mach64);
                READ8(addr + 2, mach64->src_y_x);
                break;
            case 0x18c:
            case 0x18d:
            case 0x18e:
            case 0x18f:
                mach64_wait_fifo_idle(mach64);
                READ8(addr, mach64->src_y_x);
                break;
            case 0x190:
            case 0x191:
                mach64_wait_fifo_idle(mach64);
                READ8(addr + 2, mach64->src_height1_width1);
                break;
            case 0x194:
            case 0x195:
                mach64_wait_fifo_idle(mach64);
                READ8(addr, mach64->src_height1_width1);
                break;
            case 0x198:
            case 0x199:
            case 0x19a:
            case 0x19b:
                mach64_wait_fifo_idle(mach64);
                READ8(addr, mach64->src_height1_width1);
                break;
            case 0x19c:
            case 0x19d:
                mach64_wait_fifo_idle(mach64);
                READ8(addr, mach64->src_y_x_start);
                break;
            case 0x1a0:
            case 0x1a1:
                mach64_wait_fifo_idle(mach64);
                READ8(addr + 2, mach64->src_y_x_start);
                break;
            case 0x1a4:
            case 0x1a5:
            case 0x1a6:
            case 0x1a7:
                mach64_wait_fifo_idle(mach64);
                READ8(addr, mach64->src_y_x_start);
                break;
            case 0x1a8:
            case 0x1a9:
                mach64_wait_fifo_idle(mach64);
                READ8(addr + 2, mach64->src_height2_width2);
                break;
            case 0x1ac:
            case 0x1ad:
                mach64_wait_fifo_idle(mach64);
                READ8(addr, mach64->src_height2_width2);
                break;
            case 0x1b0:
            case 0x1b1:
            case 0x1b2:
            case 0x1b3:
                mach64_wait_fifo_idle(mach64);
                READ8(addr, mach64->src_height2_width2);
                break;

            case 0x1b4:
            case 0x1b5:
            case 0x1b6:
            case 0x1b7:
                mach64_wait_fifo_idle(mach64);
                READ8(addr, mach64->src_cntl);
                break;

            case 0x240:
            case 0x241:
            case 0x242:
            case 0x243:
                mach64_wait_fifo_idle(mach64);
                READ8(addr, mach64->host_cntl);
                break;

            case 0x280:
            case 0x281:
            case 0x282:
            case 0x283:
                mach64_wait_fifo_idle(mach64);
                READ8(addr, mach64->pat_reg0);
                break;
            case 0x284:
            case 0x285:
            case 0x286:
            case 0x287:
                mach64_wait_fifo_idle(mach64);
                READ8(addr, mach64->pat_reg1);
                break;

            case 0x288:
            case 0x289:
            case 0x28a:
            case 0x28b:
                mach64_wait_fifo_idle(mach64);
                READ8(addr, mach64->pat_cntl);
                break;

            case 0x2a0:
            case 0x2a1:
            case 0x2a8:
            case 0x2a9:
                mach64_wait_fifo_idle(mach64);
                READ8(addr, mach64->sc_left_right);
                break;
            case 0x2a4:
            case 0x2a5:
                addr += 2;
            /*FALLTHROUGH*/
            case 0x2aa:
            case 0x2ab:
                mach64_wait_fifo_idle(mach64);
                READ8(addr, mach64->sc_left_right);
                break;

            case 0x2ac:
            case 0x2ad:
            case 0x2b4:
            case 0x2b5:
                mach64_wait_fifo_idle(mach64);
                READ8(addr, mach64->sc_top_bottom);
                break;
            case 0x2b0:
            case 0x2b1:
                addr += 2;
            /*FALLTHROUGH*/
            case 0x2b6:
            case 0x2b7:
                mach64_wait_fifo_idle(mach64);
                READ8(addr, mach64->sc_top_bottom);
                break;

            case 0x2c0:
            case 0x2c1:
            case 0x2c2:
            case 0x2c3:
                mach64_wait_fifo_idle(mach64);
                READ8(addr, mach64->dp_bkgd_clr);
                break;
            case 0x2c4:
            case 0x2c5:
            case 0x2c6:
            case 0x2c7:
                mach64_wait_fifo_idle(mach64);
                READ8(addr, mach64->dp_frgd_clr);
                break;

            case 0x2c8:
            case 0x2c9:
            case 0x2ca:
            case 0x2cb:
                mach64_wait_fifo_idle(mach64);
                READ8(addr, mach64->write_mask);
                break;

            case 0x2cc:
            case 0x2cd:
            case 0x2ce:
            case 0x2cf:
                mach64_wait_fifo_idle(mach64);
                READ8(addr, mach64->chain_mask);
                break;

            case 0x2d0:
            case 0x2d1:
            case 0x2d2:
            case 0x2d3:
                mach64_wait_fifo_idle(mach64);
                READ8(addr, mach64->dp_pix_width);
                break;
            case 0x2d4:
            case 0x2d5:
            case 0x2d6:
            case 0x2d7:
                mach64_wait_fifo_idle(mach64);
                READ8(addr, mach64->dp_mix);
                break;
            case 0x2d8:
            case 0x2d9:
            case 0x2da:
            case 0x2db:
                mach64_wait_fifo_idle(mach64);
                READ8(addr, mach64->dp_src);
                break;

            case 0x300:
            case 0x301:
            case 0x302:
            case 0x303:
                mach64_wait_fifo_idle(mach64);
                READ8(addr, mach64->clr_cmp_clr);
                break;
            case 0x304:
            case 0x305:
            case 0x306:
            case 0x307:
                mach64_wait_fifo_idle(mach64);
                READ8(addr, mach64->clr_cmp_mask);
                break;
            case 0x308:
            case 0x309:
            case 0x30a:
            case 0x30b:
                mach64_wait_fifo_idle(mach64);
                READ8(addr, mach64->clr_cmp_cntl);
                break;

            case 0x310:
            case 0x311:
                if (!FIFO_EMPTY)
                    wake_fifo_thread(mach64);
                ret = 0;
                if (FIFO_FULL)
                    ret = 0xff;
                break;

            case 0x320:
            case 0x321:
            case 0x322:
            case 0x323:
                mach64_wait_fifo_idle(mach64);
                READ8(addr, mach64->context_mask);
                break;

            case 0x330:
            case 0x331:
                mach64_wait_fifo_idle(mach64);
                READ8(addr, mach64->dst_cntl);
                break;
            case 0x332:
                mach64_wait_fifo_idle(mach64);
                READ8(addr - 2, mach64->src_cntl);
                break;
            case 0x333:
                mach64_wait_fifo_idle(mach64);
                READ8(addr - 3, mach64->pat_cntl);
                break;

            case 0x338:
                ret = FIFO_EMPTY ? 0 : 1;
                break;

            default:
                ret = 0;
                break;
        }
    if ((addr & 0x3fc) != 0x018)
        mach64_log("mach64_ext_readb : addr %08X ret %02X\n", addr, ret);
    return ret;
}
uint16_t
mach64_ext_readw(uint32_t addr, void *p)
{
    mach64_t *mach64 = (mach64_t *) p;
    uint16_t  ret;
    if (!(addr & 0x400)) {
        mach64_log("nmach64_ext_readw: addr=%04x\n", addr);
        ret = 0xffff;
    } else
        switch (addr & 0x3ff) {
            case 0xb4:
            case 0xb6:
                ret = (mach64->bank_w[(addr & 2) >> 1] >> 15);
                break;
            case 0xb8:
            case 0xba:
                ret = (mach64->bank_r[(addr & 2) >> 1] >> 15);
                break;

            default:
                ret = mach64_ext_readb(addr, p);
                ret |= mach64_ext_readb(addr + 1, p) << 8;
                break;
        }
    if ((addr & 0x3fc) != 0x018)
        mach64_log("mach64_ext_readw : addr %08X ret %04X\n", addr, ret);
    return ret;
}
uint32_t
mach64_ext_readl(uint32_t addr, void *p)
{
    mach64_t *mach64 = (mach64_t *) p;
    uint32_t  ret;
    if (!(addr & 0x400)) {
        mach64_log("nmach64_ext_readl: addr=%04x\n", addr);
        ret = 0xffffffff;
    } else
        switch (addr & 0x3ff) {
            case 0x18:
                ret = mach64->crtc_int_cntl & ~1;
                if (mach64->svga.cgastat & 8)
                    ret |= 1;
                break;

            case 0xb4:
                ret = (mach64->bank_w[0] >> 15) | ((mach64->bank_w[1] >> 15) << 16);
                break;
            case 0xb8:
                ret = (mach64->bank_r[0] >> 15) | ((mach64->bank_r[1] >> 15) << 16);
                break;

            default:
                ret = mach64_ext_readw(addr, p);
                ret |= mach64_ext_readw(addr + 2, p) << 16;
                break;
        }
    if ((addr & 0x3fc) != 0x018)
        mach64_log("mach64_ext_readl : addr %08X ret %08X\n", addr, ret);
    return ret;
}

void
mach64_ext_writeb(uint32_t addr, uint8_t val, void *p)
{
    mach64_t *mach64 = (mach64_t *) p;
    svga_t   *svga   = &mach64->svga;

    mach64_log("mach64_ext_writeb : addr %08X val %02X\n", addr, val);

    if (!(addr & 0x400)) {
        switch (addr & 0x3ff) {
            case 0x00:
            case 0x01:
            case 0x02:
            case 0x03:
                WRITE8(addr, mach64->overlay_y_x_start, val);
                break;
            case 0x04:
            case 0x05:
            case 0x06:
            case 0x07:
                WRITE8(addr, mach64->overlay_y_x_end, val);
                break;
            case 0x08:
            case 0x09:
            case 0x0a:
            case 0x0b:
                WRITE8(addr, mach64->overlay_video_key_clr, val);
                break;
            case 0x0c:
            case 0x0d:
            case 0x0e:
            case 0x0f:
                WRITE8(addr, mach64->overlay_video_key_msk, val);
                break;
            case 0x10:
            case 0x11:
            case 0x12:
            case 0x13:
                WRITE8(addr, mach64->overlay_graphics_key_clr, val);
                break;
            case 0x14:
            case 0x15:
            case 0x16:
            case 0x17:
                WRITE8(addr, mach64->overlay_graphics_key_msk, val);
                break;
            case 0x18:
            case 0x19:
            case 0x1a:
            case 0x1b:
                WRITE8(addr, mach64->overlay_key_cntl, val);
                break;

            case 0x20:
            case 0x21:
            case 0x22:
            case 0x23:
                WRITE8(addr, mach64->overlay_scale_inc, val);
                break;
            case 0x24:
            case 0x25:
            case 0x26:
            case 0x27:
                WRITE8(addr, mach64->overlay_scale_cntl, val);
                break;
            case 0x28:
            case 0x29:
            case 0x2a:
            case 0x2b:
                WRITE8(addr, mach64->scaler_height_width, val);
                break;

            case 0x4a:
                mach64->scaler_format = val & 0xf;
                break;

            case 0x80:
            case 0x81:
            case 0x82:
            case 0x83:
                WRITE8(addr, mach64->buf_offset[0], val);
                break;

            case 0x8c:
            case 0x8d:
            case 0x8e:
            case 0x8f:
                WRITE8(addr, mach64->buf_pitch[0], val);
                break;

            case 0x98:
            case 0x99:
            case 0x9a:
            case 0x9b:
                WRITE8(addr, mach64->buf_offset[1], val);
                break;

            case 0xa4:
            case 0xa5:
            case 0xa6:
            case 0xa7:
                WRITE8(addr, mach64->buf_pitch[1], val);
                break;
        }

        mach64_log("nmach64_ext_writeb: addr=%04x val=%02x\n", addr, val);
    } else if (addr & 0x300) {
        mach64_queue(mach64, addr & 0x3ff, val, FIFO_WRITE_BYTE);
    } else
        switch (addr & 0x3ff) {
            case 0x00:
            case 0x01:
            case 0x02:
            case 0x03:
                WRITE8(addr, mach64->crtc_h_total_disp, val);
                svga_recalctimings(&mach64->svga);
                break;
            case 0x08:
            case 0x09:
            case 0x0a:
            case 0x0b:
                WRITE8(addr, mach64->crtc_v_total_disp, val);
                svga_recalctimings(&mach64->svga);
                break;
            case 0x0c:
            case 0x0d:
            case 0x0e:
            case 0x0f:
                WRITE8(addr, mach64->crtc_v_sync_strt_wid, val);
                svga_recalctimings(&mach64->svga);
                break;

            case 0x14:
            case 0x15:
            case 0x16:
            case 0x17:
                WRITE8(addr, mach64->crtc_off_pitch, val);
                svga_recalctimings(&mach64->svga);
                svga->fullchange = changeframecount;
                break;

            case 0x18:
                mach64->crtc_int_cntl = (mach64->crtc_int_cntl & 0x75) | (val & ~0x75);
                if (val & 4)
                    mach64->crtc_int_cntl &= ~4;
                mach64_update_irqs(mach64);
                break;

            case 0x1c:
            case 0x1d:
            case 0x1e:
            case 0x1f:
                WRITE8(addr, mach64->crtc_gen_cntl, val);
                if (((mach64->crtc_gen_cntl >> 24) & 3) == 3)
                    svga->fb_only = 1;
                else
                    svga->fb_only = 0;
                svga->dpms = !!(mach64->crtc_gen_cntl & 0x0c);
                svga_recalctimings(&mach64->svga);
                break;

            case 0x40:
            case 0x41:
            case 0x42:
            case 0x43:
                WRITE8(addr, mach64->ovr_clr, val);
                break;
            case 0x44:
            case 0x45:
            case 0x46:
            case 0x47:
                WRITE8(addr, mach64->ovr_wid_left_right, val);
                break;
            case 0x48:
            case 0x49:
            case 0x4a:
            case 0x4b:
                WRITE8(addr, mach64->ovr_wid_top_bottom, val);
                break;

            case 0x60:
            case 0x61:
            case 0x62:
            case 0x63:
                WRITE8(addr, mach64->cur_clr0, val);
                if (mach64->type == MACH64_VT2)
                    ati68860_ramdac_set_pallook(mach64->svga.ramdac, 0, makecol32((mach64->cur_clr0 >> 24) & 0xff, (mach64->cur_clr0 >> 16) & 0xff, (mach64->cur_clr0 >> 8) & 0xff));
                break;
            case 0x64:
            case 0x65:
            case 0x66:
            case 0x67:
                WRITE8(addr, mach64->cur_clr1, val);
                if (mach64->type == MACH64_VT2)
                    ati68860_ramdac_set_pallook(mach64->svga.ramdac, 1, makecol32((mach64->cur_clr1 >> 24) & 0xff, (mach64->cur_clr1 >> 16) & 0xff, (mach64->cur_clr1 >> 8) & 0xff));
                break;
            case 0x68:
            case 0x69:
            case 0x6a:
            case 0x6b:
                WRITE8(addr, mach64->cur_offset, val);
                svga->dac_hwcursor.addr = (mach64->cur_offset & 0xfffff) * 8;
                break;
            case 0x6c:
            case 0x6d:
            case 0x6e:
            case 0x6f:
                WRITE8(addr, mach64->cur_horz_vert_posn, val);
                svga->dac_hwcursor.x = mach64->cur_horz_vert_posn & 0x7ff;
                svga->dac_hwcursor.y = (mach64->cur_horz_vert_posn >> 16) & 0x7ff;
                break;
            case 0x70:
            case 0x71:
            case 0x72:
            case 0x73:
                WRITE8(addr, mach64->cur_horz_vert_off, val);
                svga->dac_hwcursor.xoff = mach64->cur_horz_vert_off & 0x3f;
                svga->dac_hwcursor.yoff = (mach64->cur_horz_vert_off >> 16) & 0x3f;
                break;

            case 0x80:
            case 0x81:
            case 0x82:
            case 0x83:
                WRITE8(addr, mach64->scratch_reg0, val);
                break;
            case 0x84:
            case 0x85:
            case 0x86:
            case 0x87:
                WRITE8(addr, mach64->scratch_reg1, val);
                break;

            case 0x90:
            case 0x91:
            case 0x92:
            case 0x93:
                WRITE8(addr, mach64->clock_cntl, val);
                if (mach64->type == MACH64_GX)
                    ics2595_write(svga->clock_gen, val & 0x40, val & 0xf);
                else {
                    pll_write(mach64, addr, val);
                    ics2595_setclock(svga->clock_gen, mach64->pll_freq[mach64->clock_cntl & 3]);
                }
                svga_recalctimings(&mach64->svga);
                break;

            case 0xb0:
            case 0xb1:
            case 0xb2:
            case 0xb3:
                WRITE8(addr, mach64->mem_cntl, val);
                break;

            case 0xb4:
                mach64->bank_w[0] = val * 32768;
                mach64_log("mach64 : write bank A0000-A7FFF set to %08X\n", mach64->bank_w[0]);
                break;
            case 0xb5:
            case 0xb6:
                mach64->bank_w[1] = val * 32768;
                mach64_log("mach64 : write bank A8000-AFFFF set to %08X\n", mach64->bank_w[1]);
                break;
            case 0xb8:
                mach64->bank_r[0] = val * 32768;
                mach64_log("mach64 :  read bank A0000-A7FFF set to %08X\n", mach64->bank_r[0]);
                break;
            case 0xb9:
            case 0xba:
                mach64->bank_r[1] = val * 32768;
                mach64_log("mach64 :  read bank A8000-AFFFF set to %08X\n", mach64->bank_r[1]);
                break;

            case 0xc0:
            case 0xc1:
            case 0xc2:
            case 0xc3:
                if (mach64->type == MACH64_GX)
                    ati68860_ramdac_out((addr & 3) | ((mach64->dac_cntl & 3) << 2), val, mach64->svga.ramdac, &mach64->svga);
                else
                    ati68860_ramdac_out(addr & 3, val, mach64->svga.ramdac, &mach64->svga);
                break;
            case 0xc4:
            case 0xc5:
            case 0xc6:
            case 0xc7:
                WRITE8(addr, mach64->dac_cntl, val);
                svga_set_ramdac_type(svga, (mach64->dac_cntl & 0x100) ? RAMDAC_8BIT : RAMDAC_6BIT);
                ati68860_set_ramdac_type(mach64->svga.ramdac, (mach64->dac_cntl & 0x100) ? RAMDAC_8BIT : RAMDAC_6BIT);
                i2c_gpio_set(mach64->i2c, !(mach64->dac_cntl & 0x20000000) || (mach64->dac_cntl & 0x04000000), !(mach64->dac_cntl & 0x10000000) || (mach64->dac_cntl & 0x02000000));
                break;

            case 0xd0:
            case 0xd1:
            case 0xd2:
            case 0xd3:
                WRITE8(addr, mach64->gen_test_cntl, val);
                ati_eeprom_write(&mach64->eeprom, mach64->gen_test_cntl & 0x10, mach64->gen_test_cntl & 2, mach64->gen_test_cntl & 1);
                mach64->gen_test_cntl  = (mach64->gen_test_cntl & ~8) | (ati_eeprom_read(&mach64->eeprom) ? 8 : 0);
                svga->dac_hwcursor.ena = mach64->gen_test_cntl & 0x80;
                break;

            case 0xdc:
            case 0xdd:
            case 0xde:
            case 0xdf:
                WRITE8(addr, mach64->config_cntl, val);
                mach64_updatemapping(mach64);
                break;

            case 0xe4:
            case 0xe5:
            case 0xe6:
            case 0xe7:
                if (mach64->type != MACH64_GX)
                    WRITE8(addr, mach64->config_stat0, val);
                break;
        }
}
void
mach64_ext_writew(uint32_t addr, uint16_t val, void *p)
{
    mach64_t *mach64 = (mach64_t *) p;
    mach64_log("mach64_ext_writew : addr %08X val %04X\n", addr, val);
    if (!(addr & 0x400)) {
        mach64_log("mach64_ext_writew: addr=%04x val=%04x\n", addr, val);

        mach64_ext_writeb(addr, val, p);
        mach64_ext_writeb(addr + 1, val >> 8, p);
    } else if (addr & 0x300) {
        mach64_queue(mach64, addr & 0x3fe, val, FIFO_WRITE_WORD);
    } else
        switch (addr & 0x3fe) {
            default:
                mach64_ext_writeb(addr, val, p);
                mach64_ext_writeb(addr + 1, val >> 8, p);
                break;
        }
}
void
mach64_ext_writel(uint32_t addr, uint32_t val, void *p)
{
    mach64_t *mach64 = (mach64_t *) p;
    if ((addr & 0x3c0) != 0x200)
        mach64_log("mach64_ext_writel : addr %08X val %08X\n", addr, val);
    if (!(addr & 0x400)) {
        mach64_log("mach64_ext_writel: addr=%04x val=%08x\n", addr, val);

        mach64_ext_writew(addr, val, p);
        mach64_ext_writew(addr + 2, val >> 16, p);
    } else if (addr & 0x300) {
        mach64_queue(mach64, addr & 0x3fc, val, FIFO_WRITE_DWORD);
    } else
        switch (addr & 0x3fc) {
            default:
                mach64_ext_writew(addr, val, p);
                mach64_ext_writew(addr + 2, val >> 16, p);
                break;
        }
}

uint8_t
mach64_ext_inb(uint16_t port, void *p)
{
    mach64_t *mach64 = (mach64_t *) p;
    uint8_t   ret;

    switch (port) {
        case 0x02ec:
        case 0x02ed:
        case 0x02ee:
        case 0x02ef:
        case 0x7eec:
        case 0x7eed:
        case 0x7eee:
        case 0x7eef:
            ret = mach64_ext_readb(0x400 | 0x00 | (port & 3), p);
            break;
        case 0x0aec:
        case 0x0aed:
        case 0x0aee:
        case 0x0aef:
            ret = mach64_ext_readb(0x400 | 0x08 | (port & 3), p);
            break;
        case 0x0eec:
        case 0x0eed:
        case 0x0eee:
        case 0x0eef:
            ret = mach64_ext_readb(0x400 | 0x0c | (port & 3), p);
            break;

        case 0x12ec:
        case 0x12ed:
        case 0x12ee:
        case 0x12ef:
            ret = mach64_ext_readb(0x400 | 0x10 | (port & 3), p);
            break;

        case 0x16ec:
        case 0x16ed:
        case 0x16ee:
        case 0x16ef:
            ret = mach64_ext_readb(0x400 | 0x14 | (port & 3), p);
            break;

        case 0x1aec:
            ret = mach64_ext_readb(0x400 | 0x18, p);
            break;

        case 0x1eec:
        case 0x1eed:
        case 0x1eee:
        case 0x1eef:
            ret = mach64_ext_readb(0x400 | 0x1c | (port & 3), p);
            break;

        case 0x22ec:
        case 0x22ed:
        case 0x22ee:
        case 0x22ef:
            ret = mach64_ext_readb(0x400 | 0x40 | (port & 3), p);
            break;
        case 0x26ec:
        case 0x26ed:
        case 0x26ee:
        case 0x26ef:
            ret = mach64_ext_readb(0x400 | 0x44 | (port & 3), p);
            break;
        case 0x2aec:
        case 0x2aed:
        case 0x2aee:
        case 0x2aef:
            ret = mach64_ext_readb(0x400 | 0x48 | (port & 3), p);
            break;
        case 0x2eec:
        case 0x2eed:
        case 0x2eee:
        case 0x2eef:
            ret = mach64_ext_readb(0x400 | 0x60 | (port & 3), p);
            break;

        case 0x32ec:
        case 0x32ed:
        case 0x32ee:
        case 0x32ef:
            ret = mach64_ext_readb(0x400 | 0x64 | (port & 3), p);
            break;
        case 0x36ec:
        case 0x36ed:
        case 0x36ee:
        case 0x36ef:
            ret = mach64_ext_readb(0x400 | 0x68 | (port & 3), p);
            break;
        case 0x3aec:
        case 0x3aed:
        case 0x3aee:
        case 0x3aef:
            ret = mach64_ext_readb(0x400 | 0x6c | (port & 3), p);
            break;
        case 0x3eec:
        case 0x3eed:
        case 0x3eee:
        case 0x3eef:
            ret = mach64_ext_readb(0x400 | 0x70 | (port & 3), p);
            break;

        case 0x42ec:
        case 0x42ed:
        case 0x42ee:
        case 0x42ef:
            ret = mach64_ext_readb(0x400 | 0x80 | (port & 3), p);
            break;
        case 0x46ec:
        case 0x46ed:
        case 0x46ee:
        case 0x46ef:
            ret = mach64_ext_readb(0x400 | 0x84 | (port & 3), p);
            break;
        case 0x4aec:
        case 0x4aed:
        case 0x4aee:
        case 0x4aef:
            ret = mach64_ext_readb(0x400 | 0x90 | (port & 3), p);
            break;

        case 0x52ec:
        case 0x52ed:
        case 0x52ee:
        case 0x52ef:
            ret = mach64_ext_readb(0x400 | 0xb0 | (port & 3), p);
            break;

        case 0x56ec:
            ret = mach64_ext_readb(0x400 | 0xb4, p);
            break;
        case 0x56ed:
        case 0x56ee:
            ret = mach64_ext_readb(0x400 | 0xb5, p);
            break;
        case 0x5aec:
            ret = mach64_ext_readb(0x400 | 0xb8, p);
            break;
        case 0x5aed:
        case 0x5aee:
            ret = mach64_ext_readb(0x400 | 0xb9, p);
            break;

        case 0x5eec:
        case 0x5eed:
        case 0x5eee:
        case 0x5eef:
            if (mach64->type == MACH64_GX)
                ret = ati68860_ramdac_in((port & 3) | ((mach64->dac_cntl & 3) << 2), mach64->svga.ramdac, &mach64->svga);
            else
                ret = ati68860_ramdac_in(port & 3, mach64->svga.ramdac, &mach64->svga);
            break;

        case 0x62ec:
        case 0x62ed:
        case 0x62ee:
        case 0x62ef:
            ret = mach64_ext_readb(0x400 | 0xc4 | (port & 3), p);
            break;

        case 0x66ec:
        case 0x66ed:
        case 0x66ee:
        case 0x66ef:
            ret = mach64_ext_readb(0x400 | 0xd0 | (port & 3), p);
            break;

        case 0x6aec:
        case 0x6aed:
        case 0x6aee:
        case 0x6aef:
            mach64->config_cntl = (mach64->config_cntl & ~0x3ff0) | ((mach64->linear_base >> 22) << 4);
            READ8(port, mach64->config_cntl);
            break;

        case 0x6eec:
        case 0x6eed:
        case 0x6eee:
        case 0x6eef:
            ret = mach64_ext_readb(0x400 | 0xe0 | (port & 3), p);
            break;

        case 0x72ec:
        case 0x72ed:
        case 0x72ee:
        case 0x72ef:
            ret = mach64_ext_readb(0x400 | 0xe4 | (port & 3), p);
            break;

        default:
            ret = 0;
            break;
    }
    mach64_log("mach64_ext_inb : port %04X ret %02X\n", port, ret);
    return ret;
}
uint16_t
mach64_ext_inw(uint16_t port, void *p)
{
    uint16_t ret;
    switch (port) {
        default:
            ret = mach64_ext_inb(port, p);
            ret |= (mach64_ext_inb(port + 1, p) << 8);
            break;
    }
    mach64_log("mach64_ext_inw : port %04X ret %04X\n", port, ret);
    return ret;
}
uint32_t
mach64_ext_inl(uint16_t port, void *p)
{
    uint32_t ret;
    switch (port) {
        case 0x56ec:
            ret = mach64_ext_readl(0x400 | 0xb4, p);
            break;
        case 0x5aec:
            ret = mach64_ext_readl(0x400 | 0xb8, p);
            break;

        default:
            ret = mach64_ext_inw(port, p);
            ret |= (mach64_ext_inw(port + 2, p) << 16);
            break;
    }
    mach64_log("mach64_ext_inl : port %04X ret %08X\n", port, ret);
    return ret;
}

void
mach64_ext_outb(uint16_t port, uint8_t val, void *p)
{
    mach64_t *mach64 = (mach64_t *) p;

    mach64_log("mach64_ext_outb : port %04X val %02X\n", port, val);
    switch (port) {
        case 0x02ec:
        case 0x02ed:
        case 0x02ee:
        case 0x02ef:
        case 0x7eec:
        case 0x7eed:
        case 0x7eee:
        case 0x7eef:
            mach64_ext_writeb(0x400 | 0x00 | (port & 3), val, p);
            break;
        case 0x0aec:
        case 0x0aed:
        case 0x0aee:
        case 0x0aef:
            mach64_ext_writeb(0x400 | 0x08 | (port & 3), val, p);
            break;
        case 0x0eec:
        case 0x0eed:
        case 0x0eee:
        case 0x0eef:
            mach64_ext_writeb(0x400 | 0x0c | (port & 3), val, p);
            break;

        case 0x16ec:
        case 0x16ed:
        case 0x16ee:
        case 0x16ef:
            mach64_ext_writeb(0x400 | 0x14 | (port & 3), val, p);
            break;

        case 0x1aec:
            mach64_ext_writeb(0x400 | 0x18, val, p);
            break;

        case 0x1eec:
        case 0x1eed:
        case 0x1eee:
        case 0x1eef:
            mach64_ext_writeb(0x400 | 0x1c | (port & 3), val, p);
            break;

        case 0x22ec:
        case 0x22ed:
        case 0x22ee:
        case 0x22ef:
            mach64_ext_writeb(0x400 | 0x40 | (port & 3), val, p);
            break;
        case 0x26ec:
        case 0x26ed:
        case 0x26ee:
        case 0x26ef:
            mach64_ext_writeb(0x400 | 0x44 | (port & 3), val, p);
            break;
        case 0x2aec:
        case 0x2aed:
        case 0x2aee:
        case 0x2aef:
            mach64_ext_writeb(0x400 | 0x48 | (port & 3), val, p);
            break;
        case 0x2eec:
        case 0x2eed:
        case 0x2eee:
        case 0x2eef:
            mach64_ext_writeb(0x400 | 0x60 | (port & 3), val, p);
            break;

        case 0x32ec:
        case 0x32ed:
        case 0x32ee:
        case 0x32ef:
            mach64_ext_writeb(0x400 | 0x64 | (port & 3), val, p);
            break;
        case 0x36ec:
        case 0x36ed:
        case 0x36ee:
        case 0x36ef:
            mach64_ext_writeb(0x400 | 0x68 | (port & 3), val, p);
            break;
        case 0x3aec:
        case 0x3aed:
        case 0x3aee:
        case 0x3aef:
            mach64_ext_writeb(0x400 | 0x6c | (port & 3), val, p);
            break;
        case 0x3eec:
        case 0x3eed:
        case 0x3eee:
        case 0x3eef:
            mach64_ext_writeb(0x400 | 0x70 | (port & 3), val, p);
            break;

        case 0x42ec:
        case 0x42ed:
        case 0x42ee:
        case 0x42ef:
            mach64_ext_writeb(0x400 | 0x80 | (port & 3), val, p);
            break;
        case 0x46ec:
        case 0x46ed:
        case 0x46ee:
        case 0x46ef:
            mach64_ext_writeb(0x400 | 0x84 | (port & 3), val, p);
            break;
        case 0x4aec:
        case 0x4aed:
        case 0x4aee:
        case 0x4aef:
            mach64_ext_writeb(0x400 | 0x90 | (port & 3), val, p);
            break;

        case 0x52ec:
        case 0x52ed:
        case 0x52ee:
        case 0x52ef:
            mach64_ext_writeb(0x400 | 0xb0 | (port & 3), val, p);
            break;

        case 0x56ec:
            mach64_ext_writeb(0x400 | 0xb4, val, p);
            break;
        case 0x56ed:
        case 0x56ee:
            mach64_ext_writeb(0x400 | 0xb5, val, p);
            break;
        case 0x5aec:
            mach64_ext_writeb(0x400 | 0xb8, val, p);
            break;
        case 0x5aed:
        case 0x5aee:
            mach64_ext_writeb(0x400 | 0xb9, val, p);
            break;

        case 0x5eec:
        case 0x5eed:
        case 0x5eee:
        case 0x5eef:
            if (mach64->type == MACH64_GX)
                ati68860_ramdac_out((port & 3) | ((mach64->dac_cntl & 3) << 2), val, mach64->svga.ramdac, &mach64->svga);
            else
                ati68860_ramdac_out(port & 3, val, mach64->svga.ramdac, &mach64->svga);
            break;

        case 0x62ec:
        case 0x62ed:
        case 0x62ee:
        case 0x62ef:
            mach64_ext_writeb(0x400 | 0xc4 | (port & 3), val, p);
            break;

        case 0x66ec:
        case 0x66ed:
        case 0x66ee:
        case 0x66ef:
            mach64_ext_writeb(0x400 | 0xd0 | (port & 3), val, p);
            break;

        case 0x6aec:
        case 0x6aed:
        case 0x6aee:
        case 0x6aef:
            WRITE8(port, mach64->config_cntl, val);
            mach64_updatemapping(mach64);
            break;
    }
}
void
mach64_ext_outw(uint16_t port, uint16_t val, void *p)
{
    mach64_log("mach64_ext_outw : port %04X val %04X\n", port, val);
    switch (port) {
        default:
            mach64_ext_outb(port, val, p);
            mach64_ext_outb(port + 1, val >> 8, p);
            break;
    }
}
void
mach64_ext_outl(uint16_t port, uint32_t val, void *p)
{
    mach64_log("mach64_ext_outl : port %04X val %08X\n", port, val);
    switch (port) {
        default:
            mach64_ext_outw(port, val, p);
            mach64_ext_outw(port + 2, val >> 16, p);
            break;
    }
}

static uint8_t
mach64_block_inb(uint16_t port, void *p)
{
    mach64_t *mach64 = (mach64_t *) p;
    uint8_t   ret;

    ret = mach64_ext_readb(0x400 | (port & 0x3ff), mach64);
    mach64_log("mach64_block_inb : port %04X ret %02X\n", port, ret);
    return ret;
}
static uint16_t
mach64_block_inw(uint16_t port, void *p)
{
    mach64_t *mach64 = (mach64_t *) p;
    uint16_t  ret;

    ret = mach64_ext_readw(0x400 | (port & 0x3ff), mach64);
    mach64_log("mach64_block_inw : port %04X ret %04X\n", port, ret);
    return ret;
}
static uint32_t
mach64_block_inl(uint16_t port, void *p)
{
    mach64_t *mach64 = (mach64_t *) p;
    uint32_t  ret;

    ret = mach64_ext_readl(0x400 | (port & 0x3ff), mach64);
    mach64_log("mach64_block_inl : port %04X ret %08X\n", port, ret);
    return ret;
}

static void
mach64_block_outb(uint16_t port, uint8_t val, void *p)
{
    mach64_t *mach64 = (mach64_t *) p;

    mach64_log("mach64_block_outb : port %04X val %02X\n ", port, val);
    mach64_ext_writeb(0x400 | (port & 0x3ff), val, mach64);
}
static void
mach64_block_outw(uint16_t port, uint16_t val, void *p)
{
    mach64_t *mach64 = (mach64_t *) p;

    mach64_log("mach64_block_outw : port %04X val %04X\n ", port, val);
    mach64_ext_writew(0x400 | (port & 0x3ff), val, mach64);
}
static void
mach64_block_outl(uint16_t port, uint32_t val, void *p)
{
    mach64_t *mach64 = (mach64_t *) p;

    mach64_log("mach64_block_outl : port %04X val %08X\n ", port, val);
    mach64_ext_writel(0x400 | (port & 0x3ff), val, mach64);
}

void
mach64_write(uint32_t addr, uint8_t val, void *p)
{
    mach64_t *mach64 = (mach64_t *) p;
    svga_t   *svga   = &mach64->svga;
    addr             = (addr & 0x7fff) + mach64->bank_w[(addr >> 15) & 1];
    svga_write_linear(addr, val, svga);
}
void
mach64_writew(uint32_t addr, uint16_t val, void *p)
{
    mach64_t *mach64 = (mach64_t *) p;
    svga_t   *svga   = &mach64->svga;

    addr = (addr & 0x7fff) + mach64->bank_w[(addr >> 15) & 1];
    svga_writew_linear(addr, val, svga);
}
void
mach64_writel(uint32_t addr, uint32_t val, void *p)
{
    mach64_t *mach64 = (mach64_t *) p;
    svga_t   *svga   = &mach64->svga;

    addr = (addr & 0x7fff) + mach64->bank_w[(addr >> 15) & 1];
    svga_writel_linear(addr, val, svga);
}

uint8_t
mach64_read(uint32_t addr, void *p)
{
    mach64_t *mach64 = (mach64_t *) p;
    svga_t   *svga   = &mach64->svga;
    uint8_t   ret;
    addr = (addr & 0x7fff) + mach64->bank_r[(addr >> 15) & 1];
    ret  = svga_read_linear(addr, svga);
    return ret;
}
uint16_t
mach64_readw(uint32_t addr, void *p)
{
    mach64_t *mach64 = (mach64_t *) p;
    svga_t   *svga   = &mach64->svga;

    addr = (addr & 0x7fff) + mach64->bank_r[(addr >> 15) & 1];
    return svga_readw_linear(addr, svga);
}
uint32_t
mach64_readl(uint32_t addr, void *p)
{
    mach64_t *mach64 = (mach64_t *) p;
    svga_t   *svga   = &mach64->svga;

    addr = (addr & 0x7fff) + mach64->bank_r[(addr >> 15) & 1];
    return svga_readl_linear(addr, svga);
}

#define CLAMP(x)                      \
    do {                              \
        if ((x) & ~0xff)              \
            x = ((x) < 0) ? 0 : 0xff; \
    } while (0)

<<<<<<< HEAD
#define DECODE_ARGB1555()                                        \
    do {                                                         \
        for (x = 0; x < mach64->svga.overlay_latch.xsize; x++) { \
            uint16_t dat = ((uint16_t *) src)[x];                \
                                                                 \
            int b = dat & 0x1f;                                  \
            int g = (dat >> 5) & 0x1f;                           \
            int r = (dat >> 10) & 0x1f;                          \
                                                                 \
            b = (b << 3) | (b >> 2);                             \
            g = (g << 3) | (g >> 2);                             \
            r = (r << 3) | (r >> 2);                             \
                                                                 \
            mach64->overlay_dat[x] = (r << 16) | (g << 8) | b;   \
        }                                                        \
    } while (0)

#define DECODE_RGB565()                                          \
    do {                                                         \
        for (x = 0; x < mach64->svga.overlay_latch.xsize; x++) { \
            uint16_t dat = ((uint16_t *) src)[x];                \
                                                                 \
            int b = dat & 0x1f;                                  \
            int g = (dat >> 5) & 0x3f;                           \
            int r = (dat >> 11) & 0x1f;                          \
                                                                 \
            b = (b << 3) | (b >> 2);                             \
            g = (g << 2) | (g >> 4);                             \
            r = (r << 3) | (r >> 2);                             \
                                                                 \
            mach64->overlay_dat[x] = (r << 16) | (g << 8) | b;   \
        }                                                        \
    } while (0)

#define DECODE_ARGB8888()                                        \
    do {                                                         \
        for (x = 0; x < mach64->svga.overlay_latch.xsize; x++) { \
            int b = src[0];                                      \
            int g = src[1];                                      \
            int r = src[2];                                      \
            src += 4;                                            \
                                                                 \
            mach64->overlay_dat[x] = (r << 16) | (g << 8) | b;   \
        }                                                        \
    } while (0)

#define DECODE_VYUY422()                                            \
    do {                                                            \
        for (x = 0; x < mach64->svga.overlay_latch.xsize; x += 2) { \
            uint8_t y1, y2;                                         \
            int8_t  u, v;                                           \
            int     dR, dG, dB;                                     \
            int     r, g, b;                                        \
                                                                    \
            y1 = src[0];                                            \
            u  = src[1] - 0x80;                                     \
            y2 = src[2];                                            \
            v  = src[3] - 0x80;                                     \
            src += 4;                                               \
                                                                    \
            dR = (359 * v) >> 8;                                    \
            dG = (88 * u + 183 * v) >> 8;                           \
            dB = (453 * u) >> 8;                                    \
                                                                    \
            r = y1 + dR;                                            \
            CLAMP(r);                                               \
            g = y1 - dG;                                            \
            CLAMP(g);                                               \
            b = y1 + dB;                                            \
            CLAMP(b);                                               \
            mach64->overlay_dat[x] = (r << 16) | (g << 8) | b;      \
                                                                    \
            r = y2 + dR;                                            \
            CLAMP(r);                                               \
            g = y2 - dG;                                            \
            CLAMP(g);                                               \
            b = y2 + dB;                                            \
            CLAMP(b);                                               \
            mach64->overlay_dat[x + 1] = (r << 16) | (g << 8) | b;  \
        }                                                           \
    } while (0)

#define DECODE_YVYU422()                                            \
    do {                                                            \
        for (x = 0; x < mach64->svga.overlay_latch.xsize; x += 2) { \
            uint8_t y1, y2;                                         \
            int8_t  u, v;                                           \
            int     dR, dG, dB;                                     \
            int     r, g, b;                                        \
                                                                    \
            u  = src[0] - 0x80;                                     \
            y1 = src[1];                                            \
            v  = src[2] - 0x80;                                     \
            y2 = src[3];                                            \
            src += 4;                                               \
                                                                    \
            dR = (359 * v) >> 8;                                    \
            dG = (88 * u + 183 * v) >> 8;                           \
            dB = (453 * u) >> 8;                                    \
                                                                    \
            r = y1 + dR;                                            \
            CLAMP(r);                                               \
            g = y1 - dG;                                            \
            CLAMP(g);                                               \
            b = y1 + dB;                                            \
            CLAMP(b);                                               \
            mach64->overlay_dat[x] = (r << 16) | (g << 8) | b;      \
                                                                    \
            r = y2 + dR;                                            \
            CLAMP(r);                                               \
            g = y2 - dG;                                            \
            CLAMP(g);                                               \
            b = y2 + dB;                                            \
            CLAMP(b);                                               \
            mach64->overlay_dat[x + 1] = (r << 16) | (g << 8) | b;  \
        }                                                           \
=======
#define DECODE_ARGB1555()                                            \
    do {                                                             \
        for (x = 0; x < mach64->svga.overlay_latch.cur_xsize; x++) { \
            uint16_t dat = ((uint16_t *) src)[x];                    \
                                                                     \
            int b = dat & 0x1f;                                      \
            int g = (dat >> 5) & 0x1f;                               \
            int r = (dat >> 10) & 0x1f;                              \
                                                                     \
            b = (b << 3) | (b >> 2);                                 \
            g = (g << 3) | (g >> 2);                                 \
            r = (r << 3) | (r >> 2);                                 \
                                                                     \
            mach64->overlay_dat[x] = (r << 16) | (g << 8) | b;       \
        }                                                            \
    } while (0)

#define DECODE_RGB565()                                              \
    do {                                                             \
        for (x = 0; x < mach64->svga.overlay_latch.cur_xsize; x++) { \
            uint16_t dat = ((uint16_t *) src)[x];                    \
                                                                     \
            int b = dat & 0x1f;                                      \
            int g = (dat >> 5) & 0x3f;                               \
            int r = (dat >> 11) & 0x1f;                              \
                                                                     \
            b = (b << 3) | (b >> 2);                                 \
            g = (g << 2) | (g >> 4);                                 \
            r = (r << 3) | (r >> 2);                                 \
                                                                     \
            mach64->overlay_dat[x] = (r << 16) | (g << 8) | b;       \
        }                                                            \
    } while (0)

#define DECODE_ARGB8888()                                            \
    do {                                                             \
        for (x = 0; x < mach64->svga.overlay_latch.cur_xsize; x++) { \
            int b = src[0];                                          \
            int g = src[1];                                          \
            int r = src[2];                                          \
            src += 4;                                                \
                                                                     \
            mach64->overlay_dat[x] = (r << 16) | (g << 8) | b;       \
        }                                                            \
    } while (0)

#define DECODE_VYUY422()                                                \
    do {                                                                \
        for (x = 0; x < mach64->svga.overlay_latch.cur_xsize; x += 2) { \
            uint8_t y1, y2;                                             \
            int8_t  u, v;                                               \
            int     dR, dG, dB;                                         \
            int     r, g, b;                                            \
                                                                        \
            y1 = src[0];                                                \
            u  = src[1] - 0x80;                                         \
            y2 = src[2];                                                \
            v  = src[3] - 0x80;                                         \
            src += 4;                                                   \
                                                                        \
            dR = (359 * v) >> 8;                                        \
            dG = (88 * u + 183 * v) >> 8;                               \
            dB = (453 * u) >> 8;                                        \
                                                                        \
            r = y1 + dR;                                                \
            CLAMP(r);                                                   \
            g = y1 - dG;                                                \
            CLAMP(g);                                                   \
            b = y1 + dB;                                                \
            CLAMP(b);                                                   \
            mach64->overlay_dat[x] = (r << 16) | (g << 8) | b;          \
                                                                        \
            r = y2 + dR;                                                \
            CLAMP(r);                                                   \
            g = y2 - dG;                                                \
            CLAMP(g);                                                   \
            b = y2 + dB;                                                \
            CLAMP(b);                                                   \
            mach64->overlay_dat[x + 1] = (r << 16) | (g << 8) | b;      \
        }                                                               \
    } while (0)

#define DECODE_YVYU422()                                                \
    do {                                                                \
        for (x = 0; x < mach64->svga.overlay_latch.cur_xsize; x += 2) { \
            uint8_t y1, y2;                                             \
            int8_t  u, v;                                               \
            int     dR, dG, dB;                                         \
            int     r, g, b;                                            \
                                                                        \
            u  = src[0] - 0x80;                                         \
            y1 = src[1];                                                \
            v  = src[2] - 0x80;                                         \
            y2 = src[3];                                                \
            src += 4;                                                   \
                                                                        \
            dR = (359 * v) >> 8;                                        \
            dG = (88 * u + 183 * v) >> 8;                               \
            dB = (453 * u) >> 8;                                        \
                                                                        \
            r = y1 + dR;                                                \
            CLAMP(r);                                                   \
            g = y1 - dG;                                                \
            CLAMP(g);                                                   \
            b = y1 + dB;                                                \
            CLAMP(b);                                                   \
            mach64->overlay_dat[x] = (r << 16) | (g << 8) | b;          \
                                                                        \
            r = y2 + dR;                                                \
            CLAMP(r);                                                   \
            g = y2 - dG;                                                \
            CLAMP(g);                                                   \
            b = y2 + dB;                                                \
            CLAMP(b);                                                   \
            mach64->overlay_dat[x + 1] = (r << 16) | (g << 8) | b;      \
        }                                                               \
>>>>>>> a20584fe
    } while (0)

void
mach64_overlay_draw(svga_t *svga, int displine)
{
    mach64_t *mach64 = (mach64_t *) svga->p;
    int       x;
    int       h_acc = 0;
    int       h_max = (mach64->scaler_height_width >> 16) & 0x3ff;
    int       h_inc = mach64->overlay_scale_inc >> 16;
    int       v_max = mach64->scaler_height_width & 0x3ff;
    int       v_inc = mach64->overlay_scale_inc & 0xffff;
    uint32_t *p;
    uint8_t  *src   = &svga->vram[svga->overlay.addr];
    int       old_y = mach64->overlay_v_acc;
    int       y_diff;
    int       video_key_fn    = mach64->overlay_key_cntl & 5;
    int       graphics_key_fn = (mach64->overlay_key_cntl >> 4) & 5;
    int       overlay_cmp_mix = (mach64->overlay_key_cntl >> 8) & 0xf;

    p = &buffer32->line[displine][svga->x_add + mach64->svga.overlay_latch.x];

    if (mach64->scaler_update) {
        switch (mach64->scaler_format) {
            case 0x3:
                DECODE_ARGB1555();
                break;
            case 0x4:
                DECODE_RGB565();
                break;
            case 0x6:
                DECODE_ARGB8888();
                break;
            case 0xb:
                DECODE_VYUY422();
                break;
            case 0xc:
                DECODE_YVYU422();
                break;

            default:
                mach64_log("Unknown Mach64 scaler format %x\n", mach64->scaler_format);
                /*Fill buffer with something recognisably wrong*/
<<<<<<< HEAD
                for (x = 0; x < mach64->svga.overlay_latch.xsize; x++)
=======
                for (x = 0; x < mach64->svga.overlay_latch.cur_xsize; x++)
>>>>>>> a20584fe
                    mach64->overlay_dat[x] = 0xff00ff;
                break;
        }
    }

    if (overlay_cmp_mix == 2) {
<<<<<<< HEAD
        for (x = 0; x < mach64->svga.overlay_latch.xsize; x++) {
=======
        for (x = 0; x < mach64->svga.overlay_latch.cur_xsize; x++) {
>>>>>>> a20584fe
            int h = h_acc >> 12;

            p[x] = mach64->overlay_dat[h];

            h_acc += h_inc;
            if (h_acc > (h_max << 12))
                h_acc = (h_max << 12);
        }
    } else {
<<<<<<< HEAD
        for (x = 0; x < mach64->svga.overlay_latch.xsize; x++) {
=======
        for (x = 0; x < mach64->svga.overlay_latch.cur_xsize; x++) {
>>>>>>> a20584fe
            int h      = h_acc >> 12;
            int gr_cmp = 0, vid_cmp = 0;
            int use_video = 0;

            switch (video_key_fn) {
                case 0:
                    vid_cmp = 0;
                    break;
                case 1:
                    vid_cmp = 1;
                    break;
                case 4:
                    vid_cmp = ((mach64->overlay_dat[h] ^ mach64->overlay_video_key_clr) & mach64->overlay_video_key_msk);
                    break;
                case 5:
                    vid_cmp = !((mach64->overlay_dat[h] ^ mach64->overlay_video_key_clr) & mach64->overlay_video_key_msk);
                    break;
            }
            switch (graphics_key_fn) {
                case 0:
                    gr_cmp = 0;
                    break;
                case 1:
                    gr_cmp = 1;
                    break;
                case 4:
                    gr_cmp = (((p[x]) ^ mach64->overlay_graphics_key_clr) & mach64->overlay_graphics_key_msk & 0xffffff);
                    break;
                case 5:
                    gr_cmp = !(((p[x]) ^ mach64->overlay_graphics_key_clr) & mach64->overlay_graphics_key_msk & 0xffffff);
                    break;
            }
            vid_cmp = vid_cmp ? -1 : 0;
            gr_cmp  = gr_cmp ? -1 : 0;

            switch (overlay_cmp_mix) {
                case 0x0:
                    use_video = gr_cmp;
                    break;
                case 0x1:
                    use_video = 0;
                    break;
                case 0x2:
                    use_video = ~0;
                    break;
                case 0x3:
                    use_video = ~gr_cmp;
                    break;
                case 0x4:
                    use_video = ~vid_cmp;
                    break;
                case 0x5:
                    use_video = gr_cmp ^ vid_cmp;
                    break;
                case 0x6:
                    use_video = ~gr_cmp ^ vid_cmp;
                    break;
                case 0x7:
                    use_video = vid_cmp;
                    break;
                case 0x8:
                    use_video = ~gr_cmp | ~vid_cmp;
                    break;
                case 0x9:
                    use_video = gr_cmp | ~vid_cmp;
                    break;
                case 0xa:
                    use_video = ~gr_cmp | vid_cmp;
                    break;
                case 0xb:
                    use_video = gr_cmp | vid_cmp;
                    break;
                case 0xc:
                    use_video = gr_cmp & vid_cmp;
                    break;
                case 0xd:
                    use_video = ~gr_cmp & vid_cmp;
                    break;
                case 0xe:
                    use_video = gr_cmp & ~vid_cmp;
                    break;
                case 0xf:
                    use_video = ~gr_cmp & ~vid_cmp;
                    break;
            }

            if (use_video)
                p[x] = mach64->overlay_dat[h];

            h_acc += h_inc;
            if (h_acc > (h_max << 12))
                h_acc = (h_max << 12);
        }
    }

    mach64->overlay_v_acc += v_inc;
    if (mach64->overlay_v_acc > (v_max << 12))
        mach64->overlay_v_acc = v_max << 12;

    y_diff = (mach64->overlay_v_acc >> 12) - (old_y >> 12);

    if (mach64->scaler_format == 6)
        svga->overlay.addr += svga->overlay.pitch * 4 * y_diff;
    else
        svga->overlay.addr += svga->overlay.pitch * 2 * y_diff;

    mach64->scaler_update = y_diff;
}

static void
mach64_io_remove(mach64_t *mach64)
{
    int      c;
    uint16_t io_base = 0x02ec;

    switch (mach64->io_base) {
        case 0:
        default:
            io_base = 0x02ec;
            break;
        case 1:
            io_base = 0x01cc;
            break;
        case 2:
            io_base = 0x01c8;
            break;
        case 3:
            fatal("Attempting to use the reserved value for I/O Base\n");
            return;
    }
<<<<<<< HEAD

    io_removehandler(0x03c0, 0x0020, mach64_in, NULL, NULL, mach64_out, NULL, NULL, mach64);

    for (c = 0; c < 8; c++) {
        io_removehandler((c * 0x1000) + 0x0000 + io_base, 0x0004, mach64_ext_inb, mach64_ext_inw, mach64_ext_inl, mach64_ext_outb, mach64_ext_outw, mach64_ext_outl, mach64);
        io_removehandler((c * 0x1000) + 0x0400 + io_base, 0x0004, mach64_ext_inb, mach64_ext_inw, mach64_ext_inl, mach64_ext_outb, mach64_ext_outw, mach64_ext_outl, mach64);
        io_removehandler((c * 0x1000) + 0x0800 + io_base, 0x0004, mach64_ext_inb, mach64_ext_inw, mach64_ext_inl, mach64_ext_outb, mach64_ext_outw, mach64_ext_outl, mach64);
        io_removehandler((c * 0x1000) + 0x0c00 + io_base, 0x0004, mach64_ext_inb, mach64_ext_inw, mach64_ext_inl, mach64_ext_outb, mach64_ext_outw, mach64_ext_outl, mach64);
    }

    io_removehandler(0x01ce, 0x0002, mach64_in, NULL, NULL, mach64_out, NULL, NULL, mach64);

=======

    io_removehandler(0x03c0, 0x0020, mach64_in, NULL, NULL, mach64_out, NULL, NULL, mach64);

    for (c = 0; c < 8; c++) {
        io_removehandler((c * 0x1000) + 0x0000 + io_base, 0x0004, mach64_ext_inb, mach64_ext_inw, mach64_ext_inl, mach64_ext_outb, mach64_ext_outw, mach64_ext_outl, mach64);
        io_removehandler((c * 0x1000) + 0x0400 + io_base, 0x0004, mach64_ext_inb, mach64_ext_inw, mach64_ext_inl, mach64_ext_outb, mach64_ext_outw, mach64_ext_outl, mach64);
        io_removehandler((c * 0x1000) + 0x0800 + io_base, 0x0004, mach64_ext_inb, mach64_ext_inw, mach64_ext_inl, mach64_ext_outb, mach64_ext_outw, mach64_ext_outl, mach64);
        io_removehandler((c * 0x1000) + 0x0c00 + io_base, 0x0004, mach64_ext_inb, mach64_ext_inw, mach64_ext_inl, mach64_ext_outb, mach64_ext_outw, mach64_ext_outl, mach64);
    }

    io_removehandler(0x01ce, 0x0002, mach64_in, NULL, NULL, mach64_out, NULL, NULL, mach64);

>>>>>>> a20584fe
    if (mach64->block_decoded_io && mach64->block_decoded_io < 0x10000)
        io_removehandler(mach64->block_decoded_io, 0x0400, mach64_block_inb, mach64_block_inw, mach64_block_inl, mach64_block_outb, mach64_block_outw, mach64_block_outl, mach64);
}

static void
mach64_io_set(mach64_t *mach64)
{
    int c;

    mach64_io_remove(mach64);

    io_sethandler(0x03c0, 0x0020, mach64_in, NULL, NULL, mach64_out, NULL, NULL, mach64);

    if (!mach64->use_block_decoded_io) {
        for (c = 0; c < 8; c++) {
            io_sethandler((c * 0x1000) + 0x2ec, 0x0004, mach64_ext_inb, mach64_ext_inw, mach64_ext_inl, mach64_ext_outb, mach64_ext_outw, mach64_ext_outl, mach64);
            io_sethandler((c * 0x1000) + 0x6ec, 0x0004, mach64_ext_inb, mach64_ext_inw, mach64_ext_inl, mach64_ext_outb, mach64_ext_outw, mach64_ext_outl, mach64);
            io_sethandler((c * 0x1000) + 0xaec, 0x0004, mach64_ext_inb, mach64_ext_inw, mach64_ext_inl, mach64_ext_outb, mach64_ext_outw, mach64_ext_outl, mach64);
            io_sethandler((c * 0x1000) + 0xeec, 0x0004, mach64_ext_inb, mach64_ext_inw, mach64_ext_inl, mach64_ext_outb, mach64_ext_outw, mach64_ext_outl, mach64);
        }
    }

    io_sethandler(0x01ce, 0x0002, mach64_in, NULL, NULL, mach64_out, NULL, NULL, mach64);

    if (mach64->use_block_decoded_io && mach64->block_decoded_io && mach64->block_decoded_io < 0x10000)
        io_sethandler(mach64->block_decoded_io, 0x0400, mach64_block_inb, mach64_block_inw, mach64_block_inl, mach64_block_outb, mach64_block_outw, mach64_block_outl, mach64);
}

uint8_t
mach64_pci_read(int func, int addr, void *p)
{
    mach64_t *mach64 = (mach64_t *) p;

    switch (addr) {
        case 0x00:
            return 0x02; /*ATi*/
        case 0x01:
            return 0x10;

        case 0x02:
            return mach64->pci_id & 0xff;
        case 0x03:
            return mach64->pci_id >> 8;

        case PCI_REG_COMMAND:
            return mach64->pci_regs[PCI_REG_COMMAND]; /*Respond to IO and memory accesses*/

        case 0x07:
            return 1 << 1; /*Medium DEVSEL timing*/

        case 0x08: /*Revision ID*/
            if (mach64->type == MACH64_GX)
                return 0;
            return 0x40;

        case 0x09:
            return 0; /*Programming interface*/

        case 0x0a:
            return 0x01; /*Supports VGA interface, XGA compatible*/
        case 0x0b:
            return 0x03;

        case 0x10:
            return 0x00; /*Linear frame buffer address*/
        case 0x11:
            return 0x00;
        case 0x12:
            return mach64->linear_base >> 16;
        case 0x13:
            return mach64->linear_base >> 24;

        case 0x14:
            if (mach64->type == MACH64_VT2)
                return 0x01; /*Block decoded IO address*/
            return 0x00;
        case 0x15:
            if (mach64->type == MACH64_VT2)
                return mach64->block_decoded_io >> 8;
            return 0x00;
        case 0x16:
            if (mach64->type == MACH64_VT2)
                return mach64->block_decoded_io >> 16;
            return 0x00;
        case 0x17:
            if (mach64->type == MACH64_VT2)
                return mach64->block_decoded_io >> 24;
            return 0x00;

        case 0x30:
            return mach64->pci_regs[0x30] & 0x01; /*BIOS ROM address*/
        case 0x31:
            return 0x00;
        case 0x32:
            return mach64->pci_regs[0x32];
        case 0x33:
            return mach64->pci_regs[0x33];

        case 0x3c:
            return mach64->int_line;
        case 0x3d:
            return PCI_INTA;

        case 0x40:
            return mach64->use_block_decoded_io | mach64->io_base;
    }
    return 0;
}

void
mach64_pci_write(int func, int addr, uint8_t val, void *p)
{
    mach64_t *mach64 = (mach64_t *) p;

    switch (addr) {
        case PCI_REG_COMMAND:
            mach64->pci_regs[PCI_REG_COMMAND] = val & 0x27;
            if (val & PCI_COMMAND_IO)
                mach64_io_set(mach64);
            else
                mach64_io_remove(mach64);
            mach64_updatemapping(mach64);
            break;

        case 0x12:
            if (mach64->type == MACH64_VT2)
                val = 0;
            mach64->linear_base = (mach64->linear_base & 0xff000000) | ((val & 0x80) << 16);
            mach64_updatemapping(mach64);
            break;
        case 0x13:
            mach64->linear_base = (mach64->linear_base & 0x800000) | (val << 24);
            mach64_updatemapping(mach64);
            break;

        case 0x15:
            if (mach64->type == MACH64_VT2) {
                if (mach64->pci_regs[PCI_REG_COMMAND] & PCI_COMMAND_IO)
                    mach64_io_remove(mach64);
                mach64->block_decoded_io = (mach64->block_decoded_io & 0xffff0000) | ((val & 0xfc) << 8);
                if (mach64->pci_regs[PCI_REG_COMMAND] & PCI_COMMAND_IO)
                    mach64_io_set(mach64);
            }
            break;
        case 0x16:
            if (mach64->type == MACH64_VT2) {
                if (mach64->pci_regs[PCI_REG_COMMAND] & PCI_COMMAND_IO)
                    mach64_io_remove(mach64);
                mach64->block_decoded_io = (mach64->block_decoded_io & 0xff00fc00) | (val << 16);
                if (mach64->pci_regs[PCI_REG_COMMAND] & PCI_COMMAND_IO)
                    mach64_io_set(mach64);
            }
            break;
        case 0x17:
            if (mach64->type == MACH64_VT2) {
                if (mach64->pci_regs[PCI_REG_COMMAND] & PCI_COMMAND_IO)
                    mach64_io_remove(mach64);
                mach64->block_decoded_io = (mach64->block_decoded_io & 0x00fffc00) | (val << 24);
                if (mach64->pci_regs[PCI_REG_COMMAND] & PCI_COMMAND_IO)
                    mach64_io_set(mach64);
            }
            break;

        case 0x30:
        case 0x32:
        case 0x33:
            mach64->pci_regs[addr] = val;
            if (mach64->pci_regs[0x30] & 0x01) {
                uint32_t addr = (mach64->pci_regs[0x32] << 16) | (mach64->pci_regs[0x33] << 24);
                mach64_log("Mach64 bios_rom enabled at %08x\n", addr);
                mem_mapping_set_addr(&mach64->bios_rom.mapping, addr, 0x8000);
            } else {
                mach64_log("Mach64 bios_rom disabled\n");
                mem_mapping_disable(&mach64->bios_rom.mapping);
            }
            return;

        case 0x3c:
            mach64->int_line = val;
            break;

        case 0x40:
            if (mach64->pci_regs[PCI_REG_COMMAND] & PCI_COMMAND_IO)
                mach64_io_remove(mach64);
            mach64->io_base = val & 0x03;
            if (mach64->type == MACH64_VT2)
                mach64->use_block_decoded_io = val & 0x04;
            if (mach64->pci_regs[PCI_REG_COMMAND] & PCI_COMMAND_IO)
                mach64_io_set(mach64);
            break;
    }
}

static void *
mach64_common_init(const device_t *info)
{
    mach64_t *mach64 = malloc(sizeof(mach64_t));
    memset(mach64, 0, sizeof(mach64_t));
<<<<<<< HEAD

    mach64->vram_size = device_get_config_int("memory");
    mach64->vram_mask = (mach64->vram_size << 20) - 1;

    svga_init(info, &mach64->svga, mach64, mach64->vram_size << 20,
              mach64_recalctimings,
              mach64_in, mach64_out,
              NULL,
              mach64_overlay_draw);
    mach64->svga.dac_hwcursor.ysize = 64;

    if (info->flags & DEVICE_PCI)
        mem_mapping_disable(&mach64->bios_rom.mapping);
=======

    mach64->vram_size = device_get_config_int("memory");
    mach64->vram_mask = (mach64->vram_size << 20) - 1;

    svga_init(info, &mach64->svga, mach64, mach64->vram_size << 20,
              mach64_recalctimings,
              mach64_in, mach64_out,
              NULL,
              mach64_overlay_draw);
    mach64->svga.dac_hwcursor.cur_ysize = 64;
>>>>>>> a20584fe

    mem_mapping_add(&mach64->linear_mapping, 0, 0, svga_read_linear, svga_readw_linear, svga_readl_linear, svga_write_linear, svga_writew_linear, svga_writel_linear, NULL, MEM_MAPPING_EXTERNAL, &mach64->svga);
    mem_mapping_add(&mach64->mmio_linear_mapping, 0, 0, mach64_ext_readb, mach64_ext_readw, mach64_ext_readl, mach64_ext_writeb, mach64_ext_writew, mach64_ext_writel, NULL, MEM_MAPPING_EXTERNAL, mach64);
    mem_mapping_add(&mach64->mmio_linear_mapping_2, 0, 0, mach64_ext_readb, mach64_ext_readw, mach64_ext_readl, mach64_ext_writeb, mach64_ext_writew, mach64_ext_writel, NULL, MEM_MAPPING_EXTERNAL, mach64);
    mem_mapping_add(&mach64->mmio_mapping, 0xbc000, 0x04000, mach64_ext_readb, mach64_ext_readw, mach64_ext_readl, mach64_ext_writeb, mach64_ext_writew, mach64_ext_writel, NULL, MEM_MAPPING_EXTERNAL, mach64);
    mem_mapping_disable(&mach64->mmio_mapping);

    mach64_io_set(mach64);

    if (info->flags & DEVICE_PCI) {
        mach64->card = pci_add_card(PCI_ADD_VIDEO, mach64_pci_read, mach64_pci_write, mach64);
    }

    mach64->pci_regs[PCI_REG_COMMAND] = 3;
    mach64->pci_regs[0x30]            = 0x00;
    mach64->pci_regs[0x32]            = 0x0c;
    mach64->pci_regs[0x33]            = 0x00;

    mach64->svga.ramdac            = device_add(&ati68860_ramdac_device);
    mach64->svga.dac_hwcursor_draw = ati68860_hwcursor_draw;

    mach64->svga.clock_gen = device_add(&ics2595_device);

    mach64->dst_cntl = 3;

    mach64->i2c = i2c_gpio_init("ddc_ati_mach64");
    mach64->ddc = ddc_init(i2c_gpio_get_bus(mach64->i2c));

    mach64->wake_fifo_thread    = thread_create_event();
    mach64->fifo_not_full_event = thread_create_event();
    mach64->thread_run          = 1;
    mach64->fifo_thread         = thread_create(fifo_thread, mach64);

    return mach64;
}

static void *
mach64gx_init(const device_t *info)
{
    mach64_t *mach64 = mach64_common_init(info);

    if (info->flags & DEVICE_ISA)
        video_inform(VIDEO_FLAG_TYPE_SPECIAL, &timing_mach64_isa);
    else if (info->flags & DEVICE_PCI)
        video_inform(VIDEO_FLAG_TYPE_SPECIAL, &timing_mach64_pci);
    else
        video_inform(VIDEO_FLAG_TYPE_SPECIAL, &timing_mach64_vlb);

    mach64->type           = MACH64_GX;
    mach64->pci            = !!(info->flags & DEVICE_PCI);
    mach64->pci_id         = (int) 'X' | ((int) 'G' << 8);
    mach64->config_chip_id = 0x020000d7;
    mach64->dac_cntl       = 5 << 16;             /*ATI 68860 RAMDAC*/
    mach64->config_stat0   = (5 << 9) | (3 << 3); /*ATI-68860, 256Kx16 DRAM*/
    if (info->flags & DEVICE_PCI)
        mach64->config_stat0 |= 0; /*PCI, 256Kx16 DRAM*/
    else if (info->flags & DEVICE_VLB)
        mach64->config_stat0 |= 1; /*VLB, 256Kx16 DRAM*/
    else if (info->flags & DEVICE_ISA)
        mach64->config_stat0 |= 7; /*ISA 16-bit, 256k16 DRAM*/

    ati_eeprom_load(&mach64->eeprom, "mach64.nvr", 1);

    if (info->flags & DEVICE_PCI)
        rom_init(&mach64->bios_rom, BIOS_ROM_PATH, 0xc0000, 0x8000, 0x7fff, 0, MEM_MAPPING_EXTERNAL);
    else if (info->flags & DEVICE_VLB)
        rom_init(&mach64->bios_rom, BIOS_VLB_ROM_PATH, 0xc0000, 0x8000, 0x7fff, 0, MEM_MAPPING_EXTERNAL);
    else if (info->flags & DEVICE_ISA)
        rom_init(&mach64->bios_rom, BIOS_ISA_ROM_PATH, 0xc0000, 0x8000, 0x7fff, 0, MEM_MAPPING_EXTERNAL);

<<<<<<< HEAD
=======
    if (info->flags & DEVICE_PCI)
        mem_mapping_disable(&mach64->bios_rom.mapping);

>>>>>>> a20584fe
    return mach64;
}
static void *
mach64vt2_init(const device_t *info)
{
    mach64_t *mach64 = mach64_common_init(info);
    svga_t   *svga   = &mach64->svga;
<<<<<<< HEAD

    if (info->flags & DEVICE_PCI)
        video_inform(VIDEO_FLAG_TYPE_SPECIAL, &timing_mach64_pci);
    else
        video_inform(VIDEO_FLAG_TYPE_SPECIAL, &timing_mach64_vlb);

    mach64->type                 = MACH64_VT2;
    mach64->pci                  = 1;
    mach64->pci_id               = 0x5654;
    mach64->config_chip_id       = 0x40005654;
    mach64->dac_cntl             = 1 << 16; /*Internal 24-bit DAC*/
    mach64->config_stat0         = 4;
    mach64->use_block_decoded_io = 4;

    ati_eeprom_load(&mach64->eeprom, "mach64vt.nvr", 1);

    rom_init(&mach64->bios_rom, BIOS_ROMVT2_PATH, 0xc0000, 0x8000, 0x7fff, 0, MEM_MAPPING_EXTERNAL);
=======

    if (info->flags & DEVICE_PCI)
        video_inform(VIDEO_FLAG_TYPE_SPECIAL, &timing_mach64_pci);
    else
        video_inform(VIDEO_FLAG_TYPE_SPECIAL, &timing_mach64_vlb);

    mach64->type                 = MACH64_VT2;
    mach64->pci                  = 1;
    mach64->pci_id               = 0x5654;
    mach64->config_chip_id       = 0x40005654;
    mach64->dac_cntl             = 1 << 16; /*Internal 24-bit DAC*/
    mach64->config_stat0         = 4;
    mach64->use_block_decoded_io = 4;

    ati_eeprom_load(&mach64->eeprom, "mach64vt.nvr", 1);

    rom_init(&mach64->bios_rom, BIOS_ROMVT2_PATH, 0xc0000, 0x8000, 0x7fff, 0, MEM_MAPPING_EXTERNAL);

    if (info->flags & DEVICE_PCI)
        mem_mapping_disable(&mach64->bios_rom.mapping);
>>>>>>> a20584fe

    svga->vblank_start = mach64_vblank_start;

    return mach64;
}

int
mach64gx_available(void)
{
    return rom_present(BIOS_ROM_PATH);
}
int
mach64gx_isa_available(void)
{
    return rom_present(BIOS_ISA_ROM_PATH);
}
int
mach64gx_vlb_available(void)
{
    return rom_present(BIOS_VLB_ROM_PATH);
}
int
mach64vt2_available(void)
{
    return rom_present(BIOS_ROMVT2_PATH);
}

void
mach64_close(void *p)
{
    mach64_t *mach64 = (mach64_t *) p;

    mach64->thread_run = 0;
    thread_set_event(mach64->wake_fifo_thread);
    thread_wait(mach64->fifo_thread);
    thread_destroy_event(mach64->fifo_not_full_event);
    thread_destroy_event(mach64->wake_fifo_thread);

    svga_close(&mach64->svga);

    ddc_close(mach64->ddc);
    i2c_gpio_close(mach64->i2c);

    free(mach64);
}

void
mach64_speed_changed(void *p)
{
    mach64_t *mach64 = (mach64_t *) p;

    svga_recalctimings(&mach64->svga);
}

void
mach64_force_redraw(void *p)
{
    mach64_t *mach64 = (mach64_t *) p;

    mach64->svga.fullchange = changeframecount;
}

// clang-format off
static const device_config_t mach64gx_config[] = {
    {
        .name = "memory",
        .description = "Memory size",
        .type = CONFIG_SELECTION,
        .default_int = 4,
        .selection = {
            {
                .description = "1 MB",
                .value = 1
            },
            {
                .description = "2 MB",
                .value = 2
            },
            {
                .description = "4 MB",
                .value = 4
            },
            {
                .description = ""
            }
        }
    },
    {
        .type = CONFIG_END
    }
};

static const device_config_t mach64vt2_config[] = {
    {
        .name = "memory",
        .description = "Memory size",
        .type = CONFIG_SELECTION,
        .default_int = 4,
        .selection = {
            {
                .description = "2 MB",
                .value = 2
            },
            {
                .description = "4 MB",
                .value = 4
            },
            {
                .description = ""
            }
        }
    },
    {
        .type = CONFIG_END
    }
};
// clang-format on

const device_t mach64gx_isa_device = {
    .name          = "ATI Mach64GX ISA",
    .internal_name = "mach64gx_isa",
    .flags         = DEVICE_AT | DEVICE_ISA,
    .local         = 0,
    .init          = mach64gx_init,
    .close         = mach64_close,
    .reset         = NULL,
    { .available = mach64gx_isa_available },
    .speed_changed = mach64_speed_changed,
    .force_redraw  = mach64_force_redraw,
    .config        = mach64gx_config
};

const device_t mach64gx_vlb_device = {
    .name          = "ATI Mach64GX VLB",
    .internal_name = "mach64gx_vlb",
    .flags         = DEVICE_VLB,
    .local         = 0,
    .init          = mach64gx_init,
    .close         = mach64_close,
    .reset         = NULL,
    { .available = mach64gx_vlb_available },
    .speed_changed = mach64_speed_changed,
    .force_redraw  = mach64_force_redraw,
    .config        = mach64gx_config
};

const device_t mach64gx_pci_device = {
    .name          = "ATI Mach64GX PCI",
    .internal_name = "mach64gx_pci",
    .flags         = DEVICE_PCI,
    .local         = 0,
    .init          = mach64gx_init,
    .close         = mach64_close,
    .reset         = NULL,
    { .available = mach64gx_available },
    .speed_changed = mach64_speed_changed,
    .force_redraw  = mach64_force_redraw,
    .config        = mach64gx_config
};

const device_t mach64vt2_device = {
    .name          = "ATI Mach64VT2",
    .internal_name = "mach64vt2",
    .flags         = DEVICE_PCI,
    .local         = 0,
    .init          = mach64vt2_init,
    .close         = mach64_close,
    .reset         = NULL,
    { .available = mach64vt2_available },
    .speed_changed = mach64_speed_changed,
    .force_redraw  = mach64_force_redraw,
    .config        = mach64vt2_config
};<|MERGE_RESOLUTION|>--- conflicted
+++ resolved
@@ -258,15 +258,9 @@
     void   *i2c, *ddc;
 } mach64_t;
 
-<<<<<<< HEAD
-static video_timings_t timing_mach64_isa = { VIDEO_ISA, 3, 3, 6, 5, 5, 10 };
-static video_timings_t timing_mach64_vlb = { VIDEO_BUS, 2, 2, 1, 20, 20, 21 };
-static video_timings_t timing_mach64_pci = { VIDEO_PCI, 2, 2, 1, 20, 20, 21 };
-=======
 static video_timings_t timing_mach64_isa = { .type = VIDEO_ISA, .write_b = 3, .write_w = 3, .write_l = 6, .read_b = 5, .read_w = 5, .read_l = 10 };
 static video_timings_t timing_mach64_vlb = { .type = VIDEO_BUS, .write_b = 2, .write_w = 2, .write_l = 1, .read_b = 20, .read_w = 20, .read_l = 21 };
 static video_timings_t timing_mach64_pci = { .type = VIDEO_PCI, .write_b = 2, .write_w = 2, .write_l = 1, .read_b = 20, .read_w = 20, .read_l = 21 };
->>>>>>> a20584fe
 
 enum {
     SRC_BG      = 0,
@@ -1119,7 +1113,6 @@
             break;
     }
 }
-<<<<<<< HEAD
 
 static void
 fifo_thread(void *param)
@@ -1151,39 +1144,6 @@
             mach64->fifo_read_idx++;
             fifo->addr_type = FIFO_INVALID;
 
-=======
-
-static void
-fifo_thread(void *param)
-{
-    mach64_t *mach64 = (mach64_t *) param;
-
-    while (mach64->thread_run) {
-        thread_set_event(mach64->fifo_not_full_event);
-        thread_wait_event(mach64->wake_fifo_thread, -1);
-        thread_reset_event(mach64->wake_fifo_thread);
-        mach64->blitter_busy = 1;
-        while (!FIFO_EMPTY) {
-            uint64_t      start_time = plat_timer_read();
-            uint64_t      end_time;
-            fifo_entry_t *fifo = &mach64->fifo[mach64->fifo_read_idx & FIFO_MASK];
-
-            switch (fifo->addr_type & FIFO_TYPE) {
-                case FIFO_WRITE_BYTE:
-                    mach64_accel_write_fifo(mach64, fifo->addr_type & FIFO_ADDR, fifo->val);
-                    break;
-                case FIFO_WRITE_WORD:
-                    mach64_accel_write_fifo_w(mach64, fifo->addr_type & FIFO_ADDR, fifo->val);
-                    break;
-                case FIFO_WRITE_DWORD:
-                    mach64_accel_write_fifo_l(mach64, fifo->addr_type & FIFO_ADDR, fifo->val);
-                    break;
-            }
-
-            mach64->fifo_read_idx++;
-            fifo->addr_type = FIFO_INVALID;
-
->>>>>>> a20584fe
             if (FIFO_ENTRIES > 0xe000)
                 thread_set_event(mach64->fifo_not_full_event);
 
@@ -1302,7 +1262,6 @@
             mach64->accel.pattern[y][7 - x] = (temp >> (x + ((y & 3) * 8))) & 1;
         }
     }
-<<<<<<< HEAD
 
     if (mach64->pat_cntl & 2) {
         mach64->accel.pattern_clr4x2[0][0] = (mach64->pat_reg0 & 0xff);
@@ -1343,48 +1302,6 @@
     mach64->accel.busy = 1;
     mach64_log("mach64_start_fill : dst %i, %i  src %i, %i  size %i, %i  src pitch %i offset %X  dst pitch %i offset %X  scissor %i %i %i %i  src_fg %i  mix %02X %02X\n", mach64->accel.dst_x_start, mach64->accel.dst_y_start, mach64->accel.src_x_start, mach64->accel.src_y_start, mach64->accel.dst_width, mach64->accel.dst_height, mach64->accel.src_pitch, mach64->accel.src_offset, mach64->accel.dst_pitch, mach64->accel.dst_offset, mach64->accel.sc_left, mach64->accel.sc_right, mach64->accel.sc_top, mach64->accel.sc_bottom, mach64->accel.source_fg, mach64->accel.mix_fg, mach64->accel.mix_bg);
 
-=======
-
-    if (mach64->pat_cntl & 2) {
-        mach64->accel.pattern_clr4x2[0][0] = (mach64->pat_reg0 & 0xff);
-        mach64->accel.pattern_clr4x2[0][1] = ((mach64->pat_reg0 >> 8) & 0xff);
-        mach64->accel.pattern_clr4x2[0][2] = ((mach64->pat_reg0 >> 16) & 0xff);
-        mach64->accel.pattern_clr4x2[0][3] = ((mach64->pat_reg0 >> 24) & 0xff);
-        mach64->accel.pattern_clr4x2[1][0] = (mach64->pat_reg1 & 0xff);
-        mach64->accel.pattern_clr4x2[1][1] = ((mach64->pat_reg1 >> 8) & 0xff);
-        mach64->accel.pattern_clr4x2[1][2] = ((mach64->pat_reg1 >> 16) & 0xff);
-        mach64->accel.pattern_clr4x2[1][3] = ((mach64->pat_reg1 >> 24) & 0xff);
-    } else if (mach64->pat_cntl & 4) {
-        mach64->accel.pattern_clr8x1[0] = (mach64->pat_reg0 & 0xff);
-        mach64->accel.pattern_clr8x1[1] = ((mach64->pat_reg0 >> 8) & 0xff);
-        mach64->accel.pattern_clr8x1[2] = ((mach64->pat_reg0 >> 16) & 0xff);
-        mach64->accel.pattern_clr8x1[3] = ((mach64->pat_reg0 >> 24) & 0xff);
-        mach64->accel.pattern_clr8x1[4] = (mach64->pat_reg1 & 0xff);
-        mach64->accel.pattern_clr8x1[5] = ((mach64->pat_reg1 >> 8) & 0xff);
-        mach64->accel.pattern_clr8x1[6] = ((mach64->pat_reg1 >> 16) & 0xff);
-        mach64->accel.pattern_clr8x1[7] = ((mach64->pat_reg1 >> 24) & 0xff);
-    }
-
-    mach64->accel.sc_left   = mach64->sc_left_right & 0x1fff;
-    mach64->accel.sc_right  = (mach64->sc_left_right >> 16) & 0x1fff;
-    mach64->accel.sc_top    = mach64->sc_top_bottom & 0x7fff;
-    mach64->accel.sc_bottom = (mach64->sc_top_bottom >> 16) & 0x7fff;
-
-    mach64->accel.dp_frgd_clr = mach64->dp_frgd_clr;
-    mach64->accel.dp_bkgd_clr = mach64->dp_bkgd_clr;
-    mach64->accel.write_mask  = mach64->write_mask;
-
-    mach64->accel.clr_cmp_clr  = mach64->clr_cmp_clr & mach64->clr_cmp_mask;
-    mach64->accel.clr_cmp_mask = mach64->clr_cmp_mask;
-    mach64->accel.clr_cmp_fn   = mach64->clr_cmp_cntl & 7;
-    mach64->accel.clr_cmp_src  = mach64->clr_cmp_cntl & (1 << 24);
-
-    mach64->accel.poly_draw = 0;
-
-    mach64->accel.busy = 1;
-    mach64_log("mach64_start_fill : dst %i, %i  src %i, %i  size %i, %i  src pitch %i offset %X  dst pitch %i offset %X  scissor %i %i %i %i  src_fg %i  mix %02X %02X\n", mach64->accel.dst_x_start, mach64->accel.dst_y_start, mach64->accel.src_x_start, mach64->accel.src_y_start, mach64->accel.dst_width, mach64->accel.dst_height, mach64->accel.src_pitch, mach64->accel.src_offset, mach64->accel.dst_pitch, mach64->accel.dst_offset, mach64->accel.sc_left, mach64->accel.sc_right, mach64->accel.sc_top, mach64->accel.sc_bottom, mach64->accel.source_fg, mach64->accel.mix_fg, mach64->accel.mix_bg);
-
->>>>>>> a20584fe
     mach64->accel.op = OP_RECT;
 }
 
@@ -1879,7 +1796,6 @@
 
                         WRITE(mach64->accel.dst_offset + (mach64->accel.dst_y * mach64->accel.dst_pitch) + mach64->accel.dst_x, mach64->accel.dst_size);
                     }
-<<<<<<< HEAD
 
                     x++;
                     if (x >= mach64->accel.x_count) {
@@ -1888,16 +1804,6 @@
                         return;
                     }
 
-=======
-
-                    x++;
-                    if (x >= mach64->accel.x_count) {
-                        mach64->accel.busy = 0;
-                        mach64_log("mach64 line24 finished\n");
-                        return;
-                    }
-
->>>>>>> a20584fe
                     if (mach64->dst_cntl & DST_Y_MAJOR) {
                         mach64->accel.dst_y += mach64->accel.yinc;
                         if (mach64->accel.err >= 0) {
@@ -2177,7 +2083,6 @@
 {
     mach64_t *mach64          = (mach64_t *) svga->p;
     int       overlay_cmp_mix = (mach64->overlay_key_cntl >> 8) & 0xf;
-<<<<<<< HEAD
 
     mach64->crtc_int_cntl |= 4;
     mach64_update_irqs(mach64);
@@ -2185,27 +2090,12 @@
     svga->overlay.x = (mach64->overlay_y_x_start >> 16) & 0x7ff;
     svga->overlay.y = mach64->overlay_y_x_start & 0x7ff;
 
-    svga->overlay.xsize = ((mach64->overlay_y_x_end >> 16) & 0x7ff) - svga->overlay.x;
-    svga->overlay.ysize = (mach64->overlay_y_x_end & 0x7ff) - svga->overlay.y;
+    svga->overlay.cur_xsize = ((mach64->overlay_y_x_end >> 16) & 0x7ff) - svga->overlay.x;
+    svga->overlay.cur_ysize = (mach64->overlay_y_x_end & 0x7ff) - svga->overlay.y;
 
     svga->overlay.addr  = mach64->buf_offset[0] & 0x3ffff8;
     svga->overlay.pitch = mach64->buf_pitch[0] & 0xfff;
 
-=======
-
-    mach64->crtc_int_cntl |= 4;
-    mach64_update_irqs(mach64);
-
-    svga->overlay.x = (mach64->overlay_y_x_start >> 16) & 0x7ff;
-    svga->overlay.y = mach64->overlay_y_x_start & 0x7ff;
-
-    svga->overlay.cur_xsize = ((mach64->overlay_y_x_end >> 16) & 0x7ff) - svga->overlay.x;
-    svga->overlay.cur_ysize = (mach64->overlay_y_x_end & 0x7ff) - svga->overlay.y;
-
-    svga->overlay.addr  = mach64->buf_offset[0] & 0x3ffff8;
-    svga->overlay.pitch = mach64->buf_pitch[0] & 0xfff;
-
->>>>>>> a20584fe
     svga->overlay.ena = (mach64->overlay_scale_cntl & OVERLAY_EN) && (overlay_cmp_mix != 1);
 
     mach64->overlay_v_acc = 0;
@@ -3788,124 +3678,6 @@
             x = ((x) < 0) ? 0 : 0xff; \
     } while (0)
 
-<<<<<<< HEAD
-#define DECODE_ARGB1555()                                        \
-    do {                                                         \
-        for (x = 0; x < mach64->svga.overlay_latch.xsize; x++) { \
-            uint16_t dat = ((uint16_t *) src)[x];                \
-                                                                 \
-            int b = dat & 0x1f;                                  \
-            int g = (dat >> 5) & 0x1f;                           \
-            int r = (dat >> 10) & 0x1f;                          \
-                                                                 \
-            b = (b << 3) | (b >> 2);                             \
-            g = (g << 3) | (g >> 2);                             \
-            r = (r << 3) | (r >> 2);                             \
-                                                                 \
-            mach64->overlay_dat[x] = (r << 16) | (g << 8) | b;   \
-        }                                                        \
-    } while (0)
-
-#define DECODE_RGB565()                                          \
-    do {                                                         \
-        for (x = 0; x < mach64->svga.overlay_latch.xsize; x++) { \
-            uint16_t dat = ((uint16_t *) src)[x];                \
-                                                                 \
-            int b = dat & 0x1f;                                  \
-            int g = (dat >> 5) & 0x3f;                           \
-            int r = (dat >> 11) & 0x1f;                          \
-                                                                 \
-            b = (b << 3) | (b >> 2);                             \
-            g = (g << 2) | (g >> 4);                             \
-            r = (r << 3) | (r >> 2);                             \
-                                                                 \
-            mach64->overlay_dat[x] = (r << 16) | (g << 8) | b;   \
-        }                                                        \
-    } while (0)
-
-#define DECODE_ARGB8888()                                        \
-    do {                                                         \
-        for (x = 0; x < mach64->svga.overlay_latch.xsize; x++) { \
-            int b = src[0];                                      \
-            int g = src[1];                                      \
-            int r = src[2];                                      \
-            src += 4;                                            \
-                                                                 \
-            mach64->overlay_dat[x] = (r << 16) | (g << 8) | b;   \
-        }                                                        \
-    } while (0)
-
-#define DECODE_VYUY422()                                            \
-    do {                                                            \
-        for (x = 0; x < mach64->svga.overlay_latch.xsize; x += 2) { \
-            uint8_t y1, y2;                                         \
-            int8_t  u, v;                                           \
-            int     dR, dG, dB;                                     \
-            int     r, g, b;                                        \
-                                                                    \
-            y1 = src[0];                                            \
-            u  = src[1] - 0x80;                                     \
-            y2 = src[2];                                            \
-            v  = src[3] - 0x80;                                     \
-            src += 4;                                               \
-                                                                    \
-            dR = (359 * v) >> 8;                                    \
-            dG = (88 * u + 183 * v) >> 8;                           \
-            dB = (453 * u) >> 8;                                    \
-                                                                    \
-            r = y1 + dR;                                            \
-            CLAMP(r);                                               \
-            g = y1 - dG;                                            \
-            CLAMP(g);                                               \
-            b = y1 + dB;                                            \
-            CLAMP(b);                                               \
-            mach64->overlay_dat[x] = (r << 16) | (g << 8) | b;      \
-                                                                    \
-            r = y2 + dR;                                            \
-            CLAMP(r);                                               \
-            g = y2 - dG;                                            \
-            CLAMP(g);                                               \
-            b = y2 + dB;                                            \
-            CLAMP(b);                                               \
-            mach64->overlay_dat[x + 1] = (r << 16) | (g << 8) | b;  \
-        }                                                           \
-    } while (0)
-
-#define DECODE_YVYU422()                                            \
-    do {                                                            \
-        for (x = 0; x < mach64->svga.overlay_latch.xsize; x += 2) { \
-            uint8_t y1, y2;                                         \
-            int8_t  u, v;                                           \
-            int     dR, dG, dB;                                     \
-            int     r, g, b;                                        \
-                                                                    \
-            u  = src[0] - 0x80;                                     \
-            y1 = src[1];                                            \
-            v  = src[2] - 0x80;                                     \
-            y2 = src[3];                                            \
-            src += 4;                                               \
-                                                                    \
-            dR = (359 * v) >> 8;                                    \
-            dG = (88 * u + 183 * v) >> 8;                           \
-            dB = (453 * u) >> 8;                                    \
-                                                                    \
-            r = y1 + dR;                                            \
-            CLAMP(r);                                               \
-            g = y1 - dG;                                            \
-            CLAMP(g);                                               \
-            b = y1 + dB;                                            \
-            CLAMP(b);                                               \
-            mach64->overlay_dat[x] = (r << 16) | (g << 8) | b;      \
-                                                                    \
-            r = y2 + dR;                                            \
-            CLAMP(r);                                               \
-            g = y2 - dG;                                            \
-            CLAMP(g);                                               \
-            b = y2 + dB;                                            \
-            CLAMP(b);                                               \
-            mach64->overlay_dat[x + 1] = (r << 16) | (g << 8) | b;  \
-        }                                                           \
-=======
 #define DECODE_ARGB1555()                                            \
     do {                                                             \
         for (x = 0; x < mach64->svga.overlay_latch.cur_xsize; x++) { \
@@ -4022,7 +3794,6 @@
             CLAMP(b);                                                   \
             mach64->overlay_dat[x + 1] = (r << 16) | (g << 8) | b;      \
         }                                                               \
->>>>>>> a20584fe
     } while (0)
 
 void
@@ -4066,22 +3837,14 @@
             default:
                 mach64_log("Unknown Mach64 scaler format %x\n", mach64->scaler_format);
                 /*Fill buffer with something recognisably wrong*/
-<<<<<<< HEAD
-                for (x = 0; x < mach64->svga.overlay_latch.xsize; x++)
-=======
                 for (x = 0; x < mach64->svga.overlay_latch.cur_xsize; x++)
->>>>>>> a20584fe
                     mach64->overlay_dat[x] = 0xff00ff;
                 break;
         }
     }
 
     if (overlay_cmp_mix == 2) {
-<<<<<<< HEAD
-        for (x = 0; x < mach64->svga.overlay_latch.xsize; x++) {
-=======
         for (x = 0; x < mach64->svga.overlay_latch.cur_xsize; x++) {
->>>>>>> a20584fe
             int h = h_acc >> 12;
 
             p[x] = mach64->overlay_dat[h];
@@ -4091,11 +3854,7 @@
                 h_acc = (h_max << 12);
         }
     } else {
-<<<<<<< HEAD
-        for (x = 0; x < mach64->svga.overlay_latch.xsize; x++) {
-=======
         for (x = 0; x < mach64->svga.overlay_latch.cur_xsize; x++) {
->>>>>>> a20584fe
             int h      = h_acc >> 12;
             int gr_cmp = 0, vid_cmp = 0;
             int use_video = 0;
@@ -4226,7 +3985,6 @@
             fatal("Attempting to use the reserved value for I/O Base\n");
             return;
     }
-<<<<<<< HEAD
 
     io_removehandler(0x03c0, 0x0020, mach64_in, NULL, NULL, mach64_out, NULL, NULL, mach64);
 
@@ -4239,20 +3997,6 @@
 
     io_removehandler(0x01ce, 0x0002, mach64_in, NULL, NULL, mach64_out, NULL, NULL, mach64);
 
-=======
-
-    io_removehandler(0x03c0, 0x0020, mach64_in, NULL, NULL, mach64_out, NULL, NULL, mach64);
-
-    for (c = 0; c < 8; c++) {
-        io_removehandler((c * 0x1000) + 0x0000 + io_base, 0x0004, mach64_ext_inb, mach64_ext_inw, mach64_ext_inl, mach64_ext_outb, mach64_ext_outw, mach64_ext_outl, mach64);
-        io_removehandler((c * 0x1000) + 0x0400 + io_base, 0x0004, mach64_ext_inb, mach64_ext_inw, mach64_ext_inl, mach64_ext_outb, mach64_ext_outw, mach64_ext_outl, mach64);
-        io_removehandler((c * 0x1000) + 0x0800 + io_base, 0x0004, mach64_ext_inb, mach64_ext_inw, mach64_ext_inl, mach64_ext_outb, mach64_ext_outw, mach64_ext_outl, mach64);
-        io_removehandler((c * 0x1000) + 0x0c00 + io_base, 0x0004, mach64_ext_inb, mach64_ext_inw, mach64_ext_inl, mach64_ext_outb, mach64_ext_outw, mach64_ext_outl, mach64);
-    }
-
-    io_removehandler(0x01ce, 0x0002, mach64_in, NULL, NULL, mach64_out, NULL, NULL, mach64);
-
->>>>>>> a20584fe
     if (mach64->block_decoded_io && mach64->block_decoded_io < 0x10000)
         io_removehandler(mach64->block_decoded_io, 0x0400, mach64_block_inb, mach64_block_inw, mach64_block_inl, mach64_block_outb, mach64_block_outw, mach64_block_outl, mach64);
 }
@@ -4451,21 +4195,6 @@
 {
     mach64_t *mach64 = malloc(sizeof(mach64_t));
     memset(mach64, 0, sizeof(mach64_t));
-<<<<<<< HEAD
-
-    mach64->vram_size = device_get_config_int("memory");
-    mach64->vram_mask = (mach64->vram_size << 20) - 1;
-
-    svga_init(info, &mach64->svga, mach64, mach64->vram_size << 20,
-              mach64_recalctimings,
-              mach64_in, mach64_out,
-              NULL,
-              mach64_overlay_draw);
-    mach64->svga.dac_hwcursor.ysize = 64;
-
-    if (info->flags & DEVICE_PCI)
-        mem_mapping_disable(&mach64->bios_rom.mapping);
-=======
 
     mach64->vram_size = device_get_config_int("memory");
     mach64->vram_mask = (mach64->vram_size << 20) - 1;
@@ -4476,7 +4205,6 @@
               NULL,
               mach64_overlay_draw);
     mach64->svga.dac_hwcursor.cur_ysize = 64;
->>>>>>> a20584fe
 
     mem_mapping_add(&mach64->linear_mapping, 0, 0, svga_read_linear, svga_readw_linear, svga_readl_linear, svga_write_linear, svga_writew_linear, svga_writel_linear, NULL, MEM_MAPPING_EXTERNAL, &mach64->svga);
     mem_mapping_add(&mach64->mmio_linear_mapping, 0, 0, mach64_ext_readb, mach64_ext_readw, mach64_ext_readl, mach64_ext_writeb, mach64_ext_writew, mach64_ext_writel, NULL, MEM_MAPPING_EXTERNAL, mach64);
@@ -4547,12 +4275,9 @@
     else if (info->flags & DEVICE_ISA)
         rom_init(&mach64->bios_rom, BIOS_ISA_ROM_PATH, 0xc0000, 0x8000, 0x7fff, 0, MEM_MAPPING_EXTERNAL);
 
-<<<<<<< HEAD
-=======
     if (info->flags & DEVICE_PCI)
         mem_mapping_disable(&mach64->bios_rom.mapping);
 
->>>>>>> a20584fe
     return mach64;
 }
 static void *
@@ -4560,7 +4285,6 @@
 {
     mach64_t *mach64 = mach64_common_init(info);
     svga_t   *svga   = &mach64->svga;
-<<<<<<< HEAD
 
     if (info->flags & DEVICE_PCI)
         video_inform(VIDEO_FLAG_TYPE_SPECIAL, &timing_mach64_pci);
@@ -4578,28 +4302,9 @@
     ati_eeprom_load(&mach64->eeprom, "mach64vt.nvr", 1);
 
     rom_init(&mach64->bios_rom, BIOS_ROMVT2_PATH, 0xc0000, 0x8000, 0x7fff, 0, MEM_MAPPING_EXTERNAL);
-=======
-
-    if (info->flags & DEVICE_PCI)
-        video_inform(VIDEO_FLAG_TYPE_SPECIAL, &timing_mach64_pci);
-    else
-        video_inform(VIDEO_FLAG_TYPE_SPECIAL, &timing_mach64_vlb);
-
-    mach64->type                 = MACH64_VT2;
-    mach64->pci                  = 1;
-    mach64->pci_id               = 0x5654;
-    mach64->config_chip_id       = 0x40005654;
-    mach64->dac_cntl             = 1 << 16; /*Internal 24-bit DAC*/
-    mach64->config_stat0         = 4;
-    mach64->use_block_decoded_io = 4;
-
-    ati_eeprom_load(&mach64->eeprom, "mach64vt.nvr", 1);
-
-    rom_init(&mach64->bios_rom, BIOS_ROMVT2_PATH, 0xc0000, 0x8000, 0x7fff, 0, MEM_MAPPING_EXTERNAL);
 
     if (info->flags & DEVICE_PCI)
         mem_mapping_disable(&mach64->bios_rom.mapping);
->>>>>>> a20584fe
 
     svga->vblank_start = mach64_vblank_start;
 
