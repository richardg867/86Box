--- conflicted
+++ resolved
@@ -27,11 +27,7 @@
 #include <86box/rom.h>
 #include <86box/video.h>
 #include <86box/vid_ega.h>
-<<<<<<< HEAD
-#include <86box/cli.h>
-=======
 #include <86box/vid_ega_render_remap.h>
->>>>>>> 51f8cb36
 
 
 int
@@ -73,10 +69,6 @@
 			break;
 	}
     }
-
-#ifdef USE_CLI
-    cli_render_gfx("EGA %dx%d");
-#endif
 }
 
 
@@ -136,12 +128,12 @@
 	xinc = (ega->seqregs[1] & 1) ? 16 : 18;
 
 #ifdef USE_CLI
-	if (ega->sc == 0)
-		cli_render_cga((ega->ma >> 2) / 40, ega->rowcount,
-				ega->hdisp + ega->scrollcache, xinc,
-				ega->vram, ega->ma, ega->vrammask, 4,
-				ega->crtc[0x17] & 0x80, ega->attrregs[0x10] & 0x08,
-				ega->ca, !(ega->crtc[0x0a] & 0x20) && ((ega->crtc[0x0b] & 0x1f) >= (ega->crtc[0x0a] & 0x1f)));
+    if (ega->sc == 0)
+        cli_render_cga((ega->ma >> 2) / 80, ega->rowcount,
+                ega->hdisp + ega->scrollcache, xinc,
+                ega->vram, ega->ma, ega->vrammask, 4,
+                ega->crtc[0x17] & 0x80, ega->attrregs[0x10] & 0x08,
+                ega->ca, !(ega->crtc[0x0a] & 0x20) && ((ega->crtc[0x0b] & 0x1f) >= (ega->crtc[0x0a] & 0x1f)));
 #endif
 
 	for (x = 0; x < (ega->hdisp + ega->scrollcache); x += xinc) {
@@ -213,63 +205,17 @@
     ega->lastline_draw = ega->displine;
 
     if (fullchange) {
-<<<<<<< HEAD
-	p = &buffer32->line[ega->displine + ega->y_add][ega->x_add];
-	xinc = (ega->seqregs[1] & 1) ? 8 : 9;
-
-#ifdef USE_CLI
-	if (ega->sc == 0)
-		cli_render_cga((ega->ma >> 2) / 80, ega->rowcount,
-				ega->hdisp + ega->scrollcache, xinc,
-				ega->vram, ega->ma, ega->vrammask, 4,
-				ega->crtc[0x17] & 0x80, ega->attrregs[0x10] & 0x08,
-				ega->ca, !(ega->crtc[0x0a] & 0x20) && ((ega->crtc[0x0b] & 0x1f) >= (ega->crtc[0x0a] & 0x1f)));
-#endif
-
-	for (x = 0; x < (ega->hdisp + ega->scrollcache); x += xinc) {
-		drawcursor = ((ega->ma == ega->ca) && ega->con && ega->cursoron);
-
-		if (ega->crtc[0x17] & 0x80) {
-			chr  = ega->vram[(ega->ma << 1) & ega->vrammask];
-			attr = ega->vram[((ega->ma << 1) + 1) & ega->vrammask];
-		} else
-			chr = attr = 0;
-
-		if (attr & 8)	charaddr = ega->charsetb + (chr * 128);
-		else		charaddr = ega->charseta + (chr * 128);
-
-		if (drawcursor) {
-			bg = ega->pallook[ega->egapal[attr & 15]];
-			fg = ega->pallook[ega->egapal[attr >> 4]];
-		} else {
-			fg = ega->pallook[ega->egapal[attr & 15]];
-			bg = ega->pallook[ega->egapal[attr >> 4]];
-			if (attr & 0x80 && ega->attrregs[0x10] & 8) {
-				bg = ega->pallook[ega->egapal[(attr >> 4) & 7]];
-				if (ega->blink & 16)
-					fg = bg;
-			}
-		}
-
-		dat = ega->vram[charaddr + (ega->sc << 2)];
-		if (ega->seqregs[1] & 1)  {
-			for (xx = 0; xx < 8; xx++)
-				p[xx] = (dat & (0x80 >> xx)) ? fg : bg;
-		} else {
-			for (xx = 0; xx < 8; xx++)
-				p[xx] = (dat & (0x80 >> xx)) ? fg : bg;
-			if ((chr & ~0x1F) != 0xC0 || !(ega->attrregs[0x10] & 4))
-				p[8] = bg;
-			else
-				p[8] = (dat & 1) ? fg : bg;
-		}
-		ega->ma += 4;
-		p += xinc;
-	}
-	ega->ma &= ega->vrammask;
-=======
         p = &buffer32->line[ega->displine + ega->y_add][ega->x_add];
         xinc = (ega->seqregs[1] & 1) ? 8 : 9;
+
+#ifdef USE_CLI
+    if (ega->sc == 0)
+        cli_render_cga((ega->ma >> 2) / 80, ega->rowcount,
+                ega->hdisp + ega->scrollcache, xinc,
+                ega->vram, ega->ma, ega->vrammask, 4,
+                ega->crtc[0x17] & 0x80, ega->attrregs[0x10] & 0x08,
+                ega->ca, !(ega->crtc[0x0a] & 0x20) && ((ega->crtc[0x0b] & 0x1f) >= (ega->crtc[0x0a] & 0x1f)));
+#endif
 
         for (x = 0; x < (ega->hdisp + ega->scrollcache); x += xinc) {
             addr = ega->remap_func(ega, ega->ma) & ega->vrammask;
@@ -316,7 +262,6 @@
             p += xinc;
         }
         ega->ma &= ega->vrammask;
->>>>>>> 51f8cb36
     }
 }
 
@@ -334,17 +279,12 @@
 
 	changed_addr = ega->remap_func(ega, ega->ma);
 
-<<<<<<< HEAD
+	if (fullchange) {
 #ifdef USE_CLI
     cli_render_gfx("EGA %dx%d");
 #endif
 
-    for (x = 0; x <= (ega->hdisp + ega->scrollcache); x += 16) {
-	addr = ega->ma;
-=======
-	if (fullchange) {
 		p = &buffer32->line[ega->displine + ega->y_add][ega->x_add];
->>>>>>> 51f8cb36
 
 		if (ega->firstline_draw == 2000)
 			ega->firstline_draw = ega->displine;
@@ -394,15 +334,15 @@
     changed_addr = ega->remap_func(ega, ega->ma);
 
     if (fullchange) {
+#ifdef USE_CLI
+    cli_render_gfx("EGA %dx%d");
+#endif
+
     p = &buffer32->line[ega->displine + ega->y_add][ega->x_add];
 
     if (ega->firstline_draw == 2000)
         ega->firstline_draw = ega->displine;
     ega->lastline_draw = ega->displine;
-
-#ifdef USE_CLI
-    cli_render_gfx("EGA %dx%d");
-#endif
 
     for (x = 0; x <= (ega->hdisp + ega->scrollcache); x += 8) {
         addr = ega->remap_func(ega, ega->ma);
@@ -445,60 +385,13 @@
     if ((ega->displine + ega->y_add) < 0)
 	return;
 
-<<<<<<< HEAD
-    p = &buffer32->line[ega->displine + ega->y_add][ega->x_add];
-
-    if (ega->firstline_draw == 2000)
-	ega->firstline_draw = ega->displine;
-    ega->lastline_draw = ega->displine;
-
+    changed_addr = ega->remap_func(ega, ega->ma);
+
+    if (fullchange) {
 #ifdef USE_CLI
     cli_render_gfx("EGA %dx%d");
 #endif
 
-    for (x = 0; x <= (ega->hdisp + ega->scrollcache); x += 16) {
-	addr = ega->ma;
-	oddeven = 0;
-
-	if (!(ega->crtc[0x17] & 0x40)) {
-		addr = (addr << 1) & ega->vrammask;
-
-		if (ega->seqregs[1] & 4)
-			oddeven = (addr & 4) ? 1 : 0;
-
-		addr &= ~7;
-
-		if ((ega->crtc[0x17] & 0x20) && (ega->ma & 0x20000))
-			addr |= 4;
-		if (!(ega->crtc[0x17] & 0x20) && (ega->ma & 0x8000))
-			addr |= 4;
-	}
-
-	if (!(ega->crtc[0x17] & 0x01))
-		addr = (addr & ~0x8000) | ((ega->sc & 1) ? 0x8000 : 0);
-
-	if (!(ega->crtc[0x17] & 0x02))
-		addr = (addr & ~0x10000) | ((ega->sc & 2) ? 0x10000 : 0);
-
-	if (ega->seqregs[1] & 4) {
-		edat[0] = ega->vram[addr | oddeven];
-		edat[2] = ega->vram[addr | oddeven | 0x2];
-		edat[1] = edat[3] = 0;
-		ega->ma += 2;
-	} else {
-		edat[0] = ega->vram[addr];
-		edat[1] = ega->vram[addr | 0x1];
-		edat[2] = ega->vram[addr | 0x2];
-		edat[3] = ega->vram[addr | 0x3];
-		ega->ma += 4;
-	}
-
-	ega->ma &= ega->vrammask;
-=======
-    changed_addr = ega->remap_func(ega, ega->ma);
->>>>>>> 51f8cb36
-
-    if (fullchange) {
 		p = &buffer32->line[ega->displine + ega->y_add][ega->x_add];
 
 		if (ega->firstline_draw == 2000)
@@ -554,55 +447,13 @@
     if ((ega->displine + ega->y_add) < 0)
 	return;
 
-<<<<<<< HEAD
-    p = &buffer32->line[ega->displine + ega->y_add][ega->x_add];
-
-    if (ega->firstline_draw == 2000)
-	ega->firstline_draw = ega->displine;
-    ega->lastline_draw = ega->displine;
-
+    changed_addr = ega->remap_func(ega, ega->ma);
+
+    if (fullchange) {
 #ifdef USE_CLI
     cli_render_gfx("EGA %dx%d");
 #endif
-
-    for (x = 0; x <= (ega->hdisp + ega->scrollcache); x += 8) {
-	addr = ega->ma;
-	oddeven = 0;
-
-	if (!(ega->crtc[0x17] & 0x40)) {
-		addr = (addr << 1) & ega->vrammask;
-
-		if (ega->seqregs[1] & 4)
-			oddeven = (addr & 4) ? 1 : 0;
-
-		addr &= ~7;
-
-		if ((ega->crtc[0x17] & 0x20) && (ega->ma & 0x20000))
-			addr |= 4;
-		if (!(ega->crtc[0x17] & 0x20) && (ega->ma & 0x8000))
-			addr |= 4;
-	}
-
-	if (!(ega->crtc[0x17] & 0x01))
-		addr = (addr & ~0x8000) | ((ega->sc & 1) ? 0x8000 : 0);
-	if (!(ega->crtc[0x17] & 0x02))
-		addr = (addr & ~0x10000) | ((ega->sc & 2) ? 0x10000 : 0);
-
-	if (ega->seqregs[1] & 4) {
-		edat[0] = ega->vram[addr | oddeven];
-		edat[2] = ega->vram[addr | oddeven | 0x2];
-		edat[1] = edat[3] = 0;
-		ega->ma += 2;
-	} else {
-		*(uint32_t *)(&edat[0]) = *(uint32_t *)(&ega->vram[addr]);
-		ega->ma += 4;
-	}
-	ega->ma &= ega->vrammask;
-=======
-    changed_addr = ega->remap_func(ega, ega->ma);
->>>>>>> 51f8cb36
-
-    if (fullchange) {
+        
 		p = &buffer32->line[ega->displine + ega->y_add][ega->x_add];
 
 		if (ega->firstline_draw == 2000)
