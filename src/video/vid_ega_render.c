--- conflicted
+++ resolved
@@ -28,6 +28,7 @@
 #include <86box/video.h>
 #include <86box/vid_ega.h>
 #include <86box/vid_ega_render_remap.h>
+#include <86box/cli.h>
 
 int
 ega_display_line(ega_t *ega)
@@ -71,6 +72,10 @@
                 break;
         }
     }
+
+#ifdef USE_CLI
+    cli_render_blank();
+#endif
 }
 
 void
@@ -122,26 +127,19 @@
         ega->firstline_draw = ega->displine;
     ega->lastline_draw = ega->displine;
 
-<<<<<<< HEAD
-    if (fullchange) {
-        p    = &buffer32->line[ega->displine + ega->y_add][ega->x_add];
-        xinc = (ega->seqregs[1] & 1) ? 16 : 18;
-
-#ifdef USE_CLI
-        if (ega->sc == 0)
-            cli_render_cga((ega->ma >> 2) / 80, ega->rowcount,
-                           ega->hdisp + ega->scrollcache, xinc,
-                           ega->vram, ega->ma, ega->vrammask, 4,
-                           ega->crtc[0x17] & 0x80, ega->attrregs[0x10] & 0x08,
-                           ega->ca, !(ega->crtc[0x0a] & 0x20) && ((ega->crtc[0x0b] & 0x1f) >= (ega->crtc[0x0a] & 0x1f)));
-#endif
-
-=======
     if (ega->fullchange) {
         p    = &buffer32->line[ega->displine + ega->y_add][ega->x_add];
         xinc = (ega->seqregs[1] & 1) ? 16 : 18;
 
->>>>>>> a20584fe
+#ifdef USE_CLI
+        if (ega->sc == 0)
+            cli_render_cga((ega->ma >> 2) / 80, ega->rowcount,
+                    ega->hdisp + ega->scrollcache, xinc,
+                    ega->vram, ega->ma, ega->vrammask, 4,
+                    ega->crtc[0x17] & 0x80, ega->attrregs[0x10] & 0x08,
+                    ega->ca, !(ega->crtc[0x0a] & 0x20) && ((ega->crtc[0x0b] & 0x1f) >= (ega->crtc[0x0a] & 0x1f)));
+#endif
+
         for (x = 0; x < (ega->hdisp + ega->scrollcache); x += xinc) {
             addr = ega->remap_func(ega, ega->ma) & ega->vrammask;
 
@@ -209,21 +207,17 @@
         ega->firstline_draw = ega->displine;
     ega->lastline_draw = ega->displine;
 
-<<<<<<< HEAD
-    if (fullchange) {
-=======
     if (ega->fullchange) {
->>>>>>> a20584fe
         p    = &buffer32->line[ega->displine + ega->y_add][ega->x_add];
         xinc = (ega->seqregs[1] & 1) ? 8 : 9;
 
 #ifdef USE_CLI
         if (ega->sc == 0)
             cli_render_cga((ega->ma >> 2) / 80, ega->rowcount,
-                           ega->hdisp + ega->scrollcache, xinc,
-                           ega->vram, ega->ma, ega->vrammask, 4,
-                           ega->crtc[0x17] & 0x80, ega->attrregs[0x10] & 0x08,
-                           ega->ca, !(ega->crtc[0x0a] & 0x20) && ((ega->crtc[0x0b] & 0x1f) >= (ega->crtc[0x0a] & 0x1f)));
+                    ega->hdisp + ega->scrollcache, xinc,
+                    ega->vram, ega->ma, ega->vrammask, 4,
+                    ega->crtc[0x17] & 0x80, ega->attrregs[0x10] & 0x08,
+                    ega->ca, !(ega->crtc[0x0a] & 0x20) && ((ega->crtc[0x0b] & 0x1f) >= (ega->crtc[0x0a] & 0x1f)));
 #endif
 
         for (x = 0; x < (ega->hdisp + ega->scrollcache); x += xinc) {
@@ -283,48 +277,10 @@
 
     if ((ega->displine + ega->y_add) < 0)
         return;
-<<<<<<< HEAD
-
-    changed_addr = ega->remap_func(ega, ega->ma);
-
-    if (fullchange) {
-#ifdef USE_CLI
-        cli_render_gfx("EGA %dx%d");
-#endif
-
-        p = &buffer32->line[ega->displine + ega->y_add][ega->x_add];
-
-        if (ega->firstline_draw == 2000)
-            ega->firstline_draw = ega->displine;
-        ega->lastline_draw = ega->displine;
-
-        for (x = 0; x <= (ega->hdisp + ega->scrollcache); x += 16) {
-            addr = ega->remap_func(ega, ega->ma);
-
-            dat[0] = ega->vram[addr];
-            dat[1] = ega->vram[addr | 0x1];
-            if (ega->seqregs[1] & 4)
-                ega->ma += 2;
-            else
-                ega->ma += 4;
-
-            ega->ma &= ega->vrammask;
-
-            if (ega->crtc[0x17] & 0x80) {
-                p[0] = p[1] = ega->pallook[ega->egapal[(dat[0] >> 6) & 3]];
-                p[2] = p[3] = ega->pallook[ega->egapal[(dat[0] >> 4) & 3]];
-                p[4] = p[5] = ega->pallook[ega->egapal[(dat[0] >> 2) & 3]];
-                p[6] = p[7] = ega->pallook[ega->egapal[dat[0] & 3]];
-                p[8] = p[9] = ega->pallook[ega->egapal[(dat[1] >> 6) & 3]];
-                p[10] = p[11] = ega->pallook[ega->egapal[(dat[1] >> 4) & 3]];
-                p[12] = p[13] = ega->pallook[ega->egapal[(dat[1] >> 2) & 3]];
-                p[14] = p[15] = ega->pallook[ega->egapal[dat[1] & 3]];
-            } else
-                memset(p, 0x00, 16 * sizeof(uint32_t));
-
-            p += 16;
-        }
-=======
+
+#ifdef USE_CLI
+    cli_render_gfx("EGA %dx%d");
+#endif
 
     p = &buffer32->line[ega->displine + ega->y_add][ega->x_add];
 
@@ -357,7 +313,6 @@
             memset(p, 0x00, 16 * sizeof(uint32_t));
 
         p += 16;
->>>>>>> a20584fe
     }
 }
 
@@ -370,53 +325,29 @@
 
     if ((ega->displine + ega->y_add) < 0)
         return;
-<<<<<<< HEAD
-
-    changed_addr = ega->remap_func(ega, ega->ma);
-
-    if (fullchange) {
-#ifdef USE_CLI
-        cli_render_gfx("EGA %dx%d");
-#endif
-=======
+
+#ifdef USE_CLI
+    cli_render_gfx("EGA %dx%d");
+#endif
 
     p = &buffer32->line[ega->displine + ega->y_add][ega->x_add];
->>>>>>> a20584fe
-
-        p = &buffer32->line[ega->displine + ega->y_add][ega->x_add];
-
-        if (ega->firstline_draw == 2000)
-            ega->firstline_draw = ega->displine;
-        ega->lastline_draw = ega->displine;
-
-        for (x = 0; x <= (ega->hdisp + ega->scrollcache); x += 8) {
-            addr = ega->remap_func(ega, ega->ma);
-
-            dat[0] = ega->vram[addr];
-            dat[1] = ega->vram[addr | 0x1];
-            if (ega->seqregs[1] & 4)
-                ega->ma += 2;
-            else
-                ega->ma += 4;
-
-<<<<<<< HEAD
-            ega->ma &= ega->vrammask;
-
-            if (ega->crtc[0x17] & 0x80) {
-                p[0] = ega->pallook[ega->egapal[(dat[0] >> 6) & 3]];
-                p[1] = ega->pallook[ega->egapal[(dat[0] >> 4) & 3]];
-                p[2] = ega->pallook[ega->egapal[(dat[0] >> 2) & 3]];
-                p[3] = ega->pallook[ega->egapal[dat[0] & 3]];
-                p[4] = ega->pallook[ega->egapal[(dat[1] >> 6) & 3]];
-                p[5] = ega->pallook[ega->egapal[(dat[1] >> 4) & 3]];
-                p[6] = ega->pallook[ega->egapal[(dat[1] >> 2) & 3]];
-                p[7] = ega->pallook[ega->egapal[dat[1] & 3]];
-            } else
-                memset(p, 0x00, 8 * sizeof(uint32_t));
-
-            p += 8;
-        }
-=======
+
+    if (ega->firstline_draw == 2000)
+        ega->firstline_draw = ega->displine;
+    ega->lastline_draw = ega->displine;
+
+    for (x = 0; x <= (ega->hdisp + ega->scrollcache); x += 8) {
+        addr = ega->remap_func(ega, ega->ma);
+
+        dat[0] = ega->vram[addr];
+        dat[1] = ega->vram[addr | 0x1];
+        if (ega->seqregs[1] & 4)
+            ega->ma += 2;
+        else
+            ega->ma += 4;
+
+        ega->ma &= ega->vrammask;
+
         if (ega->crtc[0x17] & 0x80) {
             p[0] = ega->pallook[ega->egapal[(dat[0] >> 6) & 3]];
             p[1] = ega->pallook[ega->egapal[(dat[0] >> 4) & 3]];
@@ -430,7 +361,6 @@
             memset(p, 0x00, 8 * sizeof(uint32_t));
 
         p += 8;
->>>>>>> a20584fe
     }
 }
 
@@ -444,55 +374,10 @@
     if ((ega->displine + ega->y_add) < 0)
         return;
 
-<<<<<<< HEAD
-    changed_addr = ega->remap_func(ega, ega->ma);
-
-    if (fullchange) {
-#ifdef USE_CLI
-        cli_render_gfx("EGA %dx%d");
-#endif
-
-        p = &buffer32->line[ega->displine + ega->y_add][ega->x_add];
-
-        if (ega->firstline_draw == 2000)
-            ega->firstline_draw = ega->displine;
-        ega->lastline_draw = ega->displine;
-
-        for (x = 0; x <= (ega->hdisp + ega->scrollcache); x += 16) {
-            addr    = ega->remap_func(ega, ega->ma);
-            oddeven = 0;
-
-            if (ega->seqregs[1] & 4) {
-                oddeven = (addr & 4) ? 1 : 0;
-                edat[0] = ega->vram[addr | oddeven];
-                edat[2] = ega->vram[addr | oddeven | 0x2];
-                edat[1] = edat[3] = 0;
-                ega->ma += 2;
-            } else {
-                *(uint32_t *) (&edat[0]) = *(uint32_t *) (&ega->vram[addr]);
-                ega->ma += 4;
-            }
-            ega->ma &= ega->vrammask;
-
-            if (ega->crtc[0x17] & 0x80) {
-                dat  = edatlookup[edat[0] >> 6][edat[1] >> 6] | (edatlookup[edat[2] >> 6][edat[3] >> 6] << 2);
-                p[0] = p[1] = ega->pallook[ega->egapal[(dat >> 4) & ega->plane_mask]];
-                p[2] = p[3] = ega->pallook[ega->egapal[dat & ega->plane_mask]];
-                dat         = edatlookup[(edat[0] >> 4) & 3][(edat[1] >> 4) & 3] | (edatlookup[(edat[2] >> 4) & 3][(edat[3] >> 4) & 3] << 2);
-                p[4] = p[5] = ega->pallook[ega->egapal[(dat >> 4) & ega->plane_mask]];
-                p[6] = p[7] = ega->pallook[ega->egapal[dat & ega->plane_mask]];
-                dat         = edatlookup[(edat[0] >> 2) & 3][(edat[1] >> 2) & 3] | (edatlookup[(edat[2] >> 2) & 3][(edat[3] >> 2) & 3] << 2);
-                p[8] = p[9] = ega->pallook[ega->egapal[(dat >> 4) & ega->plane_mask]];
-                p[10] = p[11] = ega->pallook[ega->egapal[dat & ega->plane_mask]];
-                dat           = edatlookup[edat[0] & 3][edat[1] & 3] | (edatlookup[edat[2] & 3][edat[3] & 3] << 2);
-                p[12] = p[13] = ega->pallook[ega->egapal[(dat >> 4) & ega->plane_mask]];
-                p[14] = p[15] = ega->pallook[ega->egapal[dat & ega->plane_mask]];
-            } else
-                memset(p, 0x00, 16 * sizeof(uint32_t));
-
-            p += 16;
-        }
-=======
+#ifdef USE_CLI
+    cli_render_gfx("EGA %dx%d");
+#endif
+
     p = &buffer32->line[ega->displine + ega->y_add][ega->x_add];
 
     if (ega->firstline_draw == 2000)
@@ -532,7 +417,6 @@
             memset(p, 0x00, 16 * sizeof(uint32_t));
 
         p += 16;
->>>>>>> a20584fe
     }
 }
 
@@ -546,55 +430,10 @@
     if ((ega->displine + ega->y_add) < 0)
         return;
 
-<<<<<<< HEAD
-    changed_addr = ega->remap_func(ega, ega->ma);
-
-    if (fullchange) {
-#ifdef USE_CLI
-        cli_render_gfx("EGA %dx%d");
-#endif
-
-        p = &buffer32->line[ega->displine + ega->y_add][ega->x_add];
-
-        if (ega->firstline_draw == 2000)
-            ega->firstline_draw = ega->displine;
-        ega->lastline_draw = ega->displine;
-
-        for (x = 0; x <= (ega->hdisp + ega->scrollcache); x += 8) {
-            addr    = ega->remap_func(ega, ega->ma);
-            oddeven = 0;
-
-            if (ega->seqregs[1] & 4) {
-                oddeven = (addr & 4) ? 1 : 0;
-                edat[0] = ega->vram[addr | oddeven];
-                edat[2] = ega->vram[addr | oddeven | 0x2];
-                edat[1] = edat[3] = 0;
-                ega->ma += 2;
-            } else {
-                *(uint32_t *) (&edat[0]) = *(uint32_t *) (&ega->vram[addr]);
-                ega->ma += 4;
-            }
-            ega->ma &= ega->vrammask;
-
-            if (ega->crtc[0x17] & 0x80) {
-                dat  = edatlookup[edat[0] >> 6][edat[1] >> 6] | (edatlookup[edat[2] >> 6][edat[3] >> 6] << 2);
-                p[0] = ega->pallook[ega->egapal[(dat >> 4) & ega->plane_mask]];
-                p[1] = ega->pallook[ega->egapal[dat & ega->plane_mask]];
-                dat  = edatlookup[(edat[0] >> 4) & 3][(edat[1] >> 4) & 3] | (edatlookup[(edat[2] >> 4) & 3][(edat[3] >> 4) & 3] << 2);
-                p[2] = ega->pallook[ega->egapal[(dat >> 4) & ega->plane_mask]];
-                p[3] = ega->pallook[ega->egapal[dat & ega->plane_mask]];
-                dat  = edatlookup[(edat[0] >> 2) & 3][(edat[1] >> 2) & 3] | (edatlookup[(edat[2] >> 2) & 3][(edat[3] >> 2) & 3] << 2);
-                p[4] = ega->pallook[ega->egapal[(dat >> 4) & ega->plane_mask]];
-                p[5] = ega->pallook[ega->egapal[dat & ega->plane_mask]];
-                dat  = edatlookup[edat[0] & 3][edat[1] & 3] | (edatlookup[edat[2] & 3][edat[3] & 3] << 2);
-                p[6] = ega->pallook[ega->egapal[(dat >> 4) & ega->plane_mask]];
-                p[7] = ega->pallook[ega->egapal[dat & ega->plane_mask]];
-            } else
-                memset(p, 0x00, 8 * sizeof(uint32_t));
-
-            p += 8;
-        }
-=======
+#ifdef USE_CLI
+    cli_render_gfx("EGA %dx%d");
+#endif
+
     p = &buffer32->line[ega->displine + ega->y_add][ega->x_add];
 
     if (ega->firstline_draw == 2000)
@@ -634,6 +473,5 @@
             memset(p, 0x00, 8 * sizeof(uint32_t));
 
         p += 8;
->>>>>>> a20584fe
     }
 }