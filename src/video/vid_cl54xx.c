--- conflicted
+++ resolved
@@ -46,24 +46,16 @@
 #define BIOS_GD5420_PATH                "roms/video/cirruslogic/5420.vbi"
 #define BIOS_GD5422_PATH                "roms/video/cirruslogic/cl5422.bin"
 #define BIOS_GD5426_DIAMOND_A1_ISA_PATH "roms/video/cirruslogic/diamond5426.vbi"
-<<<<<<< HEAD
-=======
 #define BIOS_GD5426_MCA_PATH            "roms/video/cirruslogic/Reply.BIN"
->>>>>>> a20584fe
 #define BIOS_GD5428_DIAMOND_B1_VLB_PATH "roms/video/cirruslogic/Diamond SpeedStar PRO VLB v3.04.bin"
 #define BIOS_GD5428_ISA_PATH            "roms/video/cirruslogic/5428.bin"
 #define BIOS_GD5428_MCA_PATH            "roms/video/cirruslogic/SVGA141.ROM"
 #define BIOS_GD5428_PATH                "roms/video/cirruslogic/vlbusjapan.BIN"
-<<<<<<< HEAD
-#define BIOS_GD5429_PATH                "roms/video/cirruslogic/5429.vbi"
-#define BIOS_GD5430_DIAMOND_A8_VLB_PATH "roms/video/cirruslogic/diamondvlbus.bin"
-=======
 #define BIOS_GD5428_BOCA_ISA_PATH_1     "roms/video/cirruslogic/boca_gd5428_1.30b_1.bin"
 #define BIOS_GD5428_BOCA_ISA_PATH_2     "roms/video/cirruslogic/boca_gd5428_1.30b_2.bin"
 #define BIOS_GD5429_PATH                "roms/video/cirruslogic/5429.vbi"
 #define BIOS_GD5430_DIAMOND_A8_VLB_PATH "roms/video/cirruslogic/diamondvlbus.bin"
 #define BIOS_GD5430_ORCHID_VLB_PATH     "roms/video/cirruslogic/orchidvlbus.bin"
->>>>>>> a20584fe
 #define BIOS_GD5430_PATH                "roms/video/cirruslogic/pci.bin"
 #define BIOS_GD5434_DIAMOND_A3_ISA_PATH "roms/video/cirruslogic/Diamond Multimedia SpeedStar 64 v2.02 EPROM Backup from ST M27C256B-12F1.BIN"
 #define BIOS_GD5434_PATH                "roms/video/cirruslogic/gd5434.BIN"
@@ -239,15 +231,9 @@
     void *i2c, *ddc;
 } gd54xx_t;
 
-<<<<<<< HEAD
-static video_timings_t timing_gd54xx_isa = { VIDEO_ISA, 3, 3, 6, 8, 8, 12 };
-static video_timings_t timing_gd54xx_vlb = { VIDEO_BUS, 4, 4, 8, 10, 10, 20 };
-static video_timings_t timing_gd54xx_pci = { VIDEO_PCI, 4, 4, 8, 10, 10, 20 };
-=======
 static video_timings_t timing_gd54xx_isa = { .type = VIDEO_ISA, .write_b = 3, .write_w = 3, .write_l = 6, .read_b = 8, .read_w = 8, .read_l = 12 };
 static video_timings_t timing_gd54xx_vlb = { .type = VIDEO_BUS, .write_b = 4, .write_w = 4, .write_l = 8, .read_b = 10, .read_w = 10, .read_l = 20 };
 static video_timings_t timing_gd54xx_pci = { .type = VIDEO_PCI, .write_b = 4, .write_w = 4, .write_l = 8, .read_b = 10, .read_w = 10, .read_l = 20 };
->>>>>>> a20584fe
 
 static void
 gd543x_mmio_write(uint32_t addr, uint8_t val, void *p);
@@ -585,11 +571,7 @@
     svga_t *svga = &gd54xx->svga;
     int     bpp  = svga->bpp;
 
-<<<<<<< HEAD
-    svga->overlay.ysize         = gd54xx->overlay.wve - gd54xx->overlay.wvs + 1;
-=======
     svga->overlay.cur_ysize     = gd54xx->overlay.wve - gd54xx->overlay.wvs + 1;
->>>>>>> a20584fe
     gd54xx->overlay.region1size = 32 * gd54xx->overlay.r1sz / bpp + (gd54xx->overlay.r1adjust * 8 / bpp);
     gd54xx->overlay.region2size = 32 * gd54xx->overlay.r2sz / bpp + (gd54xx->overlay.r2adjust * 8 / bpp);
 
@@ -751,15 +733,9 @@
                         svga_recalctimings(svga);
                         svga->hwcursor.ena = val & CIRRUS_CURSOR_SHOW;
                         if (svga->crtc[0x27] >= CIRRUS_ID_CLGD5422)
-<<<<<<< HEAD
-                            svga->hwcursor.xsize = svga->hwcursor.ysize = ((val & CIRRUS_CURSOR_LARGE) && (svga->crtc[0x27] >= CIRRUS_ID_CLGD5422)) ? 64 : 32;
-                        else
-                            svga->hwcursor.xsize = 32;
-=======
                             svga->hwcursor.cur_xsize = svga->hwcursor.cur_ysize = ((val & CIRRUS_CURSOR_LARGE) && (svga->crtc[0x27] >= CIRRUS_ID_CLGD5422)) ? 64 : 32;
                         else
                             svga->hwcursor.cur_xsize = 32;
->>>>>>> a20584fe
 
                         if ((svga->seqregs[0x12] & CIRRUS_CURSOR_LARGE) && (svga->crtc[0x27] >= CIRRUS_ID_CLGD5422))
                             svga->hwcursor.addr = ((gd54xx->vram_size - 0x4000) + ((svga->seqregs[0x13] & 0x3c) * 256));
@@ -1842,11 +1818,7 @@
     int       x, xx, comb, b0, b1;
     uint8_t   dat[2];
     int       offset  = svga->hwcursor_latch.x - svga->hwcursor_latch.xoff;
-<<<<<<< HEAD
-    int       pitch   = (svga->hwcursor.xsize == 64) ? 16 : 4;
-=======
     int       pitch   = (svga->hwcursor.cur_xsize == 64) ? 16 : 4;
->>>>>>> a20584fe
     uint32_t  bgcol   = gd54xx->extpallook[0x00];
     uint32_t  fgcol   = gd54xx->extpallook[0x0f];
     uint8_t   linedbl = svga->dispend * 9 / 10 >= svga->hdisp;
@@ -1856,15 +1828,9 @@
     if (svga->interlace && svga->hwcursor_oddeven)
         svga->hwcursor_latch.addr += pitch;
 
-<<<<<<< HEAD
-    for (x = 0; x < svga->hwcursor.xsize; x += 8) {
-        dat[0] = svga->vram[svga->hwcursor_latch.addr & svga->vram_display_mask];
-        if (svga->hwcursor.xsize == 64)
-=======
     for (x = 0; x < svga->hwcursor.cur_xsize; x += 8) {
         dat[0] = svga->vram[svga->hwcursor_latch.addr & svga->vram_display_mask];
         if (svga->hwcursor.cur_xsize == 64)
->>>>>>> a20584fe
             dat[1] = svga->vram[(svga->hwcursor_latch.addr + 0x08) & svga->vram_display_mask];
         else
             dat[1] = svga->vram[(svga->hwcursor_latch.addr + 0x80) & svga->vram_display_mask];
@@ -1898,11 +1864,7 @@
         svga->hwcursor_latch.addr++;
     }
 
-<<<<<<< HEAD
-    if (svga->hwcursor.xsize == 64)
-=======
     if (svga->hwcursor.cur_xsize == 64)
->>>>>>> a20584fe
         svga->hwcursor_latch.addr += 8;
 
     if (svga->interlace && !svga->hwcursor_oddeven)
@@ -3679,14 +3641,11 @@
                 io_sethandler(0x03c0, 0x0020, gd54xx_in, NULL, NULL, gd54xx_out, NULL, NULL, gd54xx);
             if ((val & PCI_COMMAND_MEM) && (gd54xx->vgablt_base != 0x00000000) && (gd54xx->vgablt_base < 0xfff00000))
                 mem_mapping_set_addr(&gd54xx->vgablt_mapping, gd54xx->vgablt_base, 0x1000);
-<<<<<<< HEAD
-=======
             if ((gd54xx->pci_regs[PCI_REG_COMMAND] & PCI_COMMAND_MEM) && (gd54xx->pci_regs[0x30] & 0x01)) {
                 uint32_t addr = (gd54xx->pci_regs[0x32] << 16) | (gd54xx->pci_regs[0x33] << 24);
                 mem_mapping_set_addr(&gd54xx->bios_rom.mapping, addr, 0x8000);
             } else
                 mem_mapping_disable(&gd54xx->bios_rom.mapping);
->>>>>>> a20584fe
             gd543x_recalc_mapping(gd54xx);
             break;
 
@@ -3718,11 +3677,7 @@
         case 0x32:
         case 0x33:
             gd54xx->pci_regs[addr] = val;
-<<<<<<< HEAD
-            if (gd54xx->pci_regs[0x30] & 0x01) {
-=======
             if ((gd54xx->pci_regs[PCI_REG_COMMAND] & PCI_COMMAND_MEM) && (gd54xx->pci_regs[0x30] & 0x01)) {
->>>>>>> a20584fe
                 uint32_t addr = (gd54xx->pci_regs[0x32] << 16) | (gd54xx->pci_regs[0x33] << 24);
                 mem_mapping_set_addr(&gd54xx->bios_rom.mapping, addr, 0x8000);
             } else
@@ -3841,12 +3796,8 @@
     svga_t   *svga   = &gd54xx->svga;
     int       id     = info->local & 0xff;
     int       vram;
-<<<<<<< HEAD
-    char     *romfn = NULL;
-=======
     char     *romfn  = NULL;
     char     *romfn1 = NULL, *romfn2 = NULL;
->>>>>>> a20584fe
     memset(gd54xx, 0, sizeof(gd54xx_t));
 
     gd54xx->pci   = !!(info->flags & DEVICE_PCI);
@@ -3889,11 +3840,8 @@
                 else {
                     if (gd54xx->vlb)
                         romfn = BIOS_GD5428_PATH;
-<<<<<<< HEAD
-=======
                     else if (gd54xx->mca)
                         romfn = BIOS_GD5426_MCA_PATH;
->>>>>>> a20584fe
                     else
                         romfn = BIOS_GD5428_ISA_PATH;
                 }
@@ -3902,16 +3850,12 @@
 
         case CIRRUS_ID_CLGD5428:
             if (info->local & 0x100)
-<<<<<<< HEAD
-                romfn = BIOS_GD5428_DIAMOND_B1_VLB_PATH;
-=======
                 if (gd54xx->vlb)
                     romfn = BIOS_GD5428_DIAMOND_B1_VLB_PATH;
                 else {
                     romfn1 = BIOS_GD5428_BOCA_ISA_PATH_1;
                     romfn2 = BIOS_GD5428_BOCA_ISA_PATH_2;
                 }
->>>>>>> a20584fe
             else {
                 if (gd54xx->vlb)
                     romfn = BIOS_GD5428_PATH;
@@ -3938,11 +3882,8 @@
             if (info->local & 0x200) {
                 romfn            = NULL;
                 gd54xx->has_bios = 0;
-<<<<<<< HEAD
-=======
             } else if (gd54xx->vlb) {
                 romfn = BIOS_GD5430_ORCHID_VLB_PATH;
->>>>>>> a20584fe
             } else {
                 if (info->local & 0x100)
                     romfn = BIOS_GD5434_DIAMOND_A3_ISA_PATH;
@@ -3969,15 +3910,10 @@
                 if (info->local & 0x200) {
                     romfn            = NULL;
                     gd54xx->has_bios = 0;
-<<<<<<< HEAD
-                } else if (gd54xx->pci)
-                    romfn = BIOS_GD5430_PATH;
-=======
                 } else if (gd54xx->pci) {
                     romfn = BIOS_GD5430_PATH;
                 } else if ((gd54xx->vlb) && (info->local & 0x100))
                     romfn = BIOS_GD5430_ORCHID_VLB_PATH;
->>>>>>> a20584fe
                 else
                     romfn = BIOS_GD5430_DIAMOND_A8_VLB_PATH;
             }
@@ -4018,12 +3954,9 @@
 
     if (romfn)
         rom_init(&gd54xx->bios_rom, romfn, 0xc0000, 0x8000, 0x7fff, 0, MEM_MAPPING_EXTERNAL);
-<<<<<<< HEAD
-=======
     else if (romfn1 && romfn2)
         rom_init_interleaved(&gd54xx->bios_rom, BIOS_GD5428_BOCA_ISA_PATH_1, BIOS_GD5428_BOCA_ISA_PATH_2, 0xc0000,
                              0x8000, 0x7fff, 0, MEM_MAPPING_EXTERNAL);
->>>>>>> a20584fe
 
     if (info->flags & DEVICE_ISA)
         video_inform(VIDEO_FLAG_TYPE_SPECIAL, &timing_gd54xx_isa);
@@ -4085,15 +4018,10 @@
     }
     io_sethandler(0x03c0, 0x0020, gd54xx_in, NULL, NULL, gd54xx_out, NULL, NULL, gd54xx);
 
-<<<<<<< HEAD
-    if (gd54xx->pci && id >= CIRRUS_ID_CLGD5430)
-        pci_add_card(PCI_ADD_VIDEO, cl_pci_read, cl_pci_write, gd54xx);
-=======
     if (gd54xx->pci && id >= CIRRUS_ID_CLGD5430) {
         pci_add_card(PCI_ADD_VIDEO, cl_pci_read, cl_pci_write, gd54xx);
         mem_mapping_disable(&gd54xx->bios_rom.mapping);
     }
->>>>>>> a20584fe
 
     mem_mapping_set_p(&svga->mapping, gd54xx);
     mem_mapping_disable(&gd54xx->mmio_mapping);
@@ -4139,13 +4067,8 @@
         gd54xx->unlocked = 1;
 
     if (gd54xx->mca) {
-<<<<<<< HEAD
-        gd54xx->pos_regs[0] = 0x7b;
-        gd54xx->pos_regs[1] = 0x91;
-=======
         gd54xx->pos_regs[0] = svga->crtc[0x27] == CIRRUS_ID_CLGD5426 ? 0x82 : 0x7b;
         gd54xx->pos_regs[1] = svga->crtc[0x27] == CIRRUS_ID_CLGD5426 ? 0x81 : 0x91;
->>>>>>> a20584fe
         mca_add(gd5428_mca_read, gd5428_mca_write, gd5428_mca_feedb, NULL, gd54xx);
         io_sethandler(0x46e8, 0x0001, gd54xx_in, NULL, NULL, gd54xx_out, NULL, NULL, gd54xx);
     }
@@ -4734,8 +4657,6 @@
     .speed_changed = gd54xx_speed_changed,
     .force_redraw  = gd54xx_force_redraw,
     .config        = gd5426_config
-<<<<<<< HEAD
-=======
 };
 
 const device_t gd5428_boca_isa_device = {
@@ -4750,7 +4671,6 @@
     .speed_changed = gd54xx_speed_changed,
     .force_redraw  = gd54xx_force_redraw,
     .config        = gd5426_config
->>>>>>> a20584fe
 };
 
 const device_t gd5428_mca_device = {
@@ -4765,8 +4685,6 @@
     .speed_changed = gd54xx_speed_changed,
     .force_redraw  = gd54xx_force_redraw,
     .config        = NULL
-<<<<<<< HEAD
-=======
 };
 
 const device_t gd5426_mca_device = {
@@ -4781,7 +4699,6 @@
     .speed_changed = gd54xx_speed_changed,
     .force_redraw  = gd54xx_force_redraw,
     .config        = gd5426_config
->>>>>>> a20584fe
 };
 
 const device_t gd5428_onboard_device = {
@@ -4829,11 +4746,7 @@
 /*According to a Diamond bios file listing and vgamuseum*/
 const device_t gd5430_diamond_speedstar_pro_se_a8_vlb_device = {
     .name          = "Cirrus Logic GD5430 (VLB) (Diamond SpeedStar Pro SE Rev. A8)",
-<<<<<<< HEAD
-    .internal_name = "cl_gd5430_vlb",
-=======
     .internal_name = "cl_gd5430_vlb_diamond",
->>>>>>> a20584fe
     .flags         = DEVICE_VLB,
     .local         = CIRRUS_ID_CLGD5430,
     .init          = gd54xx_init,
@@ -4843,8 +4756,6 @@
     .speed_changed = gd54xx_speed_changed,
     .force_redraw  = gd54xx_force_redraw,
     .config        = gd5429_config
-<<<<<<< HEAD
-=======
 };
 
 const device_t gd5430_vlb_device = {
@@ -4859,7 +4770,6 @@
     .speed_changed = gd54xx_speed_changed,
     .force_redraw  = gd54xx_force_redraw,
     .config        = gd5429_config
->>>>>>> a20584fe
 };
 
 const device_t gd5430_pci_device = {
@@ -4884,11 +4794,7 @@
     .init          = gd54xx_init,
     .close         = gd54xx_close,
     .reset         = gd54xx_reset,
-<<<<<<< HEAD
-    { .available = gd5434_available },
-=======
     { .available = gd5434_isa_available },
->>>>>>> a20584fe
     .speed_changed = gd54xx_speed_changed,
     .force_redraw  = gd54xx_force_redraw,
     .config        = gd5434_config
@@ -4931,11 +4837,7 @@
     .init          = gd54xx_init,
     .close         = gd54xx_close,
     .reset         = gd54xx_reset,
-<<<<<<< HEAD
-    { .available = gd5434_available },
-=======
     { .available = gd5430_orchid_vlb_available },
->>>>>>> a20584fe
     .speed_changed = gd54xx_speed_changed,
     .force_redraw  = gd54xx_force_redraw,
     .config        = gd5434_config
