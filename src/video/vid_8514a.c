/*
 * 86Box	A hypervisor and IBM PC system emulator that specializes in
 *		running old operating systems and software designed for IBM
 *		PC systems and compatibles from 1981 through fairly recent
 *		system designs based on the PCI bus.
 *
 *		This file is part of the 86Box distribution.
 *
 *		Emulation of the 8514/A card from IBM for the MCA bus and
 *      generic ISA bus clones without vendor extensions.
 *
 *
 *
 * Authors:	TheCollector1995.
 *
 *		Copyright 2022 TheCollector1995.
 */
#include <stdarg.h>
#include <stdint.h>
#include <stdio.h>
#include <string.h>
#include <stdlib.h>
#include <wchar.h>
#define HAVE_STDARG_H
#include <86box/86box.h>
#include <86box/device.h>
#include <86box/io.h>
#include <86box/machine.h>
#include <86box/mem.h>
#include <86box/timer.h>
#include <86box/mca.h>
#include <86box/rom.h>
#include <86box/plat.h>
#include <86box/thread.h>
#include <86box/video.h>
#include <86box/vid_svga.h>
#include <86box/vid_svga_render.h>
#include "cpu.h"

<<<<<<< HEAD
#define INT_VSY           (1 << 0)
#define INT_GE_BSY        (1 << 1)
#define INT_FIFO_OVR      (1 << 2)
#define INT_FIFO_EMP      (1 << 3)
#define INT_MASK          0xf

#define FIFO_MASK         (FIFO_SIZE - 1)
#define FIFO_ENTRY_SIZE   (1 << 31)

#define FIFO_ENTRIES_8514 (dev->fifo_write_idx - dev->fifo_read_idx)
#define FIFO_FULL_8514    ((dev->fifo_write_idx - dev->fifo_read_idx) >= FIFO_SIZE)
#define FIFO_EMPTY_8514   (dev->fifo_read_idx == dev->fifo_write_idx)

#define FIFO_TYPE_8514    0xff000000
#define FIFO_ADDR_8514    0x00ffffff

=======
>>>>>>> a20584fe
static void     ibm8514_accel_out_fifo(ibm8514_t *dev, uint16_t port, uint32_t val, int len);
static void     ibm8514_accel_outb(uint16_t port, uint8_t val, void *p);
static void     ibm8514_accel_outw(uint16_t port, uint16_t val, void *p);
static uint8_t  ibm8514_accel_inb(uint16_t port, void *p);
static uint16_t ibm8514_accel_inw(uint16_t port, void *p);

static void ibm8514_short_stroke_start(int count, int cpu_input, uint32_t mix_dat, uint32_t cpu_dat, ibm8514_t *dev, uint8_t ssv, int len);
static void ibm8514_accel_start(int count, int cpu_input, uint32_t mix_dat, uint32_t cpu_dat, ibm8514_t *dev, int len);

#define READ_PIXTRANS_WORD(cx, n)                                                                    \
<<<<<<< HEAD
    if (cmd <= 1) {                                                                                  \
=======
    if (cmd <= 1 || (cmd == 5)) {                                                                    \
>>>>>>> a20584fe
        temp = dev->vram[((dev->accel.cy * dev->h_disp) + (cx) + (n)) & dev->vram_mask];             \
        temp |= (dev->vram[((dev->accel.cy * dev->h_disp) + (cx) + (n + 1)) & dev->vram_mask] << 8); \
    } else {                                                                                         \
        temp = dev->vram[(dev->accel.dest + (cx) + (n)) & dev->vram_mask];                           \
        temp |= (dev->vram[(dev->accel.dest + (cx) + (n + 1)) & dev->vram_mask] << 8);               \
    }

#define READ(addr, dat) \
    dat = dev->vram[(addr) & (dev->vram_mask)];

#define MIX(mixmode, dest_dat, src_dat)                                                       \
    {                                                                                         \
        switch ((mixmode) ? (dev->accel.frgd_mix & 0x1f) : (dev->accel.bkgd_mix & 0x1f)) {    \
            case 0x00:                                                                        \
                dest_dat = ~dest_dat;                                                         \
                break;                                                                        \
            case 0x01:                                                                        \
                dest_dat = 0;                                                                 \
                break;                                                                        \
            case 0x02:                                                                        \
                dest_dat = ~0;                                                                \
                break;                                                                        \
            case 0x03:                                                                        \
                dest_dat = dest_dat;                                                          \
                break;                                                                        \
            case 0x04:                                                                        \
                dest_dat = ~src_dat;                                                          \
                break;                                                                        \
            case 0x05:                                                                        \
                dest_dat = src_dat ^ dest_dat;                                                \
                break;                                                                        \
            case 0x06:                                                                        \
                dest_dat = ~(src_dat ^ dest_dat);                                             \
                break;                                                                        \
            case 0x07:                                                                        \
                dest_dat = src_dat;                                                           \
                break;                                                                        \
            case 0x08:                                                                        \
                dest_dat = ~(src_dat & dest_dat);                                             \
                break;                                                                        \
            case 0x09:                                                                        \
                dest_dat = ~src_dat | dest_dat;                                               \
                break;                                                                        \
            case 0x0a:                                                                        \
                dest_dat = src_dat | ~dest_dat;                                               \
                break;                                                                        \
            case 0x0b:                                                                        \
                dest_dat = src_dat | dest_dat;                                                \
                break;                                                                        \
            case 0x0c:                                                                        \
                dest_dat = src_dat & dest_dat;                                                \
                break;                                                                        \
            case 0x0d:                                                                        \
                dest_dat = src_dat & ~dest_dat;                                               \
                break;                                                                        \
            case 0x0e:                                                                        \
                dest_dat = ~src_dat & dest_dat;                                               \
                break;                                                                        \
            case 0x0f:                                                                        \
                dest_dat = ~(src_dat | dest_dat);                                             \
                break;                                                                        \
            case 0x10:                                                                        \
                dest_dat = MIN(src_dat, dest_dat);                                            \
                break;                                                                        \
            case 0x11:                                                                        \
                dest_dat = dest_dat - src_dat;                                                \
                break;                                                                        \
            case 0x12:                                                                        \
                dest_dat = src_dat - dest_dat;                                                \
                break;                                                                        \
            case 0x13:                                                                        \
                dest_dat = src_dat + dest_dat;                                                \
                break;                                                                        \
            case 0x14:                                                                        \
                dest_dat = MAX(src_dat, dest_dat);                                            \
                break;                                                                        \
            case 0x15:                                                                        \
                dest_dat = (dest_dat - src_dat) / 2;                                          \
                break;                                                                        \
            case 0x16:                                                                        \
                dest_dat = (src_dat - dest_dat) / 2;                                          \
                break;                                                                        \
            case 0x17:                                                                        \
                dest_dat = (dest_dat + src_dat) / 2;                                          \
                break;                                                                        \
            case 0x18:                                                                        \
                dest_dat = MAX(0, (dest_dat - src_dat));                                      \
                break;                                                                        \
            case 0x19:                                                                        \
                dest_dat = MAX(0, (dest_dat - src_dat));                                      \
                break;                                                                        \
            case 0x1a:                                                                        \
                dest_dat = MAX(0, (src_dat - dest_dat));                                      \
                break;                                                                        \
            case 0x1b:                                                                        \
                dest_dat = MIN(0xff, (dest_dat + src_dat));                                   \
                break;                                                                        \
            case 0x1c:                                                                        \
                dest_dat = MAX(0, (dest_dat - src_dat)) / 2;                                  \
                break;                                                                        \
            case 0x1d:                                                                        \
                dest_dat = MAX(0, (dest_dat - src_dat)) / 2;                                  \
                break;                                                                        \
            case 0x1e:                                                                        \
                dest_dat = MAX(0, (src_dat - dest_dat)) / 2;                                  \
                break;                                                                        \
            case 0x1f:                                                                        \
                dest_dat = (0xff < (src_dat + dest_dat)) ? 0xff : ((src_dat + dest_dat) / 2); \
                break;                                                                        \
        }                                                                                     \
    }

#define WRITE(addr, dat)                                         \
    dev->vram[((addr)) & (dev->vram_mask)]                = dat; \
    dev->changedvram[(((addr)) & (dev->vram_mask)) >> 12] = changeframecount;

static int
ibm8514_cpu_src(ibm8514_t *dev)
{
    if (!(dev->accel.cmd & 0x100))
        return 0;

    if (dev->accel.cmd & 1)
        return 1;

    return 0;
}

static int
ibm8514_cpu_dest(ibm8514_t *dev)
{
    if (!(dev->accel.cmd & 0x100))
        return 0;

    if (dev->accel.cmd & 1)
        return 0;

    return 1;
}

static void
ibm8514_accel_out_pixtrans(ibm8514_t *dev, uint16_t port, uint16_t val, int len)
{
    uint8_t  nibble    = 0;
    uint32_t pixelxfer = 0, monoxfer = 0xffffffff;
    int      pixcnt   = 0;
    int      pixcntl  = (dev->accel.multifunc[0x0a] >> 6) & 3;
    int      frgd_mix = (dev->accel.frgd_mix >> 5) & 3;
    int      bkgd_mix = (dev->accel.bkgd_mix >> 5) & 3;
    int      cmd      = dev->accel.cmd >> 13;
    int      and3     = dev->accel.cur_x & 3;

    if (dev->accel.cmd & 0x100) {
        if (len != 1) {
            /*Bus size*/
            if (dev->accel.cmd & 0x200) /*16-bit*/
                pixcnt = 16;
            else /*8-bit*/
                pixcnt = 8;

            /*Pixel transfer data mode, can't be the same as Foreground/Background CPU data*/
            if (pixcntl == 2) {
                if ((frgd_mix == 2) || (bkgd_mix == 2)) {
                    pixelxfer = val;
                } else {
                    if (dev->accel.cmd & 2) {
                        if (pixcnt == 16) {
                            if ((cmd >= 2) && (dev->accel.cmd & 0x1000))
                                val = (val >> 8) | (val << 8);
                        }
                        if (and3 == 3) {
                            if (dev->accel.cmd & 0x1000)
                                goto regular_nibble;
                            if (val & 0x02)
                                nibble |= 0x10;
                            if (val & 0x04)
                                nibble |= 0x08;
                            if (val & 0x08)
                                nibble |= 0x04;
                            if (val & 0x10)
                                nibble |= 0x02;
                            if (val & 0x200)
                                nibble |= 0x01;
                            if (val & 0x400)
                                nibble |= 0x80;
                            if (val & 0x800)
                                nibble |= 0x40;
                            if (val & 0x1000)
                                nibble |= 0x20;
                        } else if (and3 == 2) {
                            if (dev->accel.cmd & 0x1000)
                                goto regular_nibble;
                            if (val & 0x02)
                                nibble |= 0x20;
                            if (val & 0x04)
                                nibble |= 0x10;
                            if (val & 0x08)
                                nibble |= 0x08;
                            if (val & 0x10)
                                nibble |= 0x04;
                            if (val & 0x200)
                                nibble |= 0x02;
                            if (val & 0x400)
                                nibble |= 0x01;
                            if (val & 0x800)
                                nibble |= 0x80;
                            if (val & 0x1000)
                                nibble |= 0x40;
                        } else if (and3 == 1) {
                            if (dev->accel.cmd & 0x1000)
                                goto regular_nibble;
                            if (val & 0x02)
                                nibble |= 0x40;
                            if (val & 0x04)
                                nibble |= 0x20;
                            if (val & 0x08)
                                nibble |= 0x10;
                            if (val & 0x10)
                                nibble |= 0x08;
                            if (val & 0x200)
                                nibble |= 0x04;
                            if (val & 0x400)
                                nibble |= 0x02;
                            if (val & 0x800)
                                nibble |= 0x01;
                            if (val & 0x1000)
                                nibble |= 0x80;
                        } else {
regular_nibble:
                            if (val & 0x02)
                                nibble |= 0x80;
                            if (val & 0x04)
                                nibble |= 0x40;
                            if (val & 0x08)
                                nibble |= 0x20;
                            if (val & 0x10)
                                nibble |= 0x10;
                            if (val & 0x200)
                                nibble |= 0x08;
                            if (val & 0x400)
                                nibble |= 0x04;
                            if (val & 0x800)
                                nibble |= 0x02;
                            if (val & 0x1000)
                                nibble |= 0x01;
                        }

                        if ((and3 == 0) || (dev->accel.cmd & 0x1000) || ((dev->accel.cmd & 8) && ibm8514_cpu_src(dev))) {
                            if ((dev->accel.cmd & 8) && ibm8514_cpu_src(dev)) {
                                monoxfer = val;
                            } else
                                monoxfer = nibble;
                            ibm8514_accel_start(pixcnt, 1, monoxfer, pixelxfer, dev, len);
                            if (dev->accel.nibbleset != NULL) {
                                free(dev->accel.nibbleset);
                                dev->accel.nibbleset = NULL;
                            }
                            if (dev->accel.writemono != NULL) {
                                free(dev->accel.writemono);
                                dev->accel.writemono = NULL;
                            }
                            return;
                        }

                        dev->accel.writemono[dev->accel.x_count] = nibble;
                        if (val & 0x1c00) {
                            if (and3 == 1) {
                                if (val & 0x1000)
                                    dev->accel.nibbleset[dev->accel.x_count] = 0x80;
                                else
                                    dev->accel.nibbleset[dev->accel.x_count] = 0;
                            } else if (and3 == 2) {
                                if (val & 0x1000) {
                                    if (val & 0x800)
                                        dev->accel.nibbleset[dev->accel.x_count] = 0xc0;
                                    else
                                        dev->accel.nibbleset[dev->accel.x_count] = 0x40;
                                } else if (val & 0x800) {
                                    if (val & 0x1000)
                                        dev->accel.nibbleset[dev->accel.x_count] = 0xc0;
                                    else
                                        dev->accel.nibbleset[dev->accel.x_count] = 0x80;
                                } else
                                    dev->accel.nibbleset[dev->accel.x_count] = 0;
                            } else if (and3 == 3) {
                                if (val & 0x1000) {
                                    if (val & 0x800) {
                                        if (val & 0x400)
                                            dev->accel.nibbleset[dev->accel.x_count] = 0xe0;
                                        else
                                            dev->accel.nibbleset[dev->accel.x_count] = 0x60;
                                    } else if (val & 0x400) {
                                        if (val & 0x800)
                                            dev->accel.nibbleset[dev->accel.x_count] = 0xe0;
                                        else
                                            dev->accel.nibbleset[dev->accel.x_count] = 0xa0;
                                    } else
                                        dev->accel.nibbleset[dev->accel.x_count] = 0x20;
                                } else if (val & 0x800) {
                                    if (val & 0x400) {
                                        if (val & 0x1000)
                                            dev->accel.nibbleset[dev->accel.x_count] = 0xe0;
                                        else
                                            dev->accel.nibbleset[dev->accel.x_count] = 0xc0;
                                    } else if (val & 0x1000) {
                                        if (val & 0x400)
                                            dev->accel.nibbleset[dev->accel.x_count] = 0xe0;
                                        else
                                            dev->accel.nibbleset[dev->accel.x_count] = 0x60;
                                    } else
                                        dev->accel.nibbleset[dev->accel.x_count] = 0x40;
                                } else if (val & 0x400) {
                                    if (val & 0x800) {
                                        if (val & 0x1000)
                                            dev->accel.nibbleset[dev->accel.x_count] = 0xe0;
                                        else
                                            dev->accel.nibbleset[dev->accel.x_count] = 0xc0;
                                    } else if (val & 0x1000) {
                                        if (val & 0x800)
                                            dev->accel.nibbleset[dev->accel.x_count] = 0xe0;
                                        else
                                            dev->accel.nibbleset[dev->accel.x_count] = 0xa0;
                                    } else
                                        dev->accel.nibbleset[dev->accel.x_count] = 0x80;
                                } else
                                    dev->accel.nibbleset[dev->accel.x_count] = 0;
                            }
                        } else
                            dev->accel.nibbleset[dev->accel.x_count] = 0;

                        dev->accel.x_count++;
                        if (dev->accel.x_count == dev->accel.sys_cnt) {
                            for (int i = 0; i < dev->accel.x_count; i++) {
                                dev->accel.writemono[i] &= ~dev->accel.nibbleset[i];
                                dev->accel.writemono[i] |= dev->accel.nibbleset[i + 1];
                                ibm8514_accel_start(pixcnt, 1, dev->accel.writemono[i], pixelxfer, dev, len);
                            }

                            dev->accel.x_count = 0;
                            if (dev->accel.nibbleset != NULL) {
                                free(dev->accel.nibbleset);
                                dev->accel.nibbleset = NULL;
                            }
                            if (dev->accel.writemono != NULL) {
                                free(dev->accel.writemono);
                                dev->accel.writemono = NULL;
                            }
                        }
                        return;
                    }
                    monoxfer = val;
                }
            } else {
                pixelxfer = val;
            }
            ibm8514_accel_start(pixcnt, 1, monoxfer, pixelxfer, dev, len);
        }
    }
}

static void
ibm8514_accel_out_fifo(ibm8514_t *dev, uint16_t port, uint32_t val, int len)
{
    switch (port) {
        case 0x82e8:
        case 0xc2e8:
            if (len == 1) {
<<<<<<< HEAD
                dev->accel.cur_y_bit12 = (dev->accel.cur_y_bit12 & 0xf00) | val;
                dev->accel.cur_y       = (dev->accel.cur_y & 0x700) | val;
            } else {
                dev->accel.cur_y_bit12 = val & 0xfff;
                dev->accel.cur_y       = val & 0x7ff;
=======
                dev->accel.cur_y = (dev->accel.cur_y & 0x700) | val;
            } else {
                dev->accel.cur_y = val & 0x7ff;
>>>>>>> a20584fe
            }
            break;
        case 0x82e9:
        case 0xc2e9:
            if (len == 1) {
<<<<<<< HEAD
                dev->accel.cur_y_bit12 = (dev->accel.cur_y_bit12 & 0xff) | ((val & 0x0f) << 8);
                dev->accel.cur_y       = (dev->accel.cur_y & 0xff) | ((val & 0x07) << 8);
=======
                dev->accel.cur_y = (dev->accel.cur_y & 0xff) | ((val & 0x07) << 8);
>>>>>>> a20584fe
            }
            break;

        case 0x86e8:
        case 0xc6e8:
            if (len == 1) {
<<<<<<< HEAD
                dev->accel.cur_x_bit12 = (dev->accel.cur_x_bit12 & 0xf00) | val;
                dev->accel.cur_x       = (dev->accel.cur_x & 0x700) | val;
            } else {
                dev->accel.cur_x_bit12 = val & 0xfff;
                dev->accel.cur_x       = val & 0x7ff;
=======
                dev->accel.cur_x = (dev->accel.cur_x & 0x700) | val;
            } else {
                dev->accel.cur_x = val & 0x7ff;
>>>>>>> a20584fe
            }
            break;
        case 0x86e9:
        case 0xc6e9:
            if (len == 1) {
<<<<<<< HEAD
                dev->accel.cur_x_bit12 = (dev->accel.cur_x_bit12 & 0xff) | ((val & 0x0f) << 8);
                dev->accel.cur_x       = (dev->accel.cur_x & 0xff) | ((val & 0x07) << 8);
=======
                dev->accel.cur_x = (dev->accel.cur_x & 0xff) | ((val & 0x07) << 8);
>>>>>>> a20584fe
            }
            break;

        case 0x8ae8:
        case 0xcae8:
            if (len == 1)
                dev->accel.desty_axstp = (dev->accel.desty_axstp & 0x3f00) | val;
            else {
                dev->accel.desty_axstp = val & 0x3fff;
                if (val & 0x2000)
                    dev->accel.desty_axstp |= ~0x1fff;
            }
            break;
        case 0x8ae9:
        case 0xcae9:
            if (len == 1) {
                dev->accel.desty_axstp = (dev->accel.desty_axstp & 0xff) | ((val & 0x3f) << 8);
                if (val & 0x20)
                    dev->accel.desty_axstp |= ~0x1fff;
            }
            break;

        case 0x8ee8:
        case 0xcee8:
            if (len == 1)
                dev->accel.destx_distp = (dev->accel.destx_distp & 0x3f00) | val;
            else {
                dev->accel.destx_distp = val & 0x3fff;
                if (val & 0x2000)
                    dev->accel.destx_distp |= ~0x1fff;
            }
            break;
        case 0x8ee9:
        case 0xcee9:
            if (len == 1) {
                dev->accel.destx_distp = (dev->accel.destx_distp & 0xff) | ((val & 0x3f) << 8);
                if (val & 0x20)
                    dev->accel.destx_distp |= ~0x1fff;
            }
            break;

        case 0x92e8:
            if (len != 1)
                dev->test = val;
        case 0xd2e8:
            if (len == 1)
                dev->accel.err_term = (dev->accel.err_term & 0x3f00) | val;
            else {
                dev->accel.err_term = val & 0x3fff;
                if (val & 0x2000)
                    dev->accel.err_term |= ~0x1fff;
            }
            break;
        case 0x92e9:
        case 0xd2e9:
            if (len == 1) {
                dev->accel.err_term = (dev->accel.err_term & 0xff) | ((val & 0x3f) << 8);
                if (val & 0x20)
                    dev->accel.err_term |= ~0x1fff;
            }
            break;

        case 0x96e8:
        case 0xd6e8:
            if (len == 1)
                dev->accel.maj_axis_pcnt = (dev->accel.maj_axis_pcnt & 0x700) | val;
            else {
                dev->accel.maj_axis_pcnt = val & 0x7ff;
            }
            break;
        case 0x96e9:
        case 0xd6e9:
            if (len == 1) {
                dev->accel.maj_axis_pcnt = (dev->accel.maj_axis_pcnt & 0xff) | ((val & 0x07) << 8);
            }
            break;

        case 0x9ae8:
        case 0xdae8:
            dev->accel.ssv_state = 0;
            if (len == 1)
                dev->accel.cmd = (dev->accel.cmd & 0xff00) | val;
            else {
                dev->data_available  = 0;
                dev->data_available2 = 0;
                dev->accel.cmd       = val;
                if (dev->accel.cmd & 0x100)
                    dev->accel.cmd_back = 0;
                ibm8514_accel_start(-1, 0, -1, 0, dev, len);
            }
            break;
        case 0x9ae9:
        case 0xdae9:
            if (len == 1) {
                dev->data_available  = 0;
                dev->data_available2 = 0;
                dev->accel.cmd       = (dev->accel.cmd & 0xff) | (val << 8);
                if (port == 0xdae9) {
                    if (dev->accel.cmd & 0x100)
                        dev->accel.cmd_back = 0;
                }
                ibm8514_accel_start(-1, 0, -1, 0, dev, len);
            }
            break;

        case 0x9ee8:
        case 0xdee8:
            dev->accel.ssv_state = 1;
            if (len == 1)
                dev->accel.short_stroke = (dev->accel.short_stroke & 0xff00) | val;
            else {
                dev->accel.short_stroke = val;
                dev->accel.cx           = dev->accel.cur_x;
                dev->accel.cy           = dev->accel.cur_y;
                if (dev->accel.cur_x & 0x400)
                    dev->accel.cx |= ~0x3ff;
                if (dev->accel.cur_y & 0x400)
                    dev->accel.cy |= ~0x3ff;
                if (dev->accel.cmd & 0x1000) {
                    ibm8514_short_stroke_start(-1, 0, -1, 0, dev, dev->accel.short_stroke & 0xff, len);
                    ibm8514_short_stroke_start(-1, 0, -1, 0, dev, dev->accel.short_stroke >> 8, len);
                } else {
                    ibm8514_short_stroke_start(-1, 0, -1, 0, dev, dev->accel.short_stroke >> 8, len);
                    ibm8514_short_stroke_start(-1, 0, -1, 0, dev, dev->accel.short_stroke & 0xff, len);
                }
            }
            break;
        case 0x9ee9:
        case 0xdee9:
            if (len == 1) {
                dev->accel.short_stroke = (dev->accel.short_stroke & 0xff) | (val << 8);
                dev->accel.cx           = dev->accel.cur_x;
                dev->accel.cy           = dev->accel.cur_y;
                if (dev->accel.cur_x & 0x400)
                    dev->accel.cx |= ~0x3ff;
                if (dev->accel.cur_y & 0x400)
                    dev->accel.cy |= ~0x3ff;

                if (dev->accel.cmd & 0x1000) {
                    ibm8514_short_stroke_start(-1, 0, -1, 0, dev, dev->accel.short_stroke & 0xff, len);
                    ibm8514_short_stroke_start(-1, 0, -1, 0, dev, dev->accel.short_stroke >> 8, len);
                } else {
                    ibm8514_short_stroke_start(-1, 0, -1, 0, dev, dev->accel.short_stroke >> 8, len);
                    ibm8514_short_stroke_start(-1, 0, -1, 0, dev, dev->accel.short_stroke & 0xff, len);
                }
            }
            break;

        case 0xa2e8:
        case 0xe2e8:
            if (port == 0xe2e8) {
                if (dev->accel.cmd_back) {
                    if (len == 1)
                        dev->accel.bkgd_color = (dev->accel.bkgd_color & 0x00ff) | val;
                    else
                        dev->accel.bkgd_color = val;
                } else {
                    if (ibm8514_cpu_dest(dev))
                        break;
                    ibm8514_accel_out_pixtrans(dev, port, val, len);
                }
            } else {
                if (len == 1)
                    dev->accel.bkgd_color = (dev->accel.bkgd_color & 0x00ff) | val;
                else
                    dev->accel.bkgd_color = val;
            }
            break;
        case 0xa2e9:
        case 0xe2e9:
            if (len == 1)
                dev->accel.bkgd_color = (dev->accel.bkgd_color & 0xff00) | (val << 8);
            break;

        case 0xa6e8:
        case 0xe6e8:
            if (port == 0xe6e8) {
                if (dev->accel.cmd_back) {
                    if (len == 1)
                        dev->accel.frgd_color = (dev->accel.frgd_color & 0x00ff) | val;
                    else
                        dev->accel.frgd_color = val;
                } else {
                    if (ibm8514_cpu_dest(dev))
                        break;
                    ibm8514_accel_out_pixtrans(dev, port, val, len);
                }
            } else {
                if (len == 1)
                    dev->accel.frgd_color = (dev->accel.frgd_color & 0x00ff) | val;
                else
                    dev->accel.frgd_color = val;
            }
            break;
        case 0xa6e9:
        case 0xe6e9:
            if (len == 1)
                dev->accel.frgd_color = (dev->accel.frgd_color & 0xff00) | (val << 8);
            break;

        case 0xaae8:
        case 0xeae8:
            if (len == 1)
                dev->accel.wrt_mask = (dev->accel.wrt_mask & 0x00ff) | val;
            else
                dev->accel.wrt_mask = val;
            break;
        case 0xaae9:
        case 0xeae9:
            if (len == 1)
                dev->accel.wrt_mask = (dev->accel.wrt_mask & 0xff00) | (val << 8);
            break;

        case 0xaee8:
        case 0xeee8:
            if (len == 1)
                dev->accel.rd_mask = (dev->accel.rd_mask & 0x00ff) | val;
            else
                dev->accel.rd_mask = val;
            break;
        case 0xaee9:
        case 0xeee9:
            if (len == 1)
                dev->accel.rd_mask = (dev->accel.rd_mask & 0xff00) | (val << 8);
            break;

        case 0xb2e8:
        case 0xf2e8:
            if (len == 1)
                dev->accel.color_cmp = (dev->accel.color_cmp & 0x00ff) | val;
            else
                dev->accel.color_cmp = val;
            break;
        case 0xb2e9:
        case 0xf2e9:
            if (len == 1)
                dev->accel.color_cmp = (dev->accel.color_cmp & 0xff00) | (val << 8);
            break;

        case 0xb6e8:
        case 0xf6e8:
            dev->accel.bkgd_mix = val & 0xff;
            break;

        case 0xbae8:
        case 0xfae8:
            dev->accel.frgd_mix = val & 0xff;
            break;

        case 0xbee8:
        case 0xfee8:
            if (len == 1)
                dev->accel.multifunc_cntl = (dev->accel.multifunc_cntl & 0xff00) | val;
            else {
                dev->accel.multifunc_cntl                             = val;
                dev->accel.multifunc[dev->accel.multifunc_cntl >> 12] = dev->accel.multifunc_cntl & 0xfff;
                if ((dev->accel.multifunc_cntl >> 12) == 1) {
                    dev->accel.clip_top = val & 0x3ff;
                }
                if ((dev->accel.multifunc_cntl >> 12) == 2) {
                    dev->accel.clip_left = val & 0x3ff;
                }
                if (port == 0xfee8)
                    dev->accel.cmd_back = 1;
                else
                    dev->accel.cmd_back = 0;
            }
            break;
        case 0xbee9:
        case 0xfee9:
            if (len == 1) {
                dev->accel.multifunc_cntl                             = (dev->accel.multifunc_cntl & 0xff) | (val << 8);
                dev->accel.multifunc[dev->accel.multifunc_cntl >> 12] = dev->accel.multifunc_cntl & 0xfff;
                if (port == 0xfee9)
                    dev->accel.cmd_back = 1;
                else
                    dev->accel.cmd_back = 0;
            }
            break;
    }
}

static void
ibm8514_ramdac_out(uint16_t port, uint8_t val, void *p)
{
    svga_t *svga = (svga_t *) p;
<<<<<<< HEAD
    uint8_t index;
=======
>>>>>>> a20584fe

    switch (port) {
        case 0x2ea:
            svga_out(0x3c6, val, svga);
            break;
        case 0x2eb:
            svga_out(0x3c7, val, svga);
            break;
        case 0x2ec:
            svga_out(0x3c8, val, svga);
            break;
        case 0x2ed:
            svga_out(0x3c9, val, svga);
            break;
    }
}

static uint8_t
ibm8514_ramdac_in(uint16_t port, void *p)
{
    svga_t *svga = (svga_t *) p;
    uint8_t ret  = 0xff;
<<<<<<< HEAD
    uint8_t index;
=======
>>>>>>> a20584fe

    switch (port) {
        case 0x2ea:
            ret = svga_in(0x3c6, svga);
            break;
        case 0x2eb:
            ret = svga_in(0x3c7, svga);
            break;
        case 0x2ec:
            ret = svga_in(0x3c8, svga);
            break;
        case 0x2ed:
            ret = svga_in(0x3c9, svga);
            break;
    }
    return ret;
}

static void
ibm8514_io_set(svga_t *svga)
{
    io_sethandler(0x2e8, 0x0002, ibm8514_accel_inb, ibm8514_accel_inw, NULL, ibm8514_accel_outb, ibm8514_accel_outw, NULL, svga);
    io_sethandler(0x2ea, 0x0004, ibm8514_ramdac_in, NULL, NULL, ibm8514_ramdac_out, NULL, NULL, svga);
    io_sethandler(0x6e8, 0x0002, ibm8514_accel_inb, ibm8514_accel_inw, NULL, ibm8514_accel_outb, ibm8514_accel_outw, NULL, svga);
    io_sethandler(0xae8, 0x0002, ibm8514_accel_inb, ibm8514_accel_inw, NULL, ibm8514_accel_outb, ibm8514_accel_outw, NULL, svga);
    io_sethandler(0xee8, 0x0002, ibm8514_accel_inb, ibm8514_accel_inw, NULL, ibm8514_accel_outb, ibm8514_accel_outw, NULL, svga);
    io_sethandler(0x12e8, 0x0002, ibm8514_accel_inb, ibm8514_accel_inw, NULL, ibm8514_accel_outb, ibm8514_accel_outw, NULL, svga);
    io_sethandler(0x16e8, 0x0002, ibm8514_accel_inb, ibm8514_accel_inw, NULL, ibm8514_accel_outb, ibm8514_accel_outw, NULL, svga);
    io_sethandler(0x1ae8, 0x0002, ibm8514_accel_inb, ibm8514_accel_inw, NULL, ibm8514_accel_outb, ibm8514_accel_outw, NULL, svga);
    io_sethandler(0x1ee8, 0x0002, ibm8514_accel_inb, ibm8514_accel_inw, NULL, ibm8514_accel_outb, ibm8514_accel_outw, NULL, svga);
    io_sethandler(0x22e8, 0x0002, ibm8514_accel_inb, ibm8514_accel_inw, NULL, ibm8514_accel_outb, ibm8514_accel_outw, NULL, svga);
    io_sethandler(0x26e8, 0x0002, ibm8514_accel_inb, ibm8514_accel_inw, NULL, ibm8514_accel_outb, ibm8514_accel_outw, NULL, svga);
    io_sethandler(0x2ee8, 0x0002, ibm8514_accel_inb, ibm8514_accel_inw, NULL, ibm8514_accel_outb, ibm8514_accel_outw, NULL, svga);
    io_sethandler(0x42e8, 0x0002, ibm8514_accel_inb, ibm8514_accel_inw, NULL, ibm8514_accel_outb, ibm8514_accel_outw, NULL, svga);
    io_sethandler(0x4ae8, 0x0002, ibm8514_accel_inb, ibm8514_accel_inw, NULL, ibm8514_accel_outb, ibm8514_accel_outw, NULL, svga);
    io_sethandler(0x52e8, 0x0002, ibm8514_accel_inb, ibm8514_accel_inw, NULL, ibm8514_accel_outb, ibm8514_accel_outw, NULL, svga);
    io_sethandler(0x56e8, 0x0002, ibm8514_accel_inb, ibm8514_accel_inw, NULL, ibm8514_accel_outb, ibm8514_accel_outw, NULL, svga);
    io_sethandler(0x5ae8, 0x0002, ibm8514_accel_inb, ibm8514_accel_inw, NULL, ibm8514_accel_outb, ibm8514_accel_outw, NULL, svga);
    io_sethandler(0x5ee8, 0x0002, ibm8514_accel_inb, ibm8514_accel_inw, NULL, ibm8514_accel_outb, ibm8514_accel_outw, NULL, svga);
    io_sethandler(0x82e8, 0x0002, ibm8514_accel_inb, ibm8514_accel_inw, NULL, ibm8514_accel_outb, ibm8514_accel_outw, NULL, svga);
    io_sethandler(0x86e8, 0x0002, ibm8514_accel_inb, ibm8514_accel_inw, NULL, ibm8514_accel_outb, ibm8514_accel_outw, NULL, svga);
    io_sethandler(0x8ae8, 0x0002, ibm8514_accel_inb, ibm8514_accel_inw, NULL, ibm8514_accel_outb, ibm8514_accel_outw, NULL, svga);
    io_sethandler(0x8ee8, 0x0002, ibm8514_accel_inb, ibm8514_accel_inw, NULL, ibm8514_accel_outb, ibm8514_accel_outw, NULL, svga);
    io_sethandler(0x92e8, 0x0002, ibm8514_accel_inb, ibm8514_accel_inw, NULL, ibm8514_accel_outb, ibm8514_accel_outw, NULL, svga);
    io_sethandler(0x96e8, 0x0002, ibm8514_accel_inb, ibm8514_accel_inw, NULL, ibm8514_accel_outb, ibm8514_accel_outw, NULL, svga);
    io_sethandler(0x9ae8, 0x0002, ibm8514_accel_inb, ibm8514_accel_inw, NULL, ibm8514_accel_outb, ibm8514_accel_outw, NULL, svga);
    io_sethandler(0x9ee8, 0x0002, ibm8514_accel_inb, ibm8514_accel_inw, NULL, ibm8514_accel_outb, ibm8514_accel_outw, NULL, svga);
    io_sethandler(0xa2e8, 0x0002, ibm8514_accel_inb, ibm8514_accel_inw, NULL, ibm8514_accel_outb, ibm8514_accel_outw, NULL, svga);
    io_sethandler(0xa6e8, 0x0002, ibm8514_accel_inb, ibm8514_accel_inw, NULL, ibm8514_accel_outb, ibm8514_accel_outw, NULL, svga);
    io_sethandler(0xaae8, 0x0002, ibm8514_accel_inb, ibm8514_accel_inw, NULL, ibm8514_accel_outb, ibm8514_accel_outw, NULL, svga);
    io_sethandler(0xaee8, 0x0002, ibm8514_accel_inb, ibm8514_accel_inw, NULL, ibm8514_accel_outb, ibm8514_accel_outw, NULL, svga);
    io_sethandler(0xb2e8, 0x0002, ibm8514_accel_inb, ibm8514_accel_inw, NULL, ibm8514_accel_outb, ibm8514_accel_outw, NULL, svga);
    io_sethandler(0xb6e8, 0x0002, ibm8514_accel_inb, ibm8514_accel_inw, NULL, ibm8514_accel_outb, ibm8514_accel_outw, NULL, svga);
    io_sethandler(0xbae8, 0x0002, ibm8514_accel_inb, ibm8514_accel_inw, NULL, ibm8514_accel_outb, ibm8514_accel_outw, NULL, svga);
    io_sethandler(0xbee8, 0x0002, ibm8514_accel_inb, ibm8514_accel_inw, NULL, ibm8514_accel_outb, ibm8514_accel_outw, NULL, svga);
    io_sethandler(0xe2e8, 0x0002, ibm8514_accel_inb, ibm8514_accel_inw, NULL, ibm8514_accel_outb, ibm8514_accel_outw, NULL, svga);

    io_sethandler(0xc2e8, 0x0002, ibm8514_accel_inb, ibm8514_accel_inw, NULL, ibm8514_accel_outb, ibm8514_accel_outw, NULL, svga);
    io_sethandler(0xc6e8, 0x0002, ibm8514_accel_inb, ibm8514_accel_inw, NULL, ibm8514_accel_outb, ibm8514_accel_outw, NULL, svga);
    io_sethandler(0xcae8, 0x0002, ibm8514_accel_inb, ibm8514_accel_inw, NULL, ibm8514_accel_outb, ibm8514_accel_outw, NULL, svga);
    io_sethandler(0xcee8, 0x0002, ibm8514_accel_inb, ibm8514_accel_inw, NULL, ibm8514_accel_outb, ibm8514_accel_outw, NULL, svga);
    io_sethandler(0xd2e8, 0x0002, ibm8514_accel_inb, ibm8514_accel_inw, NULL, ibm8514_accel_outb, ibm8514_accel_outw, NULL, svga);
    io_sethandler(0xd6e8, 0x0002, ibm8514_accel_inb, ibm8514_accel_inw, NULL, ibm8514_accel_outb, ibm8514_accel_outw, NULL, svga);
    io_sethandler(0xdae8, 0x0002, ibm8514_accel_inb, ibm8514_accel_inw, NULL, ibm8514_accel_outb, ibm8514_accel_outw, NULL, svga);
    io_sethandler(0xdee8, 0x0002, ibm8514_accel_inb, ibm8514_accel_inw, NULL, ibm8514_accel_outb, ibm8514_accel_outw, NULL, svga);
    io_sethandler(0xe6e8, 0x0002, ibm8514_accel_inb, ibm8514_accel_inw, NULL, ibm8514_accel_outb, ibm8514_accel_outw, NULL, svga);
    io_sethandler(0xeae8, 0x0002, ibm8514_accel_inb, ibm8514_accel_inw, NULL, ibm8514_accel_outb, ibm8514_accel_outw, NULL, svga);
    io_sethandler(0xeee8, 0x0002, ibm8514_accel_inb, ibm8514_accel_inw, NULL, ibm8514_accel_outb, ibm8514_accel_outw, NULL, svga);
    io_sethandler(0xf2e8, 0x0002, ibm8514_accel_inb, ibm8514_accel_inw, NULL, ibm8514_accel_outb, ibm8514_accel_outw, NULL, svga);
    io_sethandler(0xf6e8, 0x0002, ibm8514_accel_inb, ibm8514_accel_inw, NULL, ibm8514_accel_outb, ibm8514_accel_outw, NULL, svga);
    io_sethandler(0xfae8, 0x0002, ibm8514_accel_inb, ibm8514_accel_inw, NULL, ibm8514_accel_outb, ibm8514_accel_outw, NULL, svga);
    io_sethandler(0xfee8, 0x0002, ibm8514_accel_inb, ibm8514_accel_inw, NULL, ibm8514_accel_outb, ibm8514_accel_outw, NULL, svga);
}

static void
ibm8514_accel_out(uint16_t port, uint32_t val, svga_t *svga, int len)
{
    ibm8514_t *dev = &svga->dev8514;

    if (port & 0x8000) {
        ibm8514_accel_out_fifo(dev, port, val, len);
    } else {
        switch (port) {
            case 0x2e8:
                if (len == 1)
                    dev->htotal = (dev->htotal & 0xff00) | val;
                else {
                    dev->htotal = val;
                    svga_recalctimings(svga);
                }
                break;
            case 0x2e9:
                if (len != 1) {
                    dev->htotal = (dev->htotal & 0xff) | (val << 8);
                    // pclog("IBM 8514/A: H_TOTAL write 02E8 = %d\n", dev->htotal + 1);
                    svga_recalctimings(svga);
                }
                break;

            case 0x6e8:
                dev->hdisp = val;
                // pclog("IBM 8514/A: H_DISP write 06E8 = %d\n", dev->hdisp + 1);
                svga_recalctimings(svga);
                break;

            case 0xae8:
                // pclog("IBM 8514/A: H_SYNC_STRT write 0AE8 = %d\n", val + 1);
                svga_recalctimings(svga);
                break;

            case 0xee8:
                // pclog("IBM 8514/A: H_SYNC_WID write 0EE8 = %d\n", val + 1);
                svga_recalctimings(svga);
                break;

            case 0x12e8:
                if (len == 1)
                    dev->vtotal = (dev->vtotal & 0x1f00) | val;
                else {
                    dev->vtotal = val & 0x1fff;
                    svga_recalctimings(svga);
                }
                break;
            case 0x12e9:
                if (len == 1) {
                    dev->vtotal = (dev->vtotal & 0xff) | ((val & 0x1f) << 8);
                    // pclog("IBM 8514/A: V_TOTAL write 12E8 = %d\n", dev->vtotal);
                    svga_recalctimings(svga);
                }
                break;

            case 0x16e8:
                if (len == 1)
                    dev->vdisp = (dev->vdisp & 0x1f00) | val;
                else {
                    dev->vdisp = val & 0x1fff;
                    svga_recalctimings(svga);
                }
                break;
            case 0x16e9:
                if (len == 1) {
                    dev->vdisp = (dev->vdisp & 0xff) | ((val & 0x1f) << 8);
                    // pclog("IBM 8514/A: V_DISP write 16E8 = %d\n", dev->vdisp);
                    svga_recalctimings(svga);
                }
                break;

            case 0x1ae8:
                if (len == 1)
                    dev->vsyncstart = (dev->vsyncstart & 0x1f00) | val;
                else {
                    dev->vsyncstart = val & 0x1fff;
                    svga_recalctimings(svga);
                }
                break;
            case 0x1ae9:
                if (len == 1) {
                    dev->vsyncstart = (dev->vsyncstart & 0xff) | ((val & 0x1f) << 8);
                    // pclog("IBM 8514/A: V_SYNC_STRT write 1AE8 = %d\n", dev->vsyncstart);
                    svga_recalctimings(svga);
                }
                break;

            case 0x1ee8:
                dev->vsyncwidth = val;
                // pclog("IBM 8514/A: V_SYNC_WID write 1EE8 = %02x\n", val);
                svga_recalctimings(svga);
                break;

            case 0x22e8:
                dev->disp_cntl = val & 0x7e;
                dev->interlace = !!(val & 0x10);
                // pclog("IBM 8514/A: DISP_CNTL write 22E8 = %02x, SCANMODULOS = %d\n", dev->disp_cntl, dev->scanmodulos);
                svga_recalctimings(svga);
                break;

            case 0x42e8:
                if (len == 1) {
                    dev->subsys_stat &= ~val;
                } else {
                    dev->subsys_stat &= ~(val & 0xff);
                    dev->subsys_cntl = (val >> 8);
                }
                break;
            case 0x42e9:
                if (len == 1) {
                    dev->subsys_cntl = val;
                }
                break;

            case 0x4ae8:
                dev->accel.advfunc_cntl = val & 7;
                vga_on                  = ((dev->accel.advfunc_cntl & 1) == 0) ? 1 : 0;
                ibm8514_on              = !vga_on;
                // pclog("IBM 8514/A: VGA ON = %i, val = %02x\n", vga_on, val);
                svga_recalctimings(svga);
                break;
        }
    }
}

static void
ibm8514_accel_outb(uint16_t port, uint8_t val, void *p)
{
    svga_t *svga = (svga_t *) p;
    ibm8514_accel_out(port, val, svga, 1);
}

static void
ibm8514_accel_outw(uint16_t port, uint16_t val, void *p)
{
    svga_t *svga = (svga_t *) p;
    ibm8514_accel_out(port, val, svga, 2);
}

static uint32_t
ibm8514_accel_in(uint16_t port, svga_t *svga, int len)
{
    ibm8514_t *dev  = &svga->dev8514;
    uint32_t   temp = 0;
    int        cmd;

    switch (port) {
        case 0x6e8:
            temp = dev->hdisp;
            break;

        case 0x22e8:
            temp = dev->disp_cntl;
            break;

        case 0x26e8:
            if (len == 1)
                temp = dev->htotal & 0xff;
            else
                temp = dev->htotal;
            break;
        case 0x26e9:
            if (len == 1)
                temp = dev->htotal >> 8;
            break;

        case 0x2ee8:
            temp = dev->subsys_cntl;
            break;

        case 0x42e8:
            if (len != 1) {
                temp = dev->subsys_stat | 0xa0 | 0x8000;
            } else
                temp = dev->subsys_stat | 0xa0;
            break;

        case 0x42e9:
            if (len == 1)
                temp |= 0x80;
            break;

        case 0x92e8:
            if (len != 1) {
                temp = dev->test;
            }
            break;

        case 0x9ae8:
        case 0xdae8:
            temp = 0;
            if (len != 1) {
                if (dev->force_busy)
                    temp |= 0x200; /*Hardware busy*/
                dev->force_busy = 0;
                if (dev->data_available) {
                    temp |= 0x100; /*Read Data available*/
                    dev->data_available = 0;
                }
            }
            break;
        case 0x9ae9:
        case 0xdae9:
            temp = 0;
            if (len == 1) {
                if (dev->force_busy2)
                    temp |= 2; /*Hardware busy*/
                dev->force_busy2 = 0;
                if (dev->data_available2) {
                    temp |= 1; /*Read Data available*/
                    dev->data_available2 = 0;
                }
            }
            break;

        case 0xe2e8:
        case 0xe6e8:
            if (ibm8514_cpu_dest(dev)) {
                if (len == 1) {
                    ; // READ_PIXTRANS_BYTE_IO(0)
                } else {
                    cmd = (dev->accel.cmd >> 13);
                    READ_PIXTRANS_WORD(dev->accel.cx, 0)
                    if (dev->accel.input && !dev->accel.odd_in && !dev->accel.sx) {
                        temp &= ~0xff00;
                        temp |= (dev->vram[(dev->accel.newdest_in + dev->accel.cur_x) & dev->vram_mask] << 8);
                    }
                }
                ibm8514_accel_out_pixtrans(dev, port, temp, len);
            }
            break;
        case 0xe2e9:
        case 0xe6e9:
            if (ibm8514_cpu_dest(dev)) {
                if (len == 1) {
                    ; // READ_PIXTRANS_BYTE_IO(1)
                    ibm8514_accel_out_pixtrans(dev, port, temp, len);
                }
            }
            break;
    }
    return temp;
}

static uint8_t
ibm8514_accel_inb(uint16_t port, void *p)
{
    svga_t *svga = (svga_t *) p;
    return ibm8514_accel_in(port, svga, 1);
}

static uint16_t
ibm8514_accel_inw(uint16_t port, void *p)
{
    svga_t *svga = (svga_t *) p;
    return ibm8514_accel_in(port, svga, 2);
}

static void
ibm8514_short_stroke_start(int count, int cpu_input, uint32_t mix_dat, uint32_t cpu_dat, ibm8514_t *dev, uint8_t ssv, int len)
{
    if (!cpu_input) {
        dev->accel.ssv_len  = ssv & 0x0f;
        dev->accel.ssv_dir  = ssv & 0xe0;
        dev->accel.ssv_draw = ssv & 0x10;

        if (ibm8514_cpu_src(dev)) {
            return; /*Wait for data from CPU*/
        }
    }

    ibm8514_accel_start(count, cpu_input, mix_dat, cpu_dat, dev, len);
}

static void
ibm8514_accel_start(int count, int cpu_input, uint32_t mix_dat, uint32_t cpu_dat, ibm8514_t *dev, int len)
{
    uint8_t  src_dat = 0, dest_dat, old_dest_dat;
    int      frgd_mix, bkgd_mix;
    uint16_t clip_b          = dev->accel.multifunc[3] & 0x7ff;
    uint16_t clip_r          = dev->accel.multifunc[4] & 0x7ff;
    int      pixcntl         = (dev->accel.multifunc[0x0a] >> 6) & 3;
    uint8_t  mix_mask        = 0x80;
    uint8_t  compare         = dev->accel.color_cmp & 0xff;
    int      compare_mode    = dev->accel.multifunc[0x0a] & 0x38;
    int      cmd             = dev->accel.cmd >> 13;
    uint8_t  wrt_mask        = dev->accel.wrt_mask & 0xff;
    uint8_t  rd_mask         = ((dev->accel.rd_mask & 0x01) << 7) | ((dev->accel.rd_mask & 0xfe) >> 1);
    uint8_t  rd_mask_polygon = dev->accel.rd_mask & 0xff;
    uint8_t  frgd_color      = dev->accel.frgd_color;
    uint8_t  bkgd_color      = dev->accel.bkgd_color;
    uint32_t old_mix_dat;
    int      and3     = dev->accel.cur_x & 3;
    uint8_t  poly_src = 0;

    if (dev->accel.cmd & 0x100) {
        dev->force_busy  = 1;
        dev->force_busy2 = 1;
    }

    frgd_mix = (dev->accel.frgd_mix >> 5) & 3;
    bkgd_mix = (dev->accel.bkgd_mix >> 5) & 3;

    if (cpu_input) {
        if ((dev->accel.cmd & 2) || (pixcntl == 2)) {
            if ((frgd_mix == 2) || (bkgd_mix == 2)) {
                count >>= 3;
            } else if (pixcntl == 2) {
                if (dev->accel.cmd & 2) {
                    count >>= 1;
                } else
                    count >>= 3;
            }
        } else {
            count >>= 3;
        }
    }

    if (pixcntl == 1) {
        mix_dat = 0;
        if (and3 == 3) {
            if (dev->accel.multifunc[8] & 0x02)
                mix_dat |= 0x10;
            if (dev->accel.multifunc[8] & 0x04)
                mix_dat |= 0x08;
            if (dev->accel.multifunc[8] & 0x08)
                mix_dat |= 0x04;
            if (dev->accel.multifunc[8] & 0x10)
                mix_dat |= 0x02;
            if (dev->accel.multifunc[9] & 0x02)
                mix_dat |= 0x01;
            if (dev->accel.multifunc[9] & 0x04)
                mix_dat |= 0x80;
            if (dev->accel.multifunc[9] & 0x08)
                mix_dat |= 0x40;
            if (dev->accel.multifunc[9] & 0x10)
                mix_dat |= 0x20;
        }
        if (and3 == 2) {
            if (dev->accel.multifunc[8] & 0x02)
                mix_dat |= 0x20;
            if (dev->accel.multifunc[8] & 0x04)
                mix_dat |= 0x10;
            if (dev->accel.multifunc[8] & 0x08)
                mix_dat |= 0x08;
            if (dev->accel.multifunc[8] & 0x10)
                mix_dat |= 0x04;
            if (dev->accel.multifunc[9] & 0x02)
                mix_dat |= 0x02;
            if (dev->accel.multifunc[9] & 0x04)
                mix_dat |= 0x01;
            if (dev->accel.multifunc[9] & 0x08)
                mix_dat |= 0x80;
            if (dev->accel.multifunc[9] & 0x10)
                mix_dat |= 0x40;
        }
        if (and3 == 1) {
            if (dev->accel.multifunc[8] & 0x02)
                mix_dat |= 0x40;
            if (dev->accel.multifunc[8] & 0x04)
                mix_dat |= 0x20;
            if (dev->accel.multifunc[8] & 0x08)
                mix_dat |= 0x10;
            if (dev->accel.multifunc[8] & 0x10)
                mix_dat |= 0x08;
            if (dev->accel.multifunc[9] & 0x02)
                mix_dat |= 0x04;
            if (dev->accel.multifunc[9] & 0x04)
                mix_dat |= 0x02;
            if (dev->accel.multifunc[9] & 0x08)
                mix_dat |= 0x01;
            if (dev->accel.multifunc[9] & 0x10)
                mix_dat |= 0x80;
        }
        if (and3 == 0) {
            if (dev->accel.multifunc[8] & 0x02)
                mix_dat |= 0x80;
            if (dev->accel.multifunc[8] & 0x04)
                mix_dat |= 0x40;
            if (dev->accel.multifunc[8] & 0x08)
                mix_dat |= 0x20;
            if (dev->accel.multifunc[8] & 0x10)
                mix_dat |= 0x10;
            if (dev->accel.multifunc[9] & 0x02)
                mix_dat |= 0x08;
            if (dev->accel.multifunc[9] & 0x04)
                mix_dat |= 0x04;
            if (dev->accel.multifunc[9] & 0x08)
                mix_dat |= 0x02;
            if (dev->accel.multifunc[9] & 0x10)
                mix_dat |= 0x01;
        }
    }

    old_mix_dat = mix_dat;

    /*Bit 4 of the Command register is the draw yes bit, which enables writing to memory/reading from memory when enabled.
      When this bit is disabled, no writing to memory/reading from memory is allowed. (This bit is almost meaningless on
      the NOP command)*/
    switch (cmd) {
        case 0: /*NOP (Short Stroke Vectors)*/
            if (dev->accel.ssv_state == 0)
                break;
<<<<<<< HEAD

            if (dev->accel.cmd & 8) {
                while (count-- && dev->accel.ssv_len >= 0) {
                    if (dev->accel.cx >= dev->accel.clip_left && dev->accel.cx <= clip_r && dev->accel.cy >= dev->accel.clip_top && dev->accel.cy <= clip_b) {
                        switch ((mix_dat & mix_mask) ? frgd_mix : bkgd_mix) {
                            case 0:
                                src_dat = bkgd_color;
                                break;
                            case 1:
                                src_dat = frgd_color;
                                break;
                            case 2:
                                src_dat = cpu_dat & 0xff;
                                break;
                            case 3:
                                src_dat = 0;
                                break;
                        }
                        READ((dev->accel.cy * dev->h_disp) + dev->accel.cx, dest_dat);

                        if ((compare_mode == 0) || ((compare_mode == 0x10) && (dest_dat >= compare)) || ((compare_mode == 0x18) && (dest_dat < compare)) || ((compare_mode == 0x20) && (dest_dat != compare)) || ((compare_mode == 0x28) && (dest_dat == compare)) || ((compare_mode == 0x30) && (dest_dat <= compare)) || ((compare_mode == 0x38) && (dest_dat > compare))) {
                            MIX(mix_dat & mix_mask, dest_dat, src_dat);

                            if (dev->accel.ssv_draw) {
                                WRITE((dev->accel.cy * dev->h_disp) + dev->accel.cx, dest_dat);
                            }
                        }
                    }

                    mix_dat <<= 1;
                    mix_dat |= 1;
                    cpu_dat >>= 8;

                    if (!dev->accel.ssv_len)
                        break;

                    switch (dev->accel.ssv_dir & 0xe0) {
                        case 0x00:
                            dev->accel.cx++;
                            break;
                        case 0x20:
                            dev->accel.cx++;
                            dev->accel.cy--;
                            break;
                        case 0x40:
                            dev->accel.cy--;
                            break;
                        case 0x60:
                            dev->accel.cx--;
                            dev->accel.cy--;
                            break;
                        case 0x80:
                            dev->accel.cx--;
                            break;
                        case 0xa0:
                            dev->accel.cx--;
                            dev->accel.cy++;
                            break;
                        case 0xc0:
                            dev->accel.cy++;
                            break;
                        case 0xe0:
                            dev->accel.cx++;
                            dev->accel.cy++;
                            break;
                    }

                    dev->accel.ssv_len--;
                }

                dev->accel.cur_x = dev->accel.cx;
                dev->accel.cur_y = dev->accel.cy;
            }
            break;

        case 1: /*Draw line*/
            if (!cpu_input) {
                dev->accel.cx = dev->accel.cur_x;
                dev->accel.cy = dev->accel.cur_y;

                if (dev->accel.cur_x & 0x400) {
                    dev->accel.cx |= ~0x3ff;
                }
                if (dev->accel.cur_y & 0x400) {
                    dev->accel.cy |= ~0x3ff;
                }

                dev->accel.sy = dev->accel.maj_axis_pcnt;

                if (ibm8514_cpu_src(dev)) {
                    dev->data_available  = 0;
                    dev->data_available2 = 0;
                    return; /*Wait for data from CPU*/
                } else if (ibm8514_cpu_dest(dev)) {
                    dev->data_available  = 1;
                    dev->data_available2 = 1;
                    return;
                }
            }

            if (dev->accel.cmd & 8) { /*Vector Line*/
                while (count-- && (dev->accel.sy >= 0)) {
                    if ((dev->accel.cx >= dev->accel.clip_left && dev->accel.cx <= clip_r && dev->accel.cy >= dev->accel.clip_top && dev->accel.cy <= clip_b)) {
                        if (ibm8514_cpu_dest(dev) && (pixcntl == 0)) {
                            mix_dat = mix_mask; /* Mix data = forced to foreground register. */
                        } else if (ibm8514_cpu_dest(dev) && (pixcntl == 3)) {
                            /* Mix data = current video memory value. */
                            READ((dev->accel.cy * dev->h_disp) + dev->accel.cx, mix_dat);
                            mix_dat = ((mix_dat & rd_mask) == rd_mask);
                            mix_dat = mix_dat ? mix_mask : 0;
                        }

                        if (ibm8514_cpu_dest(dev)) {
                            READ((dev->accel.cy * dev->h_disp) + dev->accel.cx, src_dat);
                            if (pixcntl == 3)
                                src_dat = ((src_dat & rd_mask) == rd_mask);
                        } else
                            switch ((mix_dat & mix_mask) ? frgd_mix : bkgd_mix) {
                                case 0:
                                    src_dat = bkgd_color;
                                    break;
                                case 1:
                                    src_dat = frgd_color;
                                    break;
                                case 2:
                                    src_dat = cpu_dat & 0xff;
                                    break;
                                case 3:
                                    src_dat = 0;
                                    break;
                            }

                        READ((dev->accel.cy * dev->h_disp) + dev->accel.cx, dest_dat);

                        if ((compare_mode == 0) || ((compare_mode == 0x10) && (dest_dat >= compare)) || ((compare_mode == 0x18) && (dest_dat < compare)) || ((compare_mode == 0x20) && (dest_dat != compare)) || ((compare_mode == 0x28) && (dest_dat == compare)) || ((compare_mode == 0x30) && (dest_dat <= compare)) || ((compare_mode == 0x38) && (dest_dat > compare))) {
                            old_dest_dat = dest_dat;
                            MIX(mix_dat & mix_mask, dest_dat, src_dat);
                            dest_dat = (dest_dat & wrt_mask) | (old_dest_dat & ~wrt_mask);
                            if (ibm8514_cpu_src(dev) || !cpu_input) {
                                if ((dev->accel.cmd & 4) && dev->accel.sy) {
                                    WRITE((dev->accel.cy * dev->h_disp) + dev->accel.cx, dest_dat);
                                } else if (!(dev->accel.cmd & 4)) {
                                    WRITE((dev->accel.cy * dev->h_disp) + dev->accel.cx, dest_dat);
                                }
=======

            if (dev->accel.cmd & 8) {
                while (count-- && dev->accel.ssv_len >= 0) {
                    if (dev->accel.cx >= dev->accel.clip_left && dev->accel.cx <= clip_r && dev->accel.cy >= dev->accel.clip_top && dev->accel.cy <= clip_b) {
                        switch ((mix_dat & mix_mask) ? frgd_mix : bkgd_mix) {
                            case 0:
                                src_dat = bkgd_color;
                                break;
                            case 1:
                                src_dat = frgd_color;
                                break;
                            case 2:
                                src_dat = cpu_dat & 0xff;
                                break;
                            case 3:
                                src_dat = 0;
                                break;
                        }
                        READ((dev->accel.cy * dev->h_disp) + dev->accel.cx, dest_dat);

                        if ((compare_mode == 0) || ((compare_mode == 0x10) && (dest_dat >= compare)) || ((compare_mode == 0x18) && (dest_dat < compare)) || ((compare_mode == 0x20) && (dest_dat != compare)) || ((compare_mode == 0x28) && (dest_dat == compare)) || ((compare_mode == 0x30) && (dest_dat <= compare)) || ((compare_mode == 0x38) && (dest_dat > compare))) {
                            MIX(mix_dat & mix_mask, dest_dat, src_dat);

                            if (dev->accel.ssv_draw) {
                                WRITE((dev->accel.cy * dev->h_disp) + dev->accel.cx, dest_dat);
>>>>>>> a20584fe
                            }
                        }
                    }

                    mix_dat <<= 1;
                    mix_dat |= 1;
                    cpu_dat >>= 8;

                    if (!dev->accel.ssv_len)
                        break;
<<<<<<< HEAD
                    }

                    switch (dev->accel.cmd & 0xe0) {
=======

                    switch (dev->accel.ssv_dir & 0xe0) {
>>>>>>> a20584fe
                        case 0x00:
                            dev->accel.cx++;
                            break;
                        case 0x20:
                            dev->accel.cx++;
                            dev->accel.cy--;
                            break;
                        case 0x40:
                            dev->accel.cy--;
                            break;
                        case 0x60:
                            dev->accel.cx--;
                            dev->accel.cy--;
                            break;
                        case 0x80:
                            dev->accel.cx--;
                            break;
                        case 0xa0:
                            dev->accel.cx--;
                            dev->accel.cy++;
                            break;
                        case 0xc0:
                            dev->accel.cy++;
                            break;
                        case 0xe0:
                            dev->accel.cx++;
                            dev->accel.cy++;
                            break;
                    }

                    dev->accel.ssv_len--;
                }
<<<<<<< HEAD
                dev->accel.cur_x = dev->accel.cx;
                dev->accel.cur_y = dev->accel.cy;
            } else { /*Bresenham*/
                if (pixcntl == 1) {
                    dev->accel.temp_cnt = 8;
                    while (count-- && (dev->accel.sy >= 0)) {
                        if (dev->accel.temp_cnt == 0) {
                            dev->accel.temp_cnt = 8;
                            mix_dat             = old_mix_dat;
                        }
                        if ((dev->accel.cx >= dev->accel.clip_left && dev->accel.cx <= clip_r && dev->accel.cy >= dev->accel.clip_top && dev->accel.cy <= clip_b)) {
                            if (ibm8514_cpu_dest(dev)) {
                                READ((dev->accel.cy * dev->h_disp) + dev->accel.cx, src_dat);
                            } else
                                switch ((mix_dat & 1) ? frgd_mix : bkgd_mix) {
                                    case 0:
                                        src_dat = bkgd_color;
                                        break;
                                    case 1:
                                        src_dat = frgd_color;
                                        break;
                                    case 2:
                                        src_dat = cpu_dat & 0xff;
                                        break;
                                    case 3:
                                        src_dat = 0;
                                        break;
                                }

                            READ((dev->accel.cy * dev->h_disp) + dev->accel.cx, dest_dat);

                            if ((compare_mode == 0) || ((compare_mode == 0x10) && (dest_dat >= compare)) || ((compare_mode == 0x18) && (dest_dat < compare)) || ((compare_mode == 0x20) && (dest_dat != compare)) || ((compare_mode == 0x28) && (dest_dat == compare)) || ((compare_mode == 0x30) && (dest_dat <= compare)) || ((compare_mode == 0x38) && (dest_dat > compare))) {
                                old_dest_dat = dest_dat;
                                MIX(mix_dat & 1, dest_dat, src_dat);
                                dest_dat = (dest_dat & wrt_mask) | (old_dest_dat & ~wrt_mask);
                                if ((dev->accel.cmd & 4) && dev->accel.sy) {
                                    WRITE((dev->accel.cy * dev->h_disp) + dev->accel.cx, dest_dat);
                                } else if (!(dev->accel.cmd & 4)) {
                                    WRITE((dev->accel.cy * dev->h_disp) + dev->accel.cx, dest_dat);
=======

                dev->accel.cur_x = dev->accel.cx;
                dev->accel.cur_y = dev->accel.cy;
            }
            break;

        case 1: /*Draw line*/
            if (!cpu_input) {
                dev->accel.xx_count = 0;
                dev->accel.cx       = dev->accel.cur_x;
                dev->accel.cy       = dev->accel.cur_y;

                if (dev->accel.cur_x & 0x400) {
                    dev->accel.cx |= ~0x3ff;
                }
                if (dev->accel.cur_y & 0x400) {
                    dev->accel.cy |= ~0x3ff;
                }

                dev->accel.sy = dev->accel.maj_axis_pcnt;

                if (ibm8514_cpu_src(dev)) {
                    if (dev->accel.cmd & 2) {
                        if (dev->accel.cmd & 8) {
                            if (and3 == 1) {
                                dev->accel.sy += 4;
                                if (dev->accel.cmd & 0x20)
                                    dev->accel.cx += 4;
                                else
                                    dev->accel.cx -= 4;
                            } else if (and3 == 2) {
                                dev->accel.sy += 5;
                                if (dev->accel.cmd & 0x20)
                                    dev->accel.cx += 5;
                                else
                                    dev->accel.cx -= 5;
                            } else if (and3 == 3) {
                                dev->accel.sy += 6;
                                if (dev->accel.cmd & 0x20)
                                    dev->accel.cx += 6;
                                else
                                    dev->accel.cx -= 6;
                            } else {
                                dev->accel.sy += 3;
                                if (dev->accel.cmd & 0x20)
                                    dev->accel.cx += 3;
                                else
                                    dev->accel.cx -= 3;
                            }
                        }
                    }
                    dev->data_available  = 0;
                    dev->data_available2 = 0;
                    return; /*Wait for data from CPU*/
                } else if (ibm8514_cpu_dest(dev)) {
                    dev->data_available  = 1;
                    dev->data_available2 = 1;
                    return;
                }
            }

            if (dev->accel.cmd & 8) { /*Vector Line*/
                if (ibm8514_cpu_dest(dev) && cpu_input && (dev->accel.cmd & 2))
                    count >>= 1;
                dev->accel.xx_count++;
                while (count-- && (dev->accel.sy >= 0)) {
                    if ((dev->accel.cx >= dev->accel.clip_left && dev->accel.cx <= clip_r && dev->accel.cy >= dev->accel.clip_top && dev->accel.cy <= clip_b)) {
                        if (ibm8514_cpu_dest(dev) && (pixcntl == 0)) {
                            mix_dat = mix_mask; /* Mix data = forced to foreground register. */
                        } else if (ibm8514_cpu_dest(dev) && (pixcntl == 3)) {
                            /* Mix data = current video memory value. */
                            READ((dev->accel.cy * dev->h_disp) + dev->accel.cx, mix_dat);
                            mix_dat = ((mix_dat & rd_mask) == rd_mask);
                            mix_dat = mix_dat ? mix_mask : 0;
                        }

                        if (ibm8514_cpu_dest(dev)) {
                            READ((dev->accel.cy * dev->h_disp) + dev->accel.cx, src_dat);
                            if (pixcntl == 3)
                                src_dat = ((src_dat & rd_mask) == rd_mask);
                        } else
                            switch ((mix_dat & mix_mask) ? frgd_mix : bkgd_mix) {
                                case 0:
                                    src_dat = bkgd_color;
                                    break;
                                case 1:
                                    src_dat = frgd_color;
                                    break;
                                case 2:
                                    src_dat = cpu_dat & 0xff;
                                    break;
                                case 3:
                                    src_dat = 0;
                                    break;
                            }

                        READ((dev->accel.cy * dev->h_disp) + dev->accel.cx, dest_dat);

                        if ((compare_mode == 0) || ((compare_mode == 0x10) && (dest_dat >= compare)) || ((compare_mode == 0x18) && (dest_dat < compare)) || ((compare_mode == 0x20) && (dest_dat != compare)) || ((compare_mode == 0x28) && (dest_dat == compare)) || ((compare_mode == 0x30) && (dest_dat <= compare)) || ((compare_mode == 0x38) && (dest_dat > compare))) {
                            old_dest_dat = dest_dat;
                            MIX(mix_dat & mix_mask, dest_dat, src_dat);
                            dest_dat = (dest_dat & wrt_mask) | (old_dest_dat & ~wrt_mask);
                            if ((dev->accel.cmd & 2) && ibm8514_cpu_src(dev)) {
                                if (and3 == 1) {
                                    if (dev->accel.xx_count >= 2) {
                                        if ((dev->accel.cmd & 4) && dev->accel.sy) {
                                            WRITE((dev->accel.cy * dev->h_disp) + dev->accel.cx, dest_dat);
                                        } else if (!(dev->accel.cmd & 4)) {
                                            WRITE((dev->accel.cy * dev->h_disp) + dev->accel.cx, dest_dat);
                                        }
                                    }
                                } else if (and3 == 2) {
                                    if (dev->accel.xx_count == 2) {
                                        if (count <= 2) {
                                            if ((dev->accel.cmd & 4) && dev->accel.sy) {
                                                WRITE((dev->accel.cy * dev->h_disp) + dev->accel.cx, dest_dat);
                                            } else if (!(dev->accel.cmd & 4)) {
                                                WRITE((dev->accel.cy * dev->h_disp) + dev->accel.cx, dest_dat);
                                            }
                                        }
                                    } else if (dev->accel.xx_count >= 3) {
                                        if ((dev->accel.cmd & 4) && dev->accel.sy) {
                                            WRITE((dev->accel.cy * dev->h_disp) + dev->accel.cx, dest_dat);
                                        } else if (!(dev->accel.cmd & 4)) {
                                            WRITE((dev->accel.cy * dev->h_disp) + dev->accel.cx, dest_dat);
                                        }
                                    }
                                } else if (and3 == 3) {
                                    if (dev->accel.xx_count == 2) {
                                        if (count <= 1) {
                                            if ((dev->accel.cmd & 4) && dev->accel.sy) {
                                                WRITE((dev->accel.cy * dev->h_disp) + dev->accel.cx, dest_dat);
                                            } else if (!(dev->accel.cmd & 4)) {
                                                WRITE((dev->accel.cy * dev->h_disp) + dev->accel.cx, dest_dat);
                                            }
                                        }
                                    } else if (dev->accel.xx_count >= 3) {
                                        if ((dev->accel.cmd & 4) && dev->accel.sy) {
                                            WRITE((dev->accel.cy * dev->h_disp) + dev->accel.cx, dest_dat);
                                        } else if (!(dev->accel.cmd & 4)) {
                                            WRITE((dev->accel.cy * dev->h_disp) + dev->accel.cx, dest_dat);
                                        }
                                    }
                                } else {
                                    if (dev->accel.xx_count == 1) {
                                        if (!count) {
                                            if ((dev->accel.cmd & 4) && dev->accel.sy) {
                                                WRITE((dev->accel.cy * dev->h_disp) + dev->accel.cx, dest_dat);
                                            } else if (!(dev->accel.cmd & 4)) {
                                                WRITE((dev->accel.cy * dev->h_disp) + dev->accel.cx, dest_dat);
                                            }
                                        }
                                    } else if (dev->accel.xx_count >= 2) {
                                        if ((dev->accel.cmd & 4) && dev->accel.sy) {
                                            WRITE((dev->accel.cy * dev->h_disp) + dev->accel.cx, dest_dat);
                                        } else if (!(dev->accel.cmd & 4)) {
                                            WRITE((dev->accel.cy * dev->h_disp) + dev->accel.cx, dest_dat);
                                        }
                                    }
>>>>>>> a20584fe
                                }
                            } else {
                                if (ibm8514_cpu_src(dev) || !cpu_input) {
                                    if ((dev->accel.cmd & 4) && dev->accel.sy) {
                                        WRITE((dev->accel.cy * dev->h_disp) + dev->accel.cx, dest_dat);
                                    } else if (!(dev->accel.cmd & 4)) {
                                        WRITE((dev->accel.cy * dev->h_disp) + dev->accel.cx, dest_dat);
                                    }
                                }
                            }
                        }
                    }

<<<<<<< HEAD
                        dev->accel.temp_cnt--;
                        mix_dat >>= 1;
                        cpu_dat >>= 8;

                        if (dev->accel.sy == 0) {
                            break;
                        }

                        if (dev->accel.err_term >= dev->accel.maj_axis_pcnt) {
                            dev->accel.err_term += dev->accel.destx_distp;
                            /*Step minor axis*/
                            switch (dev->accel.cmd & 0xe0) {
                                case 0x00:
                                    dev->accel.cy--;
                                    break;
                                case 0x20:
                                    dev->accel.cy--;
                                    break;
                                case 0x40:
                                    dev->accel.cx--;
                                    break;
                                case 0x60:
                                    dev->accel.cx++;
                                    break;
                                case 0x80:
                                    dev->accel.cy++;
                                    break;
                                case 0xa0:
                                    dev->accel.cy++;
                                    break;
                                case 0xc0:
                                    dev->accel.cx--;
                                    break;
                                case 0xe0:
                                    dev->accel.cx++;
                                    break;
                            }
                        } else
                            dev->accel.err_term += dev->accel.desty_axstp;

                        /*Step major axis*/
                        switch (dev->accel.cmd & 0xe0) {
                            case 0x00:
                                dev->accel.cx--;
                                break;
                            case 0x20:
                                dev->accel.cx++;
                                break;
                            case 0x40:
                                dev->accel.cy--;
                                break;
                            case 0x60:
                                dev->accel.cy--;
                                break;
                            case 0x80:
                                dev->accel.cx--;
                                break;
                            case 0xa0:
                                dev->accel.cx++;
                                break;
                            case 0xc0:
                                dev->accel.cy++;
                                break;
                            case 0xe0:
                                dev->accel.cy++;
                                break;
                        }

                        dev->accel.sy--;
                    }
                } else {
                    while (count-- && (dev->accel.sy >= 0)) {
                        if (((dev->accel.cx) >= dev->accel.clip_left && (dev->accel.cx) <= clip_r && (dev->accel.cy) >= dev->accel.clip_top && (dev->accel.cy) <= clip_b)) {
                            if (ibm8514_cpu_dest(dev) && (pixcntl == 0)) {
                                mix_dat = mix_mask; /* Mix data = forced to foreground register. */
                            } else if (ibm8514_cpu_dest(dev) && (pixcntl == 3)) {
                                /* Mix data = current video memory value. */
                                READ((dev->accel.cy * dev->h_disp) + dev->accel.cx, mix_dat);
                                mix_dat = ((mix_dat & rd_mask) == rd_mask);
                                mix_dat = mix_dat ? mix_mask : 0;
                            }

                            if (ibm8514_cpu_dest(dev)) {
                                READ((dev->accel.cy * dev->h_disp) + dev->accel.cx, src_dat);
                                if (pixcntl == 3)
                                    src_dat = ((src_dat & rd_mask) == rd_mask);
                            } else
                                switch ((mix_dat & mix_mask) ? frgd_mix : bkgd_mix) {
=======
                    mix_dat <<= 1;
                    mix_dat |= 1;
                    cpu_dat >>= 8;

                    if (dev->accel.sy == 0) {
                        break;
                    }

                    switch (dev->accel.cmd & 0xe0) {
                        case 0x00:
                            dev->accel.cx++;
                            break;
                        case 0x20:
                            dev->accel.cx++;
                            dev->accel.cy--;
                            break;
                        case 0x40:
                            dev->accel.cy--;
                            break;
                        case 0x60:
                            dev->accel.cx--;
                            dev->accel.cy--;
                            break;
                        case 0x80:
                            dev->accel.cx--;
                            break;
                        case 0xa0:
                            dev->accel.cx--;
                            dev->accel.cy++;
                            break;
                        case 0xc0:
                            dev->accel.cy++;
                            break;
                        case 0xe0:
                            dev->accel.cx++;
                            dev->accel.cy++;
                            break;
                    }

                    dev->accel.sy--;
                }
                dev->accel.cur_x = dev->accel.cx;
                dev->accel.cur_y = dev->accel.cy;
            } else { /*Bresenham*/
                if (pixcntl == 1) {
                    dev->accel.temp_cnt = 8;
                    while (count-- && (dev->accel.sy >= 0)) {
                        if (dev->accel.temp_cnt == 0) {
                            dev->accel.temp_cnt = 8;
                            mix_dat             = old_mix_dat;
                        }
                        if ((dev->accel.cx >= dev->accel.clip_left && dev->accel.cx <= clip_r && dev->accel.cy >= dev->accel.clip_top && dev->accel.cy <= clip_b)) {
                            if (ibm8514_cpu_dest(dev)) {
                                READ((dev->accel.cy * dev->h_disp) + dev->accel.cx, src_dat);
                            } else
                                switch ((mix_dat & 1) ? frgd_mix : bkgd_mix) {
>>>>>>> a20584fe
                                    case 0:
                                        src_dat = bkgd_color;
                                        break;
                                    case 1:
                                        src_dat = frgd_color;
                                        break;
                                    case 2:
                                        src_dat = cpu_dat & 0xff;
                                        break;
                                    case 3:
                                        src_dat = 0;
                                        break;
                                }

                            READ((dev->accel.cy * dev->h_disp) + dev->accel.cx, dest_dat);

                            if ((compare_mode == 0) || ((compare_mode == 0x10) && (dest_dat >= compare)) || ((compare_mode == 0x18) && (dest_dat < compare)) || ((compare_mode == 0x20) && (dest_dat != compare)) || ((compare_mode == 0x28) && (dest_dat == compare)) || ((compare_mode == 0x30) && (dest_dat <= compare)) || ((compare_mode == 0x38) && (dest_dat > compare))) {
                                old_dest_dat = dest_dat;
                                MIX(mix_dat & 1, dest_dat, src_dat);
                                dest_dat = (dest_dat & wrt_mask) | (old_dest_dat & ~wrt_mask);
                                if ((dev->accel.cmd & 4) && dev->accel.sy) {
                                    WRITE((dev->accel.cy * dev->h_disp) + dev->accel.cx, dest_dat);
                                } else if (!(dev->accel.cmd & 4)) {
                                    WRITE((dev->accel.cy * dev->h_disp) + dev->accel.cx, dest_dat);
                                }
                            }
                        }

                        dev->accel.temp_cnt--;
                        mix_dat >>= 1;
                        cpu_dat >>= 8;

                        if (dev->accel.sy == 0) {
                            break;
                        }

                        if (dev->accel.err_term >= dev->accel.maj_axis_pcnt) {
                            dev->accel.err_term += dev->accel.destx_distp;
                            /*Step minor axis*/
                            switch (dev->accel.cmd & 0xe0) {
                                case 0x00:
                                    dev->accel.cy--;
                                    break;
                                case 0x20:
                                    dev->accel.cy--;
                                    break;
                                case 0x40:
                                    dev->accel.cx--;
                                    break;
                                case 0x60:
                                    dev->accel.cx++;
                                    break;
                                case 0x80:
                                    dev->accel.cy++;
                                    break;
                                case 0xa0:
                                    dev->accel.cy++;
                                    break;
                                case 0xc0:
                                    dev->accel.cx--;
                                    break;
                                case 0xe0:
                                    dev->accel.cx++;
                                    break;
                            }
                        } else
                            dev->accel.err_term += dev->accel.desty_axstp;

                        /*Step major axis*/
                        switch (dev->accel.cmd & 0xe0) {
                            case 0x00:
                                dev->accel.cx--;
                                break;
                            case 0x20:
                                dev->accel.cx++;
                                break;
                            case 0x40:
                                dev->accel.cy--;
                                break;
                            case 0x60:
                                dev->accel.cy--;
                                break;
                            case 0x80:
                                dev->accel.cx--;
                                break;
                            case 0xa0:
                                dev->accel.cx++;
                                break;
                            case 0xc0:
                                dev->accel.cy++;
                                break;
                            case 0xe0:
                                dev->accel.cy++;
                                break;
                        }
<<<<<<< HEAD

                        dev->accel.sy--;
                    }
                }
                dev->accel.cur_x = dev->accel.cx;
                dev->accel.cur_y = dev->accel.cy;
            }
            break;

        case 2: /*Rectangle fill (X direction)*/
        case 3: /*Rectangle fill (Y direction)*/
        case 4: /*Rectangle fill (Y direction using nibbles)*/
            if (!cpu_input) {
                dev->accel.x_count     = 0;
                dev->accel.xx_count    = 0;
                dev->accel.odd_out     = 0;
                dev->accel.odd_in      = 0;
                dev->accel.input       = 0;
                dev->accel.output      = 0;
                dev->accel.newdest_out = 0;
                dev->accel.newdest_in  = 0;

                dev->accel.sx = dev->accel.maj_axis_pcnt & 0x7ff;
                dev->accel.sy = dev->accel.multifunc[0] & 0x7ff;

                dev->accel.cx = dev->accel.cur_x & 0x3ff;
                dev->accel.cy = dev->accel.cur_y & 0x3ff;

                if (dev->accel.cur_x & 0x400)
                    dev->accel.cx |= ~0x3ff;
                if (dev->accel.cur_y & 0x400)
                    dev->accel.cy |= ~0x3ff;

                dev->accel.fill_state = 0;
                dev->accel.dest       = dev->accel.cy * dev->h_disp;

                if (cmd == 4)
                    dev->accel.cmd |= 2;
                else if (cmd == 3)
                    dev->accel.cmd &= ~2;

                if (ibm8514_cpu_src(dev)) {
                    if (dev->accel.cmd & 2) {
                        if (!(dev->accel.cmd & 0x1000)) {
                            if (!(dev->accel.cmd & 8)) {
                                dev->accel.sx += and3;
                                dev->accel.nibbleset = (uint8_t *) calloc(1, (dev->accel.sx >> 3) + 1);
                                dev->accel.writemono = (uint8_t *) calloc(1, (dev->accel.sx >> 3) + 1);
                                dev->accel.sys_cnt   = (dev->accel.sx >> 3) + 1;
                            } else {
                                if (and3 == 1) {
                                    dev->accel.sx += 4;
                                    if (dev->accel.cmd & 0x20)
                                        dev->accel.cx += 4;
                                    else
                                        dev->accel.cx -= 4;
                                } else if (and3 == 2) {
                                    dev->accel.sx += 5;
                                    if (dev->accel.cmd & 0x20)
                                        dev->accel.cx += 5;
                                    else
                                        dev->accel.cx -= 5;
                                } else if (and3 == 3) {
                                    dev->accel.sx += 6;
                                    if (dev->accel.cmd & 0x20)
                                        dev->accel.cx += 6;
                                    else
                                        dev->accel.cx -= 6;
                                } else {
                                    dev->accel.sx += 3;
                                    if (dev->accel.cmd & 0x20)
                                        dev->accel.cx += 3;
                                    else
                                        dev->accel.cx -= 3;
                                }
                            }
                        }
                    } else {
                        if (!(dev->accel.cmd & 0x40) && (frgd_mix == 2) && (bkgd_mix == 2) && (pixcntl == 0) && (cmd == 2)) {
                            if (!(dev->accel.sx & 1)) {
                                dev->accel.output      = 1;
                                dev->accel.newdest_out = (dev->accel.cy + 1) * dev->h_disp;
                            }
=======

                        dev->accel.sy--;
                    }
                } else {
                    while (count-- && (dev->accel.sy >= 0)) {
                        if (((dev->accel.cx) >= dev->accel.clip_left && (dev->accel.cx) <= clip_r && (dev->accel.cy) >= dev->accel.clip_top && (dev->accel.cy) <= clip_b)) {
                            if (ibm8514_cpu_dest(dev) && (pixcntl == 0)) {
                                mix_dat = mix_mask; /* Mix data = forced to foreground register. */
                            } else if (ibm8514_cpu_dest(dev) && (pixcntl == 3)) {
                                /* Mix data = current video memory value. */
                                READ((dev->accel.cy * dev->h_disp) + dev->accel.cx, mix_dat);
                                mix_dat = ((mix_dat & rd_mask) == rd_mask);
                                mix_dat = mix_dat ? mix_mask : 0;
                            }

                            if (ibm8514_cpu_dest(dev)) {
                                READ((dev->accel.cy * dev->h_disp) + dev->accel.cx, src_dat);
                                if (pixcntl == 3)
                                    src_dat = ((src_dat & rd_mask) == rd_mask);
                            } else
                                switch ((mix_dat & mix_mask) ? frgd_mix : bkgd_mix) {
                                    case 0:
                                        src_dat = bkgd_color;
                                        break;
                                    case 1:
                                        src_dat = frgd_color;
                                        break;
                                    case 2:
                                        src_dat = cpu_dat & 0xff;
                                        break;
                                    case 3:
                                        src_dat = 0;
                                        break;
                                }

                            READ((dev->accel.cy * dev->h_disp) + dev->accel.cx, dest_dat);

                            if ((compare_mode == 0) || ((compare_mode == 0x10) && (dest_dat >= compare)) || ((compare_mode == 0x18) && (dest_dat < compare)) || ((compare_mode == 0x20) && (dest_dat != compare)) || ((compare_mode == 0x28) && (dest_dat == compare)) || ((compare_mode == 0x30) && (dest_dat <= compare)) || ((compare_mode == 0x38) && (dest_dat > compare))) {
                                old_dest_dat = dest_dat;
                                MIX(mix_dat & mix_mask, dest_dat, src_dat);
                                dest_dat = (dest_dat & wrt_mask) | (old_dest_dat & ~wrt_mask);
                                if ((dev->accel.cmd & 4) && dev->accel.sy) {
                                    WRITE((dev->accel.cy * dev->h_disp) + dev->accel.cx, dest_dat);
                                } else if (!(dev->accel.cmd & 4)) {
                                    WRITE((dev->accel.cy * dev->h_disp) + dev->accel.cx, dest_dat);
                                }
                            }
                        }

                        mix_dat <<= 1;
                        mix_dat |= 1;
                        cpu_dat >>= 8;

                        if (dev->accel.sy == 0) {
                            break;
                        }

                        if (dev->accel.err_term >= dev->accel.maj_axis_pcnt) {
                            dev->accel.err_term += dev->accel.destx_distp;
                            /*Step minor axis*/
                            switch (dev->accel.cmd & 0xe0) {
                                case 0x00:
                                    dev->accel.cy--;
                                    break;
                                case 0x20:
                                    dev->accel.cy--;
                                    break;
                                case 0x40:
                                    dev->accel.cx--;
                                    break;
                                case 0x60:
                                    dev->accel.cx++;
                                    break;
                                case 0x80:
                                    dev->accel.cy++;
                                    break;
                                case 0xa0:
                                    dev->accel.cy++;
                                    break;
                                case 0xc0:
                                    dev->accel.cx--;
                                    break;
                                case 0xe0:
                                    dev->accel.cx++;
                                    break;
                            }
                        } else
                            dev->accel.err_term += dev->accel.desty_axstp;

                        /*Step major axis*/
                        switch (dev->accel.cmd & 0xe0) {
                            case 0x00:
                                dev->accel.cx--;
                                break;
                            case 0x20:
                                dev->accel.cx++;
                                break;
                            case 0x40:
                                dev->accel.cy--;
                                break;
                            case 0x60:
                                dev->accel.cy--;
                                break;
                            case 0x80:
                                dev->accel.cx--;
                                break;
                            case 0xa0:
                                dev->accel.cx++;
                                break;
                            case 0xc0:
                                dev->accel.cy++;
                                break;
                            case 0xe0:
                                dev->accel.cy++;
                                break;
>>>>>>> a20584fe
                        }

                        dev->accel.sy--;
                    }
                    dev->data_available  = 0;
                    dev->data_available2 = 0;
                    return; /*Wait for data from CPU*/
                } else if (ibm8514_cpu_dest(dev)) {
                    if (!(dev->accel.cmd & 2) && (frgd_mix == 2) && (pixcntl == 0) && (cmd == 2)) {
                        if (!(dev->accel.sx & 1)) {
                            dev->accel.input      = 1;
                            dev->accel.newdest_in = (dev->accel.cy + 1) * dev->h_disp;
                        }
                    }
                    dev->data_available  = 1;
                    dev->data_available2 = 1;
                    return; /*Wait for data from CPU*/
                }
<<<<<<< HEAD
            }

            if (dev->accel.cmd & 2) {
                if (cpu_input) {
rect_fill_pix:
                    if (dev->accel.cmd & 8) {
                        dev->accel.xx_count++;
                        while (count-- && (dev->accel.sy >= 0)) {
                            if ((dev->accel.cx >= dev->accel.clip_left && dev->accel.cx <= clip_r && dev->accel.cy >= dev->accel.clip_top && dev->accel.cy <= clip_b)) {
                                if (ibm8514_cpu_dest(dev) && (pixcntl == 0)) {
                                    mix_dat = mix_mask; /* Mix data = forced to foreground register. */
                                } else if (ibm8514_cpu_dest(dev) && (pixcntl == 3)) {
                                    /* Mix data = current video memory value. */
                                    READ(dev->accel.dest + dev->accel.cx, mix_dat);
                                    mix_dat = ((mix_dat & rd_mask) == rd_mask);
                                    mix_dat = mix_dat ? mix_mask : 0;
                                }

                                if (ibm8514_cpu_dest(dev)) {
                                    READ(dev->accel.dest + dev->accel.cx, src_dat);
                                    if (pixcntl == 3)
                                        src_dat = ((src_dat & rd_mask) == rd_mask);
                                } else
                                    switch ((mix_dat & mix_mask) ? frgd_mix : bkgd_mix) {
                                        case 0:
                                            src_dat = bkgd_color;
                                            break;
                                        case 1:
                                            src_dat = frgd_color;
                                            break;
                                        case 2:
                                            src_dat = cpu_dat & 0xff;
                                            break;
                                        case 3:
                                            src_dat = 0;
                                            break;
                                    }

                                READ(dev->accel.dest + dev->accel.cx, dest_dat);

=======
                dev->accel.cur_x = dev->accel.cx;
                dev->accel.cur_y = dev->accel.cy;
            }
            break;

        case 2: /*Rectangle fill (X direction)*/
        case 3: /*Rectangle fill (Y direction)*/
        case 4: /*Rectangle fill (Y direction using nibbles)*/
            if (!cpu_input) {
                dev->accel.x_count     = 0;
                dev->accel.xx_count    = 0;
                dev->accel.odd_out     = 0;
                dev->accel.odd_in      = 0;
                dev->accel.input       = 0;
                dev->accel.output      = 0;
                dev->accel.newdest_out = 0;
                dev->accel.newdest_in  = 0;

                dev->accel.sx = dev->accel.maj_axis_pcnt & 0x7ff;
                dev->accel.sy = dev->accel.multifunc[0] & 0x7ff;

                dev->accel.cx = dev->accel.cur_x & 0x3ff;
                if (dev->accel.cur_x & 0x400)
                    dev->accel.cx |= ~0x3ff;
                dev->accel.cy = dev->accel.cur_y & 0x3ff;
                if (dev->accel.cur_y & 0x400)
                    dev->accel.cy |= ~0x3ff;

                dev->accel.dest       = dev->accel.cy * dev->h_disp;
                dev->accel.fill_state = 0;

                if (cmd == 4)
                    dev->accel.cmd |= 2;
                else if (cmd == 3)
                    dev->accel.cmd &= ~2;

                if (ibm8514_cpu_src(dev)) {
                    if (dev->accel.cmd & 2) {
                        if (!(dev->accel.cmd & 0x1000)) {
                            if (!(dev->accel.cmd & 8)) {
                                dev->accel.sx += and3;
                                dev->accel.nibbleset = (uint8_t *) calloc(1, (dev->accel.sx >> 3) + 1);
                                dev->accel.writemono = (uint8_t *) calloc(1, (dev->accel.sx >> 3) + 1);
                                dev->accel.sys_cnt   = (dev->accel.sx >> 3) + 1;
                            } else {
                                if (and3 == 1) {
                                    dev->accel.sx += 4;
                                    if (dev->accel.cmd & 0x20)
                                        dev->accel.cx += 4;
                                    else
                                        dev->accel.cx -= 4;
                                } else if (and3 == 2) {
                                    dev->accel.sx += 5;
                                    if (dev->accel.cmd & 0x20)
                                        dev->accel.cx += 5;
                                    else
                                        dev->accel.cx -= 5;
                                } else if (and3 == 3) {
                                    dev->accel.sx += 6;
                                    if (dev->accel.cmd & 0x20)
                                        dev->accel.cx += 6;
                                    else
                                        dev->accel.cx -= 6;
                                } else {
                                    dev->accel.sx += 3;
                                    if (dev->accel.cmd & 0x20)
                                        dev->accel.cx += 3;
                                    else
                                        dev->accel.cx -= 3;
                                }
                            }
                        }
                    } else {
                        if (!(dev->accel.cmd & 0x40) && (frgd_mix == 2) && (bkgd_mix == 2) && (pixcntl == 0) && (cmd == 2)) {
                            if (!(dev->accel.sx & 1)) {
                                dev->accel.output      = 1;
                                dev->accel.newdest_out = (dev->accel.cy + 1) * dev->h_disp;
                            }
                        }
                    }
                    dev->data_available  = 0;
                    dev->data_available2 = 0;
                    return; /*Wait for data from CPU*/
                } else if (ibm8514_cpu_dest(dev)) {
                    if (!(dev->accel.cmd & 2) && (frgd_mix == 2) && (pixcntl == 0) && (cmd == 2)) {
                        if (!(dev->accel.sx & 1)) {
                            dev->accel.input      = 1;
                            dev->accel.newdest_in = (dev->accel.cy + 1) * dev->h_disp;
                        }
                    } else if (dev->accel.cmd & 2) {
                        if (dev->accel.cmd & 8) {
                            dev->accel.sx += and3;
                            dev->accel.nibbleset = (uint8_t *) calloc(1, (dev->accel.sx >> 3) + 1);
                            dev->accel.writemono = (uint8_t *) calloc(1, (dev->accel.sx >> 3) + 1);
                            dev->accel.sys_cnt   = (dev->accel.sx >> 3) + 1;
                        }
                    }
                    dev->data_available  = 1;
                    dev->data_available2 = 1;
                    return; /*Wait for data from CPU*/
                }
            }

            if (dev->accel.cmd & 2) {
                if (cpu_input) {
rect_fill_pix:
                    if ((dev->accel.cmd & 8) && ibm8514_cpu_src(dev)) {
                        dev->accel.xx_count++;
                        while (count-- && (dev->accel.sy >= 0)) {
                            if ((dev->accel.cx >= dev->accel.clip_left && dev->accel.cx <= clip_r && dev->accel.cy >= dev->accel.clip_top && dev->accel.cy <= clip_b)) {
                                switch ((mix_dat & mix_mask) ? frgd_mix : bkgd_mix) {
                                    case 0:
                                        src_dat = bkgd_color;
                                        break;
                                    case 1:
                                        src_dat = frgd_color;
                                        break;
                                    case 2:
                                        src_dat = cpu_dat & 0xff;
                                        break;
                                    case 3:
                                        src_dat = 0;
                                        break;
                                }

                                READ(dev->accel.dest + dev->accel.cx, dest_dat);

>>>>>>> a20584fe
                                if ((compare_mode == 0) || ((compare_mode == 0x10) && (dest_dat >= compare)) || ((compare_mode == 0x18) && (dest_dat < compare)) || ((compare_mode == 0x20) && (dest_dat != compare)) || ((compare_mode == 0x28) && (dest_dat == compare)) || ((compare_mode == 0x30) && (dest_dat <= compare)) || ((compare_mode == 0x38) && (dest_dat > compare))) {
                                    old_dest_dat = dest_dat;
                                    MIX(mix_dat & mix_mask, dest_dat, src_dat);
                                    dest_dat = (dest_dat & wrt_mask) | (old_dest_dat & ~wrt_mask);
                                    if (and3 == 1) {
                                        if (dev->accel.xx_count >= 2) {
                                            if ((dev->accel.cmd & 4) && dev->accel.sx) {
                                                WRITE(dev->accel.dest + dev->accel.cx, dest_dat);
                                            } else if (!(dev->accel.cmd & 4)) {
                                                WRITE(dev->accel.dest + dev->accel.cx, dest_dat);
                                            }
                                        }
                                    } else if (and3 == 2) {
                                        if (dev->accel.xx_count == 2) {
                                            if (count <= 2) {
                                                if ((dev->accel.cmd & 4) && dev->accel.sx) {
                                                    WRITE(dev->accel.dest + dev->accel.cx, dest_dat);
                                                } else if (!(dev->accel.cmd & 4)) {
                                                    WRITE(dev->accel.dest + dev->accel.cx, dest_dat);
                                                }
                                            }
                                        } else if (dev->accel.xx_count >= 3) {
                                            if ((dev->accel.cmd & 4) && dev->accel.sx) {
                                                WRITE(dev->accel.dest + dev->accel.cx, dest_dat);
                                            } else if (!(dev->accel.cmd & 4)) {
                                                WRITE(dev->accel.dest + dev->accel.cx, dest_dat);
                                            }
                                        }
                                    } else if (and3 == 3) {
                                        if (dev->accel.xx_count == 2) {
                                            if (count <= 1) {
                                                if ((dev->accel.cmd & 4) && dev->accel.sx) {
                                                    WRITE(dev->accel.dest + dev->accel.cx, dest_dat);
                                                } else if (!(dev->accel.cmd & 4)) {
                                                    WRITE(dev->accel.dest + dev->accel.cx, dest_dat);
                                                }
                                            }
                                        } else if (dev->accel.xx_count >= 3) {
                                            if ((dev->accel.cmd & 4) && dev->accel.sx) {
                                                WRITE(dev->accel.dest + dev->accel.cx, dest_dat);
                                            } else if (!(dev->accel.cmd & 4)) {
                                                WRITE(dev->accel.dest + dev->accel.cx, dest_dat);
                                            }
                                        }
                                    } else {
                                        if (dev->accel.xx_count == 1) {
                                            if (!count) {
                                                if ((dev->accel.cmd & 4) && dev->accel.sx) {
                                                    WRITE(dev->accel.dest + dev->accel.cx, dest_dat);
                                                } else if (!(dev->accel.cmd & 4)) {
                                                    WRITE(dev->accel.dest + dev->accel.cx, dest_dat);
                                                }
                                            }
                                        } else if (dev->accel.xx_count >= 2) {
                                            if ((dev->accel.cmd & 4) && dev->accel.sx) {
                                                WRITE(dev->accel.dest + dev->accel.cx, dest_dat);
                                            } else if (!(dev->accel.cmd & 4)) {
                                                WRITE(dev->accel.dest + dev->accel.cx, dest_dat);
                                            }
                                        }
                                    }
                                }
                            }

                            mix_dat <<= 1;
                            mix_dat |= 1;
                            cpu_dat >>= 8;

                            switch (dev->accel.cmd & 0xe0) {
                                case 0x00:
                                    dev->accel.cx++;
                                    break;
                                case 0x20:
                                    dev->accel.cx++;
                                    break;
                                case 0x60:
                                    dev->accel.cx--;
                                    break;
                                case 0x80:
                                    dev->accel.cx--;
                                    break;
                                case 0xa0:
                                    dev->accel.cx--;
                                    break;
                                case 0xe0:
                                    dev->accel.cx++;
                                    break;
                            }

                            dev->accel.sx--;
                            if (dev->accel.sx < 0) {
                                dev->accel.sx = dev->accel.maj_axis_pcnt & 0x7ff;
                                if (and3 == 1) {
                                    dev->accel.sx += 4;
                                } else if (and3 == 2) {
                                    dev->accel.sx += 5;
                                } else if (and3 == 3) {
                                    dev->accel.sx += 6;
                                } else {
                                    dev->accel.sx += 3;
                                }

                                if (dev->accel.cmd & 0x20)
                                    dev->accel.cx -= (dev->accel.sx + 1);
                                else
                                    dev->accel.cx += (dev->accel.sx + 1);

                                switch (dev->accel.cmd & 0xe0) {
                                    case 0x20:
                                        dev->accel.cy--;
                                        break;
                                    case 0x40:
                                        dev->accel.cy--;
                                        break;
                                    case 0x60:
                                        dev->accel.cy--;
                                        break;
                                    case 0xa0:
                                        dev->accel.cy++;
                                        break;
                                    case 0xc0:
                                        dev->accel.cy++;
                                        break;
                                    case 0xe0:
                                        dev->accel.cy++;
                                        break;
                                }

                                dev->accel.dest = dev->accel.cy * dev->h_disp;
                                dev->accel.sy--;
                                return;
                            }
                        }
                        break;
                    }
                    if (count < 8) {
                        while (count-- && (dev->accel.sy >= 0)) {
                            if ((dev->accel.cx >= dev->accel.clip_left && dev->accel.cx <= clip_r && dev->accel.cy >= dev->accel.clip_top && dev->accel.cy <= clip_b)) {
                                if (ibm8514_cpu_dest(dev) && (pixcntl == 0)) {
                                    mix_dat = mix_mask; /* Mix data = forced to foreground register. */
                                } else if (ibm8514_cpu_dest(dev) && (pixcntl == 3)) {
                                    /* Mix data = current video memory value. */
                                    READ(dev->accel.dest + dev->accel.cx, mix_dat);
                                    mix_dat = ((mix_dat & rd_mask) == rd_mask);
                                    mix_dat = mix_dat ? mix_mask : 0;
                                }

                                if (ibm8514_cpu_dest(dev)) {
                                    READ(dev->accel.dest + dev->accel.cx, src_dat);
                                    if (pixcntl == 3)
                                        src_dat = ((src_dat & rd_mask) == rd_mask);
                                } else
                                    switch ((mix_dat & mix_mask) ? frgd_mix : bkgd_mix) {
                                        case 0:
                                            src_dat = bkgd_color;
                                            break;
                                        case 1:
                                            src_dat = frgd_color;
                                            break;
                                        case 2:
                                            src_dat = cpu_dat & 0xff;
                                            break;
                                        case 3:
                                            src_dat = 0;
                                            break;
                                    }

                                READ(dev->accel.dest + dev->accel.cx, dest_dat);

                                if ((compare_mode == 0) || ((compare_mode == 0x10) && (dest_dat >= compare)) || ((compare_mode == 0x18) && (dest_dat < compare)) || ((compare_mode == 0x20) && (dest_dat != compare)) || ((compare_mode == 0x28) && (dest_dat == compare)) || ((compare_mode == 0x30) && (dest_dat <= compare)) || ((compare_mode == 0x38) && (dest_dat > compare))) {
                                    old_dest_dat = dest_dat;
                                    MIX(mix_dat & mix_mask, dest_dat, src_dat);
                                    dest_dat = (dest_dat & wrt_mask) | (old_dest_dat & ~wrt_mask);
                                    WRITE(dev->accel.dest + dev->accel.cx, dest_dat);
                                }
                            }

                            mix_dat <<= 1;
                            mix_dat |= 1;
                            cpu_dat >>= 8;

                            if (dev->accel.cmd & 0x20)
                                dev->accel.cx++;
                            else
                                dev->accel.cx--;

                            dev->accel.sx--;
                            if (dev->accel.sx < 0) {
                                dev->accel.sx = dev->accel.maj_axis_pcnt & 0x7ff;

                                if (dev->accel.cmd & 2) {
                                    dev->accel.sx += (dev->accel.cur_x & 3);
                                }

                                if (dev->accel.cmd & 0x20) {
                                    dev->accel.cx -= (dev->accel.sx) + 1;
                                } else
                                    dev->accel.cx += (dev->accel.sx) + 1;

                                if (dev->accel.cmd & 0x80)
                                    dev->accel.cy++;
                                else
                                    dev->accel.cy--;

                                dev->accel.dest = dev->accel.cy * dev->h_disp;
                                dev->accel.sy--;
                                return;
                            }
                        }
                    } else {
                        while (count-- && (dev->accel.sy >= 0)) {
                            if ((dev->accel.cx >= dev->accel.clip_left && dev->accel.cx <= clip_r && dev->accel.cy >= dev->accel.clip_top && dev->accel.cy <= clip_b)) {
                                if (ibm8514_cpu_dest(dev) && (pixcntl == 0)) {
                                    mix_dat = 1; /* Mix data = forced to foreground register. */
                                } else if (ibm8514_cpu_dest(dev) && (pixcntl == 3)) {
                                    /* Mix data = current video memory value. */
                                    READ(dev->accel.dest + dev->accel.cx, mix_dat);
                                    mix_dat = ((mix_dat & rd_mask) == rd_mask);
                                    mix_dat = mix_dat ? 1 : 0;
                                }

                                if (ibm8514_cpu_dest(dev)) {
                                    READ(dev->accel.dest + dev->accel.cx, src_dat);
                                    if (pixcntl == 3)
                                        src_dat = ((src_dat & rd_mask) == rd_mask);
                                } else {
                                    switch ((mix_dat & 1) ? frgd_mix : bkgd_mix) {
                                        case 0:
                                            src_dat = bkgd_color;
                                            break;
                                        case 1:
                                            src_dat = frgd_color;
                                            break;
                                        case 2:
                                            src_dat = cpu_dat & 0xff;
                                            break;
                                        case 3:
                                            src_dat = 0;
                                            break;
                                    }
                                }

                                READ(dev->accel.dest + dev->accel.cx, dest_dat);

                                if ((compare_mode == 0) || ((compare_mode == 0x10) && (dest_dat >= compare)) || ((compare_mode == 0x18) && (dest_dat < compare)) || ((compare_mode == 0x20) && (dest_dat != compare)) || ((compare_mode == 0x28) && (dest_dat == compare)) || ((compare_mode == 0x30) && (dest_dat <= compare)) || ((compare_mode == 0x38) && (dest_dat > compare))) {
                                    old_dest_dat = dest_dat;
                                    MIX(mix_dat & 1, dest_dat, src_dat);
                                    dest_dat = (dest_dat & wrt_mask) | (old_dest_dat & ~wrt_mask);
                                    WRITE(dev->accel.dest + dev->accel.cx, dest_dat);
                                }
                            }
                            mix_dat >>= 1;
                            cpu_dat >>= 8;

                            if (dev->accel.cmd & 0x20)
                                dev->accel.cx++;
                            else
                                dev->accel.cx--;

                            dev->accel.sx--;
                            if (dev->accel.sx < 0) {
                                dev->accel.sx = dev->accel.maj_axis_pcnt & 0x7ff;

                                if (dev->accel.cmd & 2) {
                                    if (!(dev->accel.cmd & 0x1000))
                                        dev->accel.sx += (dev->accel.cur_x & 3);
                                }

                                if (dev->accel.cmd & 0x20) {
                                    dev->accel.cx -= (dev->accel.sx) + 1;
                                } else
                                    dev->accel.cx += (dev->accel.sx) + 1;

                                if (dev->accel.cmd & 2) {
                                    if (dev->accel.cmd & 0x1000) {
                                        dev->accel.cx = dev->accel.cur_x & 0x3ff;
                                        if (dev->accel.cur_x & 0x400)
                                            dev->accel.cx |= ~0x3ff;
                                    }
                                }

                                if (dev->accel.cmd & 0x80)
                                    dev->accel.cy++;
                                else
                                    dev->accel.cy--;

                                dev->accel.dest = dev->accel.cy * dev->h_disp;
                                dev->accel.sy--;
                                return;
                            }
                        }
                    }
                } else {
                    goto rect_fill;
                }
            } else {
                if (cpu_input) {
                    if (pixcntl == 2) {
                        goto rect_fill_pix;
                    } else {
                        if (dev->accel.input && !dev->accel.output) {
                            while (count-- && (dev->accel.sy >= 0)) {
                                if ((dev->accel.cx >= dev->accel.clip_left && dev->accel.cx <= clip_r && dev->accel.cy >= dev->accel.clip_top && dev->accel.cy <= clip_b)) {
                                    mix_dat = mix_mask; /* Mix data = forced to foreground register. */
                                    if (!dev->accel.odd_in && !dev->accel.sx) {
                                        READ(dev->accel.newdest_in + dev->accel.cur_x, src_dat);
                                        READ(dev->accel.newdest_in + dev->accel.cur_x, dest_dat);
                                    } else {
                                        READ(dev->accel.dest + dev->accel.cx, src_dat);
                                        READ(dev->accel.dest + dev->accel.cx, dest_dat);
                                    }
                                    if ((compare_mode == 0) || ((compare_mode == 0x10) && (dest_dat >= compare)) || ((compare_mode == 0x18) && (dest_dat < compare)) || ((compare_mode == 0x20) && (dest_dat != compare)) || ((compare_mode == 0x28) && (dest_dat == compare)) || ((compare_mode == 0x30) && (dest_dat <= compare)) || ((compare_mode == 0x38) && (dest_dat > compare))) {
                                        old_dest_dat = dest_dat;
                                        MIX(mix_dat & mix_mask, dest_dat, src_dat);
                                        dest_dat = (dest_dat & wrt_mask) | (old_dest_dat & ~wrt_mask);
                                        if (!dev->accel.odd_in && !dev->accel.sx) {
                                            WRITE(dev->accel.newdest_in + dev->accel.cur_x, dest_dat);
                                        } else {
                                            WRITE(dev->accel.dest + dev->accel.cx, dest_dat);
                                        }
                                    }
                                }
                                mix_dat <<= 1;
                                mix_dat |= 1;

                                if (dev->accel.cmd & 0x20)
                                    dev->accel.cx++;
                                else
                                    dev->accel.cx--;

                                dev->accel.sx--;
                                if (dev->accel.odd_in) {
                                    if (dev->accel.sx < 0) {
                                        dev->accel.sx     = dev->accel.maj_axis_pcnt & 0x7ff;
                                        dev->accel.odd_in = 0;
                                        dev->accel.cx     = dev->accel.cur_x;
                                        if (dev->accel.cmd & 0x80)
                                            dev->accel.cy++;
                                        else
                                            dev->accel.cy--;
                                        dev->accel.dest       = dev->accel.cy * dev->h_disp;
                                        dev->accel.newdest_in = (dev->accel.cy + 1) * dev->h_disp;
                                        dev->accel.sy--;
                                        return;
                                    }
                                } else {
                                    if (dev->accel.sx < 0) {
                                        dev->accel.sx = dev->accel.maj_axis_pcnt & 0x7ff;
                                        dev->accel.sx--;
                                        dev->accel.cx     = dev->accel.cur_x;
                                        dev->accel.odd_in = 1;
                                        if (dev->accel.cmd & 0x20)
                                            dev->accel.cx++;
                                        else
                                            dev->accel.cx--;
                                        if (dev->accel.cmd & 0x80)
                                            dev->accel.cy++;
                                        else
                                            dev->accel.cy--;
                                        dev->accel.dest       = dev->accel.cy * dev->h_disp;
                                        dev->accel.newdest_in = (dev->accel.cy + 1) * dev->h_disp;
                                        dev->accel.sy--;
                                        return;
                                    }
                                }
                            }
                        } else if (dev->accel.output && !dev->accel.input) {
                            while (count-- && (dev->accel.sy >= 0)) {
                                if ((dev->accel.cx >= dev->accel.clip_left && dev->accel.cx <= clip_r && dev->accel.cy >= dev->accel.clip_top && dev->accel.cy <= clip_b)) {
                                    src_dat = cpu_dat;
                                    if (!dev->accel.odd_out && !dev->accel.sx) {
                                        READ(dev->accel.newdest_out + dev->accel.cur_x, dest_dat);
                                    } else {
                                        READ(dev->accel.dest + dev->accel.cx, dest_dat);
                                    }

                                    if ((compare_mode == 0) || ((compare_mode == 0x10) && (dest_dat >= compare)) || ((compare_mode == 0x18) && (dest_dat < compare)) || ((compare_mode == 0x20) && (dest_dat != compare)) || ((compare_mode == 0x28) && (dest_dat == compare)) || ((compare_mode == 0x30) && (dest_dat <= compare)) || ((compare_mode == 0x38) && (dest_dat > compare))) {
                                        old_dest_dat = dest_dat;
                                        MIX(mix_dat & mix_mask, dest_dat, src_dat);
                                        dest_dat = (dest_dat & wrt_mask) | (old_dest_dat & ~wrt_mask);
                                        if (!dev->accel.odd_out && !dev->accel.sx) {
                                            WRITE(dev->accel.newdest_out + dev->accel.cur_x, dest_dat);
                                        } else {
                                            WRITE(dev->accel.dest + dev->accel.cx, dest_dat);
                                        }
                                    }
                                }
                                mix_dat <<= 1;
                                mix_dat |= 1;
                                cpu_dat >>= 8;

                                if (dev->accel.cmd & 0x20)
                                    dev->accel.cx++;
                                else
                                    dev->accel.cx--;

                                dev->accel.sx--;
                                if (dev->accel.odd_out) {
                                    if (dev->accel.sx < 0) {
                                        dev->accel.sx      = dev->accel.maj_axis_pcnt & 0x7ff;
                                        dev->accel.odd_out = 0;
                                        dev->accel.cx      = dev->accel.cur_x;
                                        if (dev->accel.cmd & 0x80)
                                            dev->accel.cy++;
                                        else
                                            dev->accel.cy--;

                                        dev->accel.dest        = dev->accel.cy * dev->h_disp;
                                        dev->accel.newdest_out = (dev->accel.cy + 1) * dev->h_disp;
                                        dev->accel.sy--;
                                        return;
                                    }
                                } else {
                                    if (dev->accel.sx < 0) {
                                        dev->accel.sx      = dev->accel.maj_axis_pcnt & 0x7ff;
                                        dev->accel.odd_out = 1;
                                        dev->accel.sx--;
                                        dev->accel.cx = dev->accel.cur_x;
                                        if (dev->accel.cmd & 0x20)
                                            dev->accel.cx++;
                                        else
                                            dev->accel.cx--;
                                        if (dev->accel.cmd & 0x80)
                                            dev->accel.cy++;
                                        else
                                            dev->accel.cy--;

                                        dev->accel.dest        = dev->accel.cy * dev->h_disp;
                                        dev->accel.newdest_out = (dev->accel.cy + 1) * dev->h_disp;
                                        dev->accel.sy--;
                                        return;
                                    }
                                }
                            }
                        } else {
                            while (count-- && (dev->accel.sy >= 0)) {
                                if ((dev->accel.cx >= dev->accel.clip_left && dev->accel.cx <= clip_r && dev->accel.cy >= dev->accel.clip_top && dev->accel.cy <= clip_b)) {
                                    if (ibm8514_cpu_dest(dev) && (pixcntl == 0)) {
                                        mix_dat = mix_mask; /* Mix data = forced to foreground register. */
                                    } else if (ibm8514_cpu_dest(dev) && (pixcntl == 3)) {
                                        /* Mix data = current video memory value. */
                                        READ(dev->accel.dest + dev->accel.cx, mix_dat);
                                        mix_dat = ((mix_dat & rd_mask) == rd_mask);
                                        mix_dat = mix_dat ? mix_mask : 0;
                                    }

                                    if (ibm8514_cpu_dest(dev)) {
                                        READ(dev->accel.dest + dev->accel.cx, src_dat);
                                        if (pixcntl == 3) {
                                            src_dat = ((src_dat & rd_mask) == rd_mask);
                                        }
                                    } else
                                        switch ((mix_dat & mix_mask) ? frgd_mix : bkgd_mix) {
                                            case 0:
                                                src_dat = bkgd_color;
                                                break;
                                            case 1:
                                                src_dat = frgd_color;
                                                break;
                                            case 2:
                                                src_dat = cpu_dat & 0xff;
                                                break;
                                            case 3:
                                                src_dat = 0;
                                                break;
                                        }

                                    READ(dev->accel.dest + dev->accel.cx, dest_dat);

                                    if ((compare_mode == 0) || ((compare_mode == 0x10) && (dest_dat >= compare)) || ((compare_mode == 0x18) && (dest_dat < compare)) || ((compare_mode == 0x20) && (dest_dat != compare)) || ((compare_mode == 0x28) && (dest_dat == compare)) || ((compare_mode == 0x30) && (dest_dat <= compare)) || ((compare_mode == 0x38) && (dest_dat > compare))) {
                                        old_dest_dat = dest_dat;
                                        if (ibm8514_cpu_dest(dev)) {
                                            if (pixcntl == 3) {
                                                MIX(mix_dat & mix_mask, dest_dat, src_dat);
                                            }
                                        } else {
                                            MIX(mix_dat & mix_mask, dest_dat, src_dat);
                                        }
                                        dest_dat = (dest_dat & wrt_mask) | (old_dest_dat & ~wrt_mask);
                                        WRITE(dev->accel.dest + dev->accel.cx, dest_dat);
                                    }
                                }

                                mix_dat <<= 1;
                                mix_dat |= 1;
                                cpu_dat >>= 8;

                                if (dev->accel.cmd & 0x20)
                                    dev->accel.cx++;
                                else
                                    dev->accel.cx--;

                                dev->accel.sx--;
                                if (dev->accel.sx < 0) {
                                    dev->accel.sx = dev->accel.maj_axis_pcnt & 0x7ff;

                                    if (dev->accel.cmd & 0x20) {
                                        dev->accel.cx -= (dev->accel.sx) + 1;
                                    } else
                                        dev->accel.cx += (dev->accel.sx) + 1;

                                    if (dev->accel.cmd & 0x80)
                                        dev->accel.cy++;
                                    else
                                        dev->accel.cy--;

                                    dev->accel.dest = dev->accel.cy * dev->h_disp;
                                    dev->accel.sy--;
                                    return;
                                }
                            }
                        }
                    }
                } else {
rect_fill:
                    if (pixcntl == 1) {
                        if (dev->accel.cmd & 0x40) {
                            count               = dev->accel.maj_axis_pcnt + 1;
                            dev->accel.temp_cnt = 8;
                            while (count-- && dev->accel.sy >= 0) {
                                if (dev->accel.temp_cnt == 0) {
                                    mix_dat >>= 8;
                                    dev->accel.temp_cnt = 8;
                                }
                                if ((dev->accel.cx >= dev->accel.clip_left && dev->accel.cx <= clip_r && dev->accel.cy >= dev->accel.clip_top && dev->accel.cy <= clip_b)) {
                                    switch ((mix_dat & mix_mask) ? frgd_mix : bkgd_mix) {
                                        case 0:
                                            src_dat = bkgd_color;
                                            break;
                                        case 1:
                                            src_dat = frgd_color;
                                            break;
                                        case 2:
                                            src_dat = 0;
                                            break;
                                        case 3:
                                            src_dat = 0;
                                            break;
                                    }

                                    READ(dev->accel.dest + dev->accel.cx, dest_dat);

                                    if ((compare_mode == 0) || ((compare_mode == 0x10) && (dest_dat >= compare)) || ((compare_mode == 0x18) && (dest_dat < compare)) || ((compare_mode == 0x20) && (dest_dat != compare)) || ((compare_mode == 0x28) && (dest_dat == compare)) || ((compare_mode == 0x30) && (dest_dat <= compare)) || ((compare_mode == 0x38) && (dest_dat > compare))) {
                                        old_dest_dat = dest_dat;
                                        MIX(mix_dat & mix_mask, dest_dat, src_dat);
                                        dest_dat = (dest_dat & wrt_mask) | (old_dest_dat & ~wrt_mask);

                                        WRITE(dev->accel.dest + dev->accel.cx, dest_dat);
                                    }
                                }

                                if (dev->accel.temp_cnt > 0) {
                                    dev->accel.temp_cnt--;
                                    mix_dat <<= 1;
                                    mix_dat |= 1;
                                }

                                if (dev->accel.cmd & 0x20)
                                    dev->accel.cx++;
                                else
                                    dev->accel.cx--;

                                dev->accel.sx--;
                                if (dev->accel.sx < 0) {
                                    dev->accel.sx = dev->accel.maj_axis_pcnt & 0x7ff;

                                    if (dev->accel.cmd & 0x20) {
                                        dev->accel.cx -= (dev->accel.sx) + 1;
                                    } else
                                        dev->accel.cx += (dev->accel.sx) + 1;

                                    if (dev->accel.cmd & 0x80)
                                        dev->accel.cy++;
                                    else
                                        dev->accel.cy--;

                                    dev->accel.dest = dev->accel.cy * dev->h_disp;
                                    dev->accel.sy--;

                                    dev->accel.cur_x = dev->accel.cx;
                                    dev->accel.cur_y = dev->accel.cy;
                                    return;
                                }
                            }
                        } else {
                            dev->accel.temp_cnt = 8;
                            while (count-- && dev->accel.sy >= 0) {
                                if (dev->accel.temp_cnt == 0) {
                                    dev->accel.temp_cnt = 8;
                                    mix_dat             = old_mix_dat;
                                }
                                if ((dev->accel.cx >= dev->accel.clip_left && dev->accel.cx <= clip_r && dev->accel.cy >= dev->accel.clip_top && dev->accel.cy <= clip_b)) {
                                    switch ((mix_dat & 1) ? frgd_mix : bkgd_mix) {
                                        case 0:
                                            src_dat = bkgd_color;
                                            break;
                                        case 1:
                                            src_dat = frgd_color;
                                            break;
                                        case 2:
                                            src_dat = 0;
                                            break;
                                        case 3:
                                            src_dat = 0;
                                            break;
                                    }

                                    READ(dev->accel.dest + dev->accel.cx, dest_dat);
<<<<<<< HEAD

                                    if ((compare_mode == 0) || ((compare_mode == 0x10) && (dest_dat >= compare)) || ((compare_mode == 0x18) && (dest_dat < compare)) || ((compare_mode == 0x20) && (dest_dat != compare)) || ((compare_mode == 0x28) && (dest_dat == compare)) || ((compare_mode == 0x30) && (dest_dat <= compare)) || ((compare_mode == 0x38) && (dest_dat > compare))) {
                                        old_dest_dat = dest_dat;
                                        MIX(mix_dat & 1, dest_dat, src_dat);
                                        dest_dat = (dest_dat & wrt_mask) | (old_dest_dat & ~wrt_mask);

                                        WRITE(dev->accel.dest + dev->accel.cx, dest_dat);
                                    }
                                }

                                dev->accel.temp_cnt--;
                                mix_dat >>= 1;

                                if (dev->accel.cmd & 0x20)
                                    dev->accel.cx++;
                                else
                                    dev->accel.cx--;

                                dev->accel.sx--;
                                if (dev->accel.sx < 0) {
                                    dev->accel.sx = dev->accel.maj_axis_pcnt & 0x7ff;

                                    if (dev->accel.cmd & 0x20) {
                                        dev->accel.cx -= (dev->accel.sx) + 1;
                                    } else
                                        dev->accel.cx += (dev->accel.sx) + 1;

                                    if (dev->accel.cmd & 0x80)
                                        dev->accel.cy++;
                                    else
                                        dev->accel.cy--;

                                    dev->accel.dest = dev->accel.cy * dev->h_disp;
                                    dev->accel.sy--;

=======

                                    if ((compare_mode == 0) || ((compare_mode == 0x10) && (dest_dat >= compare)) || ((compare_mode == 0x18) && (dest_dat < compare)) || ((compare_mode == 0x20) && (dest_dat != compare)) || ((compare_mode == 0x28) && (dest_dat == compare)) || ((compare_mode == 0x30) && (dest_dat <= compare)) || ((compare_mode == 0x38) && (dest_dat > compare))) {
                                        old_dest_dat = dest_dat;
                                        MIX(mix_dat & 1, dest_dat, src_dat);
                                        dest_dat = (dest_dat & wrt_mask) | (old_dest_dat & ~wrt_mask);

                                        WRITE(dev->accel.dest + dev->accel.cx, dest_dat);
                                    }
                                }

                                dev->accel.temp_cnt--;
                                mix_dat >>= 1;

                                if (dev->accel.cmd & 0x20)
                                    dev->accel.cx++;
                                else
                                    dev->accel.cx--;

                                dev->accel.sx--;
                                if (dev->accel.sx < 0) {
                                    dev->accel.sx = dev->accel.maj_axis_pcnt & 0x7ff;

                                    if (dev->accel.cmd & 0x20) {
                                        dev->accel.cx -= (dev->accel.sx) + 1;
                                    } else
                                        dev->accel.cx += (dev->accel.sx) + 1;

                                    if (dev->accel.cmd & 0x80)
                                        dev->accel.cy++;
                                    else
                                        dev->accel.cy--;

                                    dev->accel.dest = dev->accel.cy * dev->h_disp;
                                    dev->accel.sy--;

>>>>>>> a20584fe
                                    if (dev->accel.sy < 0) {
                                        dev->accel.cur_x = dev->accel.cx;
                                        dev->accel.cur_y = dev->accel.cy;
                                        return;
                                    }
                                }
                            }
                        }
                    } else {
<<<<<<< HEAD
                        if (dev->accel.multifunc[0x0a] & 4) {
=======
                        if (dev->accel.multifunc[0x0a] & 6) {
>>>>>>> a20584fe
                            while (count-- && dev->accel.sy >= 0) {
                                if ((dev->accel.cx >= dev->accel.clip_left && dev->accel.cx <= clip_r && dev->accel.cy >= dev->accel.clip_top && dev->accel.cy <= clip_b)) {
                                    switch ((mix_dat & mix_mask) ? frgd_mix : bkgd_mix) {
                                        case 0:
                                            src_dat = bkgd_color;
                                            break;
                                        case 1:
                                            src_dat = frgd_color;
                                            break;
                                        case 2:
                                            src_dat = 0;
                                            break;
                                        case 3:
                                            src_dat = 0;
                                            break;
                                    }

                                    READ(dev->accel.dest + dev->accel.cx, poly_src);
                                    if (dev->accel.multifunc[0x0a] & 2) {
                                        poly_src = ((poly_src & wrt_mask) == wrt_mask);
                                    } else {
                                        poly_src = ((poly_src & rd_mask_polygon) == rd_mask_polygon);
                                    }

<<<<<<< HEAD
                                    if (poly_src)
                                        dev->accel.fill_state = !dev->accel.fill_state;
=======
                                    if (poly_src) {
                                        dev->accel.fill_state = !dev->accel.fill_state;
                                    }
>>>>>>> a20584fe

                                    if (dev->accel.fill_state) {
                                        READ(dev->accel.dest + dev->accel.cx, dest_dat);

                                        if ((compare_mode == 0) || ((compare_mode == 0x10) && (dest_dat >= compare)) || ((compare_mode == 0x18) && (dest_dat < compare)) || ((compare_mode == 0x20) && (dest_dat != compare)) || ((compare_mode == 0x28) && (dest_dat == compare)) || ((compare_mode == 0x30) && (dest_dat <= compare)) || ((compare_mode == 0x38) && (dest_dat > compare))) {
                                            old_dest_dat = dest_dat;
                                            MIX(mix_dat & mix_mask, dest_dat, src_dat);
                                            dest_dat = (dest_dat & wrt_mask) | (old_dest_dat & ~wrt_mask);
                                            WRITE(dev->accel.dest + dev->accel.cx, dest_dat);
                                        }
                                    }
                                }

                                mix_dat <<= 1;
                                mix_dat |= 1;

<<<<<<< HEAD
                                if (dev->accel.cmd & 0x20)
                                    dev->accel.cx++;
                                else
                                    dev->accel.cx--;

                                dev->accel.sx--;
                                if (dev->accel.sx < 0) {
                                    dev->accel.fill_state = 0;
                                    dev->accel.sx         = dev->accel.maj_axis_pcnt & 0x7ff;

                                    if (dev->accel.cmd & 0x20) {
                                        dev->accel.cx -= (dev->accel.sx) + 1;
                                    } else
                                        dev->accel.cx += (dev->accel.sx) + 1;

                                    if (dev->accel.cmd & 0x80)
                                        dev->accel.cy++;
                                    else
                                        dev->accel.cy--;

                                    dev->accel.dest = dev->accel.cy * dev->h_disp;
                                    dev->accel.sy--;

                                    if (dev->accel.sy < 0) {
                                        dev->accel.cur_x = dev->accel.cx;
                                        dev->accel.cur_y = dev->accel.cy;
                                        return;
                                    }
                                }
                            }
                        } else {
                            while (count-- && dev->accel.sy >= 0) {
                                if ((dev->accel.cx >= dev->accel.clip_left && dev->accel.cx <= clip_r && dev->accel.cy >= dev->accel.clip_top && dev->accel.cy <= clip_b)) {
                                    switch ((mix_dat & mix_mask) ? frgd_mix : bkgd_mix) {
                                        case 0:
                                            src_dat = bkgd_color;
                                            break;
                                        case 1:
                                            src_dat = frgd_color;
                                            break;
                                        case 2:
                                            src_dat = 0;
                                            break;
                                        case 3:
                                            src_dat = 0;
                                            break;
                                    }

                                    READ(dev->accel.dest + dev->accel.cx, dest_dat);

=======
                                if (dev->accel.cmd & 0x20) {
                                    dev->accel.cx++;
                                } else {
                                    dev->accel.cx--;
                                }

                                dev->accel.sx--;
                                if (dev->accel.sx < 0) {
                                    dev->accel.sx         = dev->accel.maj_axis_pcnt & 0x7ff;
                                    dev->accel.fill_state = 0;

                                    if (dev->accel.cmd & 0x20) {
                                        dev->accel.cx -= (dev->accel.sx) + 1;
                                    } else {
                                        dev->accel.cx += (dev->accel.sx) + 1;
                                    }

                                    if (dev->accel.cmd & 0x80)
                                        dev->accel.cy++;
                                    else
                                        dev->accel.cy--;

                                    dev->accel.dest = dev->accel.cy * dev->h_disp;
                                    dev->accel.sy--;

                                    if (dev->accel.sy < 0) {
                                        dev->accel.cur_x = dev->accel.cx;
                                        dev->accel.cur_y = dev->accel.cy;
                                        return;
                                    }
                                }
                            }
                        } else {
                            while (count-- && dev->accel.sy >= 0) {
                                if ((dev->accel.cx >= dev->accel.clip_left && dev->accel.cx <= clip_r && dev->accel.cy >= dev->accel.clip_top && dev->accel.cy <= clip_b)) {
                                    switch ((mix_dat & mix_mask) ? frgd_mix : bkgd_mix) {
                                        case 0:
                                            src_dat = bkgd_color;
                                            break;
                                        case 1:
                                            src_dat = frgd_color;
                                            break;
                                        case 2:
                                            src_dat = 0;
                                            break;
                                        case 3:
                                            src_dat = 0;
                                            break;
                                    }

                                    READ(dev->accel.dest + dev->accel.cx, dest_dat);

>>>>>>> a20584fe
                                    if ((compare_mode == 0) || ((compare_mode == 0x10) && (dest_dat >= compare)) || ((compare_mode == 0x18) && (dest_dat < compare)) || ((compare_mode == 0x20) && (dest_dat != compare)) || ((compare_mode == 0x28) && (dest_dat == compare)) || ((compare_mode == 0x30) && (dest_dat <= compare)) || ((compare_mode == 0x38) && (dest_dat > compare))) {
                                        old_dest_dat = dest_dat;
                                        MIX(mix_dat & mix_mask, dest_dat, src_dat);
                                        dest_dat = (dest_dat & wrt_mask) | (old_dest_dat & ~wrt_mask);
                                        WRITE(dev->accel.dest + dev->accel.cx, dest_dat);
                                    }
                                }
<<<<<<< HEAD

                                mix_dat <<= 1;
                                mix_dat |= 1;

                                if (dev->accel.cmd & 0x20)
                                    dev->accel.cx++;
                                else
                                    dev->accel.cx--;

                                dev->accel.sx--;
                                if (dev->accel.sx < 0) {
                                    dev->accel.sx = dev->accel.maj_axis_pcnt & 0x7ff;

                                    if (dev->accel.cmd & 0x20) {
                                        dev->accel.cx -= (dev->accel.sx) + 1;
                                    } else
                                        dev->accel.cx += (dev->accel.sx) + 1;

=======

                                mix_dat <<= 1;
                                mix_dat |= 1;

                                if (dev->accel.cmd & 0x20)
                                    dev->accel.cx++;
                                else
                                    dev->accel.cx--;

                                dev->accel.sx--;
                                if (dev->accel.sx < 0) {
                                    dev->accel.sx = dev->accel.maj_axis_pcnt & 0x7ff;

                                    if (dev->accel.cmd & 0x20) {
                                        dev->accel.cx -= (dev->accel.sx) + 1;
                                    } else
                                        dev->accel.cx += (dev->accel.sx) + 1;

>>>>>>> a20584fe
                                    if (dev->accel.cmd & 0x80)
                                        dev->accel.cy++;
                                    else
                                        dev->accel.cy--;

                                    dev->accel.dest = dev->accel.cy * dev->h_disp;
                                    dev->accel.sy--;

                                    if (dev->accel.sy < 0) {
                                        dev->accel.cur_x = dev->accel.cx;
                                        dev->accel.cur_y = dev->accel.cy;
                                        return;
                                    }
                                }
                            }
                        }
                    }
                }
            }
            break;

        case 5: /*Draw Polygon Boundary Line*/
            if (!cpu_input) {
<<<<<<< HEAD
                dev->accel.cx = dev->accel.cur_x;
                dev->accel.cy = dev->accel.cur_y;

                if (dev->accel.cur_x & 0x400) {
                    if (dev->accel.cx >= 1024) {
                        dev->accel.cx = 0;
                    } else
                        dev->accel.cx |= ~0x3ff;
                }

                if (dev->accel.cur_y & 0x400) {
                    if (dev->accel.cy >= 1024)
                        dev->accel.cy = 1;
                    else
                        dev->accel.cy |= ~0x3ff;
                }

                dev->accel.sy = dev->accel.maj_axis_pcnt;

=======
                dev->accel.cx    = dev->accel.cur_x;
                dev->accel.cy    = dev->accel.cur_y;
                dev->accel.oldcy = dev->accel.cy;

                dev->accel.xdir = (dev->accel.cmd & 0x20) ? 1 : -1;
                dev->accel.ydir = (dev->accel.cmd & 0x80) ? 1 : -1;

                dev->accel.sy = 0;

>>>>>>> a20584fe
                if (ibm8514_cpu_src(dev)) {
                    dev->data_available  = 0;
                    dev->data_available2 = 0;
                    return; /*Wait for data from CPU*/
                } else if (ibm8514_cpu_dest(dev)) {
                    dev->data_available  = 1;
                    dev->data_available2 = 1;
                    return;
                }
            }
<<<<<<< HEAD

            if (dev->accel.cmd & 8) { /*Vector Line*/
                while (count-- && (dev->accel.sy >= 0)) {
                    if ((dev->accel.cx >= dev->accel.clip_left && dev->accel.cx <= clip_r && dev->accel.cy >= dev->accel.clip_top && dev->accel.cy <= clip_b)) {
                        if (ibm8514_cpu_dest(dev) && (pixcntl == 0)) {
                            mix_dat = mix_mask; /* Mix data = forced to foreground register. */
                        } else if (ibm8514_cpu_dest(dev) && (pixcntl == 3)) {
                            /* Mix data = current video memory value. */
                            READ((dev->accel.cy * dev->h_disp) + dev->accel.cx, mix_dat);
                            mix_dat = ((mix_dat & rd_mask) == rd_mask);
                            mix_dat = mix_dat ? mix_mask : 0;
                        }

                        if (ibm8514_cpu_dest(dev)) {
                            READ((dev->accel.cy * dev->h_disp) + dev->accel.cx, src_dat);
                            if (pixcntl == 3)
                                src_dat = ((src_dat & rd_mask) == rd_mask);
                        } else
                            switch ((mix_dat & mix_mask) ? frgd_mix : bkgd_mix) {
                                case 0:
                                    src_dat = bkgd_color;
                                    break;
                                case 1:
                                    src_dat = frgd_color;
                                    break;
                                case 2:
                                    src_dat = cpu_dat & 0xff;
                                    break;
                                case 3:
                                    src_dat = 0;
                                    break;
                            }
=======

            while (count-- && (dev->accel.sy >= 0)) {
                if (((dev->accel.cx) >= dev->accel.clip_left && (dev->accel.cx <= clip_r) && (dev->accel.cy) >= dev->accel.clip_top && (dev->accel.cy) <= clip_b)) {
                    switch ((mix_dat & mix_mask) ? frgd_mix : bkgd_mix) {
                        case 0:
                            src_dat = bkgd_color;
                            break;
                        case 1:
                            src_dat = frgd_color;
                            break;
                        case 2:
                            src_dat = cpu_dat & 0xff;
                            break;
                        case 3:
                            src_dat = 0;
                            break;
                    }
>>>>>>> a20584fe

                    READ((dev->accel.cy * dev->h_disp) + dev->accel.cx, dest_dat);

<<<<<<< HEAD
                        if ((compare_mode == 0) || ((compare_mode == 0x10) && (dest_dat >= compare)) || ((compare_mode == 0x18) && (dest_dat < compare)) || ((compare_mode == 0x20) && (dest_dat != compare)) || ((compare_mode == 0x28) && (dest_dat == compare)) || ((compare_mode == 0x30) && (dest_dat <= compare)) || ((compare_mode == 0x38) && (dest_dat > compare))) {
                            old_dest_dat = dest_dat;
                            MIX(mix_dat & mix_mask, dest_dat, src_dat);
                            dest_dat = (dest_dat & wrt_mask) | (old_dest_dat & ~wrt_mask);

                            if ((dev->accel.cmd & 4) && dev->accel.sy) {
=======
                    if ((compare_mode == 0) || ((compare_mode == 0x10) && (dest_dat >= compare)) || ((compare_mode == 0x18) && (dest_dat < compare)) || ((compare_mode == 0x20) && (dest_dat != compare)) || ((compare_mode == 0x28) && (dest_dat == compare)) || ((compare_mode == 0x30) && (dest_dat <= compare)) || ((compare_mode == 0x38) && (dest_dat > compare))) {
                        old_dest_dat = dest_dat;
                        MIX(mix_dat & mix_mask, dest_dat, src_dat);
                        dest_dat = (dest_dat & wrt_mask) | (old_dest_dat & ~wrt_mask);
                        if ((dev->accel.cmd & 4) && (dev->accel.sy < dev->accel.maj_axis_pcnt)) {
                            if (!dev->accel.sy) {
                                WRITE((dev->accel.cy * dev->h_disp) + dev->accel.cx, dest_dat);
                            } else if ((dev->accel.cmd & 0x40) && dev->accel.sy && (dev->accel.cy == dev->accel.oldcy + 1)) {
>>>>>>> a20584fe
                                WRITE((dev->accel.cy * dev->h_disp) + dev->accel.cx, dest_dat);
                            } else if (!(dev->accel.cmd & 0x40) && dev->accel.sy && (dev->accel.err_term >= 0) && (dev->accel.cy == (dev->accel.oldcy + 1))) {
                                WRITE((dev->accel.cy * dev->h_disp) + dev->accel.cx, dest_dat);
                            }
                        }
                    }
                }

                mix_dat <<= 1;
                mix_dat |= 1;
                cpu_dat >>= 8;

                if (dev->accel.sy == dev->accel.maj_axis_pcnt) {
                    return;
                }

<<<<<<< HEAD
                    switch (dev->accel.cmd & 0xe0) {
                        case 0x00:
                            dev->accel.cx++;
                            break;
                        case 0x20:
                            dev->accel.cx++;
                            dev->accel.cy--;
                            break;
                        case 0x40:
                            dev->accel.cy--;
                            break;
                        case 0x60:
                            dev->accel.cx--;
                            dev->accel.cy--;
                            break;
                        case 0x80:
                            dev->accel.cx--;
                            break;
                        case 0xa0:
                            dev->accel.cx--;
                            dev->accel.cy++;
                            break;
                        case 0xc0:
                            dev->accel.cy++;
                            break;
                        case 0xe0:
                            dev->accel.cx++;
                            dev->accel.cy++;
                            break;
=======
                if (dev->accel.cmd & 0x40) {
                    dev->accel.oldcy = dev->accel.cy;
                    dev->accel.cy += dev->accel.ydir;
                    if (dev->accel.err_term >= 0) {
                        dev->accel.err_term += dev->accel.destx_distp;
                        dev->accel.cx += dev->accel.xdir;
                    } else {
                        dev->accel.err_term += dev->accel.desty_axstp;
                    }
                } else {
                    dev->accel.cx += dev->accel.xdir;
                    if (dev->accel.err_term >= 0) {
                        dev->accel.err_term += dev->accel.destx_distp;
                        dev->accel.oldcy = dev->accel.cy;
                        dev->accel.cy += dev->accel.ydir;
                    } else {
                        dev->accel.err_term += dev->accel.desty_axstp;
>>>>>>> a20584fe
                    }
                }
<<<<<<< HEAD
                dev->accel.cur_x = dev->accel.cx;
                dev->accel.cur_y = dev->accel.cy;
            } else { /*Bresenham*/
                if (pixcntl == 1) {
                    dev->accel.temp_cnt = 8;
                    while (count-- && (dev->accel.sy >= 0)) {
                        if (dev->accel.temp_cnt == 0) {
                            dev->accel.temp_cnt = 8;
                            mix_dat             = old_mix_dat;
                        }
                        if ((dev->accel.cx >= dev->accel.clip_left && dev->accel.cx <= clip_r && dev->accel.cy >= dev->accel.clip_top && dev->accel.cy <= clip_b)) {
                            if (ibm8514_cpu_dest(dev)) {
                                READ((dev->accel.cy * dev->h_disp) + dev->accel.cx, src_dat);
                            } else
                                switch ((mix_dat & 1) ? frgd_mix : bkgd_mix) {
                                    case 0:
                                        src_dat = bkgd_color;
                                        break;
                                    case 1:
                                        src_dat = frgd_color;
                                        break;
                                    case 2:
                                        src_dat = cpu_dat & 0xff;
                                        break;
                                    case 3:
                                        src_dat = 0;
                                        break;
                                }

                            READ((dev->accel.cy * dev->h_disp) + dev->accel.cx, dest_dat);

                            if ((compare_mode == 0) || ((compare_mode == 0x10) && (dest_dat >= compare)) || ((compare_mode == 0x18) && (dest_dat < compare)) || ((compare_mode == 0x20) && (dest_dat != compare)) || ((compare_mode == 0x28) && (dest_dat == compare)) || ((compare_mode == 0x30) && (dest_dat <= compare)) || ((compare_mode == 0x38) && (dest_dat > compare))) {
                                old_dest_dat = dest_dat;
                                MIX(mix_dat & 1, dest_dat, src_dat);
                                dest_dat = (dest_dat & wrt_mask) | (old_dest_dat & ~wrt_mask);
                                if ((dev->accel.cmd & 4) && dev->accel.sy) {
                                    WRITE((dev->accel.cy * dev->h_disp) + dev->accel.cx, dest_dat);
                                } else if (!(dev->accel.cmd & 4)) {
                                    WRITE((dev->accel.cy * dev->h_disp) + dev->accel.cx, dest_dat);
                                }
                            }
                        }
                        dev->accel.temp_cnt--;
                        mix_dat >>= 1;
                        cpu_dat >>= 8;

                        if (dev->accel.sy == 0) {
                            break;
                        }

                        if (dev->accel.err_term >= dev->accel.maj_axis_pcnt) {
                            dev->accel.err_term += dev->accel.destx_distp;
                            /*Step minor axis*/
                            switch (dev->accel.cmd & 0xe0) {
                                case 0x00:
                                    dev->accel.cy--;
                                    break;
                                case 0x20:
                                    dev->accel.cy--;
                                    break;
                                case 0x40:
                                    dev->accel.cx--;
                                    break;
                                case 0x60:
                                    dev->accel.cx++;
                                    break;
                                case 0x80:
                                    dev->accel.cy++;
                                    break;
                                case 0xa0:
                                    dev->accel.cy++;
                                    break;
                                case 0xc0:
                                    dev->accel.cx--;
                                    break;
                                case 0xe0:
                                    dev->accel.cx++;
                                    break;
                            }
                        } else
                            dev->accel.err_term += dev->accel.desty_axstp;

                        /*Step major axis*/
                        switch (dev->accel.cmd & 0xe0) {
                            case 0x00:
                                dev->accel.cx--;
                                break;
                            case 0x20:
                                dev->accel.cx++;
                                break;
                            case 0x40:
                                dev->accel.cy--;
                                break;
                            case 0x60:
                                dev->accel.cy--;
                                break;
                            case 0x80:
                                dev->accel.cx--;
                                break;
                            case 0xa0:
                                dev->accel.cx++;
                                break;
                            case 0xc0:
                                dev->accel.cy++;
                                break;
                            case 0xe0:
                                dev->accel.cy++;
                                break;
                        }

                        dev->accel.sy--;
                    }
                } else {
                    while (count-- && (dev->accel.sy >= 0)) {
                        if (dev->accel.cur_x >= 1024) {
                            dev->accel.cx = 0;
                        }
                        if (dev->accel.cur_y >= 1024) {
                            dev->accel.cy = 1;
                        }

                        if ((dev->accel.cx >= dev->accel.clip_left && dev->accel.cx <= clip_r && dev->accel.cy >= dev->accel.clip_top && dev->accel.cy <= clip_b)) {
                            if (ibm8514_cpu_dest(dev) && (pixcntl == 0)) {
                                mix_dat = mix_mask; /* Mix data = forced to foreground register. */
                            } else if (ibm8514_cpu_dest(dev) && (pixcntl == 3)) {
                                /* Mix data = current video memory value. */
                                READ((dev->accel.cy * dev->h_disp) + dev->accel.cx, mix_dat);
                                mix_dat = ((mix_dat & rd_mask) == rd_mask);
                                mix_dat = mix_dat ? mix_mask : 0;
                            }

                            if (ibm8514_cpu_dest(dev)) {
                                READ((dev->accel.cy * dev->h_disp) + dev->accel.cx, src_dat);
                                if (pixcntl == 3)
                                    src_dat = ((src_dat & rd_mask) == rd_mask);
                            } else
=======

                dev->accel.sy++;
            }
            break;

        case 6:             /*BitBlt*/
            if (!cpu_input) /*!cpu_input is trigger to start operation*/
            {
                dev->accel.x_count = 0;
                dev->accel.output  = 0;

                dev->accel.sx = dev->accel.maj_axis_pcnt & 0x7ff;
                dev->accel.sy = dev->accel.multifunc[0] & 0x7ff;

                dev->accel.dx = dev->accel.destx_distp & 0x3ff;
                dev->accel.dy = dev->accel.desty_axstp & 0x3ff;

                if (dev->accel.destx_distp & 0x400)
                    dev->accel.dx |= ~0x3ff;
                if (dev->accel.desty_axstp & 0x400)
                    dev->accel.dy |= ~0x3ff;

                dev->accel.cx = dev->accel.cur_x & 0x3ff;
                dev->accel.cy = dev->accel.cur_y & 0x3ff;

                if (dev->accel.cur_x & 0x400)
                    dev->accel.cx |= ~0x3ff;
                if (dev->accel.cur_y & 0x400)
                    dev->accel.cy |= ~0x3ff;

                dev->accel.src  = dev->accel.cy * dev->h_disp;
                dev->accel.dest = dev->accel.dy * dev->h_disp;

                if (ibm8514_cpu_src(dev)) {
                    if (dev->accel.cmd & 2) {
                        if (!(dev->accel.cmd & 0x1000)) {
                            dev->accel.sx += (dev->accel.cur_x & 3);
                            dev->accel.nibbleset = (uint8_t *) calloc(1, (dev->accel.sx >> 3) + 1);
                            dev->accel.writemono = (uint8_t *) calloc(1, (dev->accel.sx >> 3) + 1);
                            dev->accel.sys_cnt   = (dev->accel.sx >> 3) + 1;
                        }
                    }
                    dev->data_available  = 0;
                    dev->data_available2 = 0;
                    return; /*Wait for data from CPU*/
                } else if (ibm8514_cpu_dest(dev)) {
                    dev->data_available  = 1;
                    dev->data_available2 = 1;
                    return; /*Wait for data from CPU*/
                }
            }

            if (dev->accel.cmd & 2) {
                if (cpu_input) {
bitblt_pix:
                    if (count < 8) {
                        while (count-- && (dev->accel.sy >= 0)) {
                            if ((dev->accel.dx >= dev->accel.clip_left && dev->accel.dx <= clip_r && dev->accel.dy >= dev->accel.clip_top && dev->accel.dy <= clip_b)) {
                                if (pixcntl == 3) {
                                    if (!(dev->accel.cmd & 0x10) && ((frgd_mix != 3) || (bkgd_mix != 3))) {
                                        READ(dev->accel.src + dev->accel.cx, mix_dat);
                                        mix_dat = ((mix_dat & rd_mask) == rd_mask);
                                        mix_dat = mix_dat ? mix_mask : 0;
                                    } else if (dev->accel.cmd & 0x10) {
                                        READ(dev->accel.src + dev->accel.cx, mix_dat);
                                        mix_dat = ((mix_dat & rd_mask) == rd_mask);
                                        mix_dat = mix_dat ? mix_mask : 0;
                                    }
                                }
>>>>>>> a20584fe
                                switch ((mix_dat & mix_mask) ? frgd_mix : bkgd_mix) {
                                    case 0:
                                        src_dat = bkgd_color;
                                        break;
                                    case 1:
                                        src_dat = frgd_color;
                                        break;
                                    case 2:
                                        src_dat = cpu_dat & 0xff;
                                        break;
                                    case 3:
<<<<<<< HEAD
                                        src_dat = 0;
                                        break;
                                }

                            READ((dev->accel.cy * dev->h_disp) + dev->accel.cx, dest_dat);

                            if ((compare_mode == 0) || ((compare_mode == 0x10) && (dest_dat >= compare)) || ((compare_mode == 0x18) && (dest_dat < compare)) || ((compare_mode == 0x20) && (dest_dat != compare)) || ((compare_mode == 0x28) && (dest_dat == compare)) || ((compare_mode == 0x30) && (dest_dat <= compare)) || ((compare_mode == 0x38) && (dest_dat > compare))) {
                                old_dest_dat = dest_dat;
                                MIX(mix_dat & mix_mask, dest_dat, src_dat);
                                dest_dat = (dest_dat & wrt_mask) | (old_dest_dat & ~wrt_mask);
                                if ((dev->accel.cmd & 4) && dev->accel.sy) {
                                    WRITE((dev->accel.cy * dev->h_disp) + dev->accel.cx, dest_dat);
                                } else if (!(dev->accel.cmd & 4)) {
                                    WRITE((dev->accel.cy * dev->h_disp) + dev->accel.cx, dest_dat);
                                }
                            }
                        }
                        mix_dat <<= 1;
                        mix_dat |= 1;
                        cpu_dat >>= 8;

                        if (dev->accel.sy == 0) {
                            break;
                        }

                        if (dev->accel.err_term >= dev->accel.maj_axis_pcnt) {
                            dev->accel.err_term += dev->accel.destx_distp;
                            /*Step minor axis*/
                            switch (dev->accel.cmd & 0xe0) {
                                case 0x00:
                                    dev->accel.cy--;
                                    break;
                                case 0x20:
                                    dev->accel.cy--;
                                    break;
                                case 0x40:
                                    dev->accel.cx--;
                                    break;
                                case 0x60:
                                    dev->accel.cx++;
                                    break;
                                case 0x80:
                                    dev->accel.cy++;
                                    break;
                                case 0xa0:
                                    dev->accel.cy++;
                                    break;
                                case 0xc0:
                                    dev->accel.cx--;
                                    break;
                                case 0xe0:
                                    dev->accel.cx++;
                                    break;
                            }
                        } else
                            dev->accel.err_term += dev->accel.desty_axstp;

                        /*Step major axis*/
                        switch (dev->accel.cmd & 0xe0) {
                            case 0x00:
                                dev->accel.cx--;
                                break;
                            case 0x20:
                                dev->accel.cx++;
                                break;
                            case 0x40:
                                dev->accel.cy--;
                                break;
                            case 0x60:
                                dev->accel.cy--;
                                break;
                            case 0x80:
                                dev->accel.cx--;
                                break;
                            case 0xa0:
                                dev->accel.cx++;
                                break;
                            case 0xc0:
                                dev->accel.cy++;
                                break;
                            case 0xe0:
                                dev->accel.cy++;
                                break;
                        }

                        dev->accel.sy--;
                    }
                }
                dev->accel.cur_x = dev->accel.cx;
                dev->accel.cur_y = dev->accel.cy;
            }
            break;

        case 6:             /*BitBlt*/
            if (!cpu_input) /*!cpu_input is trigger to start operation*/
            {
                dev->accel.x_count = 0;
                dev->accel.output  = 0;

                dev->accel.sx = dev->accel.maj_axis_pcnt & 0x7ff;
                dev->accel.sy = dev->accel.multifunc[0] & 0x7ff;

                dev->accel.dx = dev->accel.destx_distp & 0x3ff;
                dev->accel.dy = dev->accel.desty_axstp & 0x3ff;

                if (dev->accel.destx_distp & 0x400)
                    dev->accel.dx |= ~0x3ff;
                if (dev->accel.desty_axstp & 0x400)
                    dev->accel.dy |= ~0x3ff;

                dev->accel.cx = dev->accel.cur_x & 0x3ff;
                dev->accel.cy = dev->accel.cur_y & 0x3ff;

                if (dev->accel.cur_x & 0x400)
                    dev->accel.cx |= ~0x3ff;
                if (dev->accel.cur_y & 0x400)
                    dev->accel.cy |= ~0x3ff;

                dev->accel.src  = dev->accel.cy * dev->h_disp;
                dev->accel.dest = dev->accel.dy * dev->h_disp;

                if (ibm8514_cpu_src(dev)) {
                    if (dev->accel.cmd & 2) {
                        if (!(dev->accel.cmd & 0x1000)) {
                            dev->accel.sx += (dev->accel.cur_x & 3);
                            dev->accel.nibbleset = (uint8_t *) calloc(1, (dev->accel.sx >> 3) + 1);
                            dev->accel.writemono = (uint8_t *) calloc(1, (dev->accel.sx >> 3) + 1);
                            dev->accel.sys_cnt   = (dev->accel.sx >> 3) + 1;
                        }
                    }
                    dev->data_available  = 0;
                    dev->data_available2 = 0;
                    return; /*Wait for data from CPU*/
                } else if (ibm8514_cpu_dest(dev)) {
                    dev->data_available  = 1;
                    dev->data_available2 = 1;
                    return; /*Wait for data from CPU*/
                }
            }

            if (dev->accel.cmd & 2) {
                if (cpu_input) {
bitblt_pix:
                    if (count < 8) {
                        while (count-- && (dev->accel.sy >= 0)) {
                            if ((dev->accel.dx >= dev->accel.clip_left && dev->accel.dx <= clip_r && dev->accel.dy >= dev->accel.clip_top && dev->accel.dy <= clip_b)) {
                                if (pixcntl == 3) {
                                    if (!(dev->accel.cmd & 0x10) && ((frgd_mix != 3) || (bkgd_mix != 3))) {
                                        READ(dev->accel.src + dev->accel.cx, mix_dat);
                                        mix_dat = ((mix_dat & rd_mask) == rd_mask);
                                        mix_dat = mix_dat ? mix_mask : 0;
                                    } else if (dev->accel.cmd & 0x10) {
                                        READ(dev->accel.src + dev->accel.cx, mix_dat);
                                        mix_dat = ((mix_dat & rd_mask) == rd_mask);
                                        mix_dat = mix_dat ? mix_mask : 0;
                                    }
                                }
                                switch ((mix_dat & mix_mask) ? frgd_mix : bkgd_mix) {
                                    case 0:
                                        src_dat = bkgd_color;
                                        break;
                                    case 1:
                                        src_dat = frgd_color;
                                        break;
                                    case 2:
                                        src_dat = cpu_dat & 0xff;
                                        break;
                                    case 3:
                                        READ(dev->accel.src + dev->accel.cx, src_dat);
                                        if (pixcntl == 3) {
                                            if (dev->accel.cmd & 0x10) {
                                                src_dat = ((src_dat & rd_mask) == rd_mask);
                                            }
                                        }
                                        break;
                                }

                                READ(dev->accel.dest + dev->accel.cx, dest_dat);

                                if ((compare_mode == 0) || ((compare_mode == 0x10) && (dest_dat >= compare)) || ((compare_mode == 0x18) && (dest_dat < compare)) || ((compare_mode == 0x20) && (dest_dat != compare)) || ((compare_mode == 0x28) && (dest_dat == compare)) || ((compare_mode == 0x30) && (dest_dat <= compare)) || ((compare_mode == 0x38) && (dest_dat > compare))) {
                                    old_dest_dat = dest_dat;
                                    MIX(mix_dat & mix_mask, dest_dat, src_dat);
                                    dest_dat = (dest_dat & wrt_mask) | (old_dest_dat & ~wrt_mask);
                                    WRITE(dev->accel.dest + dev->accel.cx, dest_dat);
                                }
=======
                                        READ(dev->accel.src + dev->accel.cx, src_dat);
                                        if (pixcntl == 3) {
                                            if (dev->accel.cmd & 0x10) {
                                                src_dat = ((src_dat & rd_mask) == rd_mask);
                                            }
                                        }
                                        break;
                                }

                                READ(dev->accel.dest + dev->accel.dx, dest_dat);

                                if ((compare_mode == 0) || ((compare_mode == 0x10) && (dest_dat >= compare)) || ((compare_mode == 0x18) && (dest_dat < compare)) || ((compare_mode == 0x20) && (dest_dat != compare)) || ((compare_mode == 0x28) && (dest_dat == compare)) || ((compare_mode == 0x30) && (dest_dat <= compare)) || ((compare_mode == 0x38) && (dest_dat > compare))) {
                                    old_dest_dat = dest_dat;
                                    MIX(mix_dat & mix_mask, dest_dat, src_dat);
                                    dest_dat = (dest_dat & wrt_mask) | (old_dest_dat & ~wrt_mask);
                                    WRITE(dev->accel.dest + dev->accel.dx, dest_dat);
                                }
>>>>>>> a20584fe
                            }

                            mix_dat <<= 1;
                            mix_dat |= 1;
                            cpu_dat >>= 8;
<<<<<<< HEAD

                            if (dev->accel.cmd & 0x20)
                                dev->accel.cx++;
                            else
                                dev->accel.cx--;

                            dev->accel.sx--;
                            if (dev->accel.sx < 0) {
                                dev->accel.sx = dev->accel.maj_axis_pcnt & 0x7ff;

                                if (dev->accel.cmd & 2) {
                                    dev->accel.sx += (dev->accel.cur_x & 3);
                                }

                                if (dev->accel.cmd & 0x20) {
                                    dev->accel.cx -= (dev->accel.sx) + 1;
                                } else
                                    dev->accel.cx += (dev->accel.sx) + 1;

                                if (dev->accel.cmd & 0x80)
                                    dev->accel.cy++;
                                else
                                    dev->accel.cy--;

=======

                            if (dev->accel.cmd & 0x20)
                                dev->accel.cx++;
                            else
                                dev->accel.cx--;

                            dev->accel.sx--;
                            if (dev->accel.sx < 0) {
                                dev->accel.sx = dev->accel.maj_axis_pcnt & 0x7ff;

                                if (dev->accel.cmd & 2) {
                                    dev->accel.sx += (dev->accel.cur_x & 3);
                                }

                                if (dev->accel.cmd & 0x20) {
                                    dev->accel.cx -= (dev->accel.sx) + 1;
                                } else
                                    dev->accel.cx += (dev->accel.sx) + 1;

                                if (dev->accel.cmd & 0x80)
                                    dev->accel.cy++;
                                else
                                    dev->accel.cy--;

>>>>>>> a20584fe
                                dev->accel.dest = dev->accel.cy * dev->h_disp;
                                dev->accel.sy--;
                                return;
                            }
                        }
                    } else {
                        while (count-- && (dev->accel.sy >= 0)) {
                            if ((dev->accel.dx >= dev->accel.clip_left && dev->accel.dx <= clip_r && dev->accel.dy >= dev->accel.clip_top && dev->accel.dy <= clip_b)) {
                                if (pixcntl == 3) {
                                    if (!(dev->accel.cmd & 0x10) && ((frgd_mix != 3) || (bkgd_mix != 3))) {
                                        READ(dev->accel.src + dev->accel.cx, mix_dat);
                                        mix_dat = ((mix_dat & rd_mask) == rd_mask);
                                        mix_dat = mix_dat ? 1 : 0;
                                    } else if (dev->accel.cmd & 0x10) {
                                        READ(dev->accel.src + dev->accel.cx, mix_dat);
                                        mix_dat = ((mix_dat & rd_mask) == rd_mask);
                                        mix_dat = mix_dat ? 1 : 0;
                                    }
                                }
                                switch ((mix_dat & 1) ? frgd_mix : bkgd_mix) {
                                    case 0:
                                        src_dat = bkgd_color;
                                        break;
                                    case 1:
                                        src_dat = frgd_color;
                                        break;
                                    case 2:
                                        src_dat = cpu_dat & 0xff;
                                        break;
                                    case 3:
                                        READ(dev->accel.src + dev->accel.cx, src_dat);
                                        if (pixcntl == 3) {
                                            if (dev->accel.cmd & 0x10) {
                                                src_dat = ((src_dat & rd_mask) == rd_mask);
                                            }
                                        }
                                        break;
                                }

                                READ(dev->accel.dest + dev->accel.dx, dest_dat);

                                if ((compare_mode == 0) || ((compare_mode == 0x10) && (dest_dat >= compare)) || ((compare_mode == 0x18) && (dest_dat < compare)) || ((compare_mode == 0x20) && (dest_dat != compare)) || ((compare_mode == 0x28) && (dest_dat == compare)) || ((compare_mode == 0x30) && (dest_dat <= compare)) || ((compare_mode == 0x38) && (dest_dat > compare))) {
                                    old_dest_dat = dest_dat;
                                    MIX(mix_dat & 1, dest_dat, src_dat);
                                    dest_dat = (dest_dat & wrt_mask) | (old_dest_dat & ~wrt_mask);
                                    WRITE(dev->accel.dest + dev->accel.dx, dest_dat);
                                }
                            }
                            mix_dat >>= 1;
                            cpu_dat >>= 8;

                            if (dev->accel.cmd & 0x20) {
                                dev->accel.dx++;
                                dev->accel.cx++;
                            } else {
                                dev->accel.dx--;
                                dev->accel.cx--;
                            }

                            dev->accel.sx--;
                            if (dev->accel.sx < 0) {
                                dev->accel.sx = dev->accel.maj_axis_pcnt & 0x7ff;

                                if (dev->accel.cmd & 2) {
                                    if (!(dev->accel.cmd & 0x1000))
                                        dev->accel.sx += (dev->accel.cur_x & 3);
                                }

                                if (dev->accel.cmd & 0x20) {
                                    dev->accel.dx -= (dev->accel.sx) + 1;
                                    dev->accel.cx -= (dev->accel.sx) + 1;
                                } else {
                                    dev->accel.dx += (dev->accel.sx) + 1;
                                    dev->accel.cx += (dev->accel.sx) + 1;
                                }

                                if (dev->accel.cmd & 2) {
                                    if (dev->accel.cmd & 0x1000) {
                                        dev->accel.cx = dev->accel.cur_x & 0x3ff;
                                        if (dev->accel.cur_x & 0x400)
                                            dev->accel.cx |= ~0x3ff;
                                        dev->accel.dx = dev->accel.destx_distp & 0x3ff;
                                        if (dev->accel.destx_distp & 0x400)
                                            dev->accel.dx |= ~0x3ff;
                                    }
                                }

                                if (dev->accel.cmd & 0x80) {
                                    dev->accel.dy++;
                                    dev->accel.cy++;
                                } else {
                                    dev->accel.dy--;
                                    dev->accel.cy--;
                                }

                                dev->accel.dest = dev->accel.dy * dev->h_disp;
                                dev->accel.src  = dev->accel.cy * dev->h_disp;
                                dev->accel.sy--;
                                return;
                            }
                        }
                    }
                } else {
                    goto bitblt;
                }
            } else {
                if (cpu_input) {
                    if (pixcntl == 2) {
                        goto bitblt_pix;
                    } else {
                        while (count-- && (dev->accel.sy >= 0)) {
                            if ((dev->accel.dx >= dev->accel.clip_left && dev->accel.dx <= clip_r && dev->accel.dy >= dev->accel.clip_top && dev->accel.dy <= clip_b)) {
                                if (pixcntl == 3) {
                                    if (!(dev->accel.cmd & 0x10) && ((frgd_mix != 3) || (bkgd_mix != 3))) {
                                        READ(dev->accel.src + dev->accel.cx, mix_dat);
                                        mix_dat = ((mix_dat & rd_mask) == rd_mask);
                                        mix_dat = mix_dat ? mix_mask : 0;
                                    } else if (dev->accel.cmd & 0x10) {
                                        READ(dev->accel.src + dev->accel.cx, mix_dat);
                                        mix_dat = ((mix_dat & rd_mask) == rd_mask);
                                        mix_dat = mix_dat ? mix_mask : 0;
                                    }
                                }
                                switch ((mix_dat & mix_mask) ? frgd_mix : bkgd_mix) {
                                    case 0:
                                        src_dat = bkgd_color;
                                        break;
                                    case 1:
                                        src_dat = frgd_color;
                                        break;
                                    case 2:
                                        src_dat = cpu_dat & 0xff;
                                        break;
                                    case 3:
                                        READ(dev->accel.src + dev->accel.cx, src_dat);
                                        if (pixcntl == 3) {
                                            if (dev->accel.cmd & 0x10) {
                                                src_dat = ((src_dat & rd_mask) == rd_mask);
                                            }
                                        }
                                        break;
                                }

                                READ(dev->accel.dest + dev->accel.dx, dest_dat);

                                if ((compare_mode == 0) || ((compare_mode == 0x10) && (dest_dat >= compare)) || ((compare_mode == 0x18) && (dest_dat < compare)) || ((compare_mode == 0x20) && (dest_dat != compare)) || ((compare_mode == 0x28) && (dest_dat == compare)) || ((compare_mode == 0x30) && (dest_dat <= compare)) || ((compare_mode == 0x38) && (dest_dat > compare))) {
                                    old_dest_dat = dest_dat;
                                    MIX(mix_dat & mix_mask, dest_dat, src_dat);
                                    dest_dat = (dest_dat & wrt_mask) | (old_dest_dat & ~wrt_mask);
                                    WRITE(dev->accel.dest + dev->accel.dx, dest_dat);
                                }
                            }
                            mix_dat <<= 1;
                            mix_dat |= 1;
                            cpu_dat >>= 8;

                            if (dev->accel.cmd & 0x20) {
                                dev->accel.dx++;
                                dev->accel.cx++;
                            } else {
                                dev->accel.dx--;
                                dev->accel.cx--;
                            }

                            dev->accel.sx--;
                            if (dev->accel.sx < 0) {
                                dev->accel.sx = dev->accel.maj_axis_pcnt & 0x7ff;

                                if (dev->accel.cmd & 0x20) {
                                    dev->accel.dx -= (dev->accel.sx) + 1;
                                    dev->accel.cx -= (dev->accel.sx) + 1;
                                } else {
                                    dev->accel.dx += (dev->accel.sx) + 1;
                                    dev->accel.cx += (dev->accel.sx) + 1;
                                }

                                if (dev->accel.cmd & 0x80) {
                                    dev->accel.dy++;
                                    dev->accel.cy++;
                                } else {
                                    dev->accel.dy--;
                                    dev->accel.cy--;
                                }

                                dev->accel.dest = dev->accel.dy * dev->h_disp;
                                dev->accel.src  = dev->accel.cy * dev->h_disp;
                                dev->accel.sy--;
                                return;
                            }
                        }
                    }
                } else {
bitblt:
                    if (pixcntl == 1) {
                        if (dev->accel.cmd & 0x40) {
                            count               = dev->accel.maj_axis_pcnt + 1;
                            dev->accel.temp_cnt = 8;
                            while (count-- && dev->accel.sy >= 0) {
                                if (dev->accel.temp_cnt == 0) {
                                    mix_dat >>= 8;
                                    dev->accel.temp_cnt = 8;
                                }
                                if ((dev->accel.dx >= dev->accel.clip_left && dev->accel.dx <= clip_r && dev->accel.dy >= dev->accel.clip_top && dev->accel.dy <= clip_b)) {
                                    switch ((mix_dat & mix_mask) ? frgd_mix : bkgd_mix) {
                                        case 0:
                                            src_dat = bkgd_color;
                                            break;
                                        case 1:
                                            src_dat = frgd_color;
                                            break;
                                        case 2:
                                            src_dat = 0;
                                            break;
                                        case 3:
                                            READ(dev->accel.src + dev->accel.cx, src_dat);
                                            break;
                                    }

                                    READ(dev->accel.dest + dev->accel.dx, dest_dat);

                                    if ((compare_mode == 0) || ((compare_mode == 0x10) && (dest_dat >= compare)) || ((compare_mode == 0x18) && (dest_dat < compare)) || ((compare_mode == 0x20) && (dest_dat != compare)) || ((compare_mode == 0x28) && (dest_dat == compare)) || ((compare_mode == 0x30) && (dest_dat <= compare)) || ((compare_mode == 0x38) && (dest_dat > compare))) {
                                        old_dest_dat = dest_dat;
                                        MIX(mix_dat & mix_mask, dest_dat, src_dat);
                                        dest_dat = (dest_dat & wrt_mask) | (old_dest_dat & ~wrt_mask);

                                        WRITE(dev->accel.dest + dev->accel.dx, dest_dat);
                                    }
                                }

                                if (dev->accel.temp_cnt > 0) {
                                    dev->accel.temp_cnt--;
                                    mix_dat <<= 1;
                                    mix_dat |= 1;
                                }

                                if (dev->accel.cmd & 0x20) {
                                    dev->accel.dx++;
                                    dev->accel.cx++;
                                } else {
                                    dev->accel.dx--;
                                    dev->accel.cx--;
                                }

                                dev->accel.sx--;
                                if (dev->accel.sx < 0) {
                                    dev->accel.sx = dev->accel.maj_axis_pcnt & 0x7ff;

                                    if (dev->accel.cmd & 0x20) {
                                        dev->accel.dx -= (dev->accel.sx) + 1;
                                        dev->accel.cx -= (dev->accel.sx) + 1;
                                    } else {
                                        dev->accel.dx += (dev->accel.sx) + 1;
                                        dev->accel.cx += (dev->accel.sx) + 1;
                                    }

                                    if (dev->accel.cmd & 0x80) {
                                        dev->accel.dy++;
                                        dev->accel.cy++;
                                    } else {
                                        dev->accel.dy--;
                                        dev->accel.cy--;
                                    }

                                    dev->accel.dest = dev->accel.dy * dev->h_disp;
                                    dev->accel.src  = dev->accel.cy * dev->h_disp;
                                    dev->accel.sy--;
                                    return;
                                }
                            }
                        } else {
                            dev->accel.temp_cnt = 8;
                            while (count-- && dev->accel.sy >= 0) {
                                if (dev->accel.temp_cnt == 0) {
                                    dev->accel.temp_cnt = 8;
                                    mix_dat             = old_mix_dat;
                                }
                                if ((dev->accel.dx >= dev->accel.clip_left && dev->accel.dx <= clip_r && dev->accel.dy >= dev->accel.clip_top && dev->accel.dy <= clip_b)) {
                                    switch ((mix_dat & 1) ? frgd_mix : bkgd_mix) {
                                        case 0:
                                            src_dat = bkgd_color;
                                            break;
                                        case 1:
                                            src_dat = frgd_color;
                                            break;
                                        case 2:
                                            src_dat = 0;
                                            break;
                                        case 3:
                                            READ(dev->accel.src + dev->accel.cx, src_dat);
                                            break;
                                    }

                                    READ(dev->accel.dest + dev->accel.dx, dest_dat);

                                    if ((compare_mode == 0) || ((compare_mode == 0x10) && (dest_dat >= compare)) || ((compare_mode == 0x18) && (dest_dat < compare)) || ((compare_mode == 0x20) && (dest_dat != compare)) || ((compare_mode == 0x28) && (dest_dat == compare)) || ((compare_mode == 0x30) && (dest_dat <= compare)) || ((compare_mode == 0x38) && (dest_dat > compare))) {
                                        old_dest_dat = dest_dat;
                                        MIX(mix_dat & 1, dest_dat, src_dat);
                                        dest_dat = (dest_dat & wrt_mask) | (old_dest_dat & ~wrt_mask);

                                        WRITE(dev->accel.dest + dev->accel.dx, dest_dat);
                                    }
                                }
                                dev->accel.temp_cnt--;
                                mix_dat >>= 1;

                                if (dev->accel.cmd & 0x20) {
                                    dev->accel.dx++;
                                    dev->accel.cx++;
                                } else {
                                    dev->accel.dx--;
                                    dev->accel.cx--;
                                }

                                dev->accel.sx--;
                                if (dev->accel.sx < 0) {
                                    dev->accel.sx = dev->accel.maj_axis_pcnt & 0x7ff;

                                    if (dev->accel.cmd & 0x20) {
                                        dev->accel.dx -= (dev->accel.sx) + 1;
                                        dev->accel.cx -= (dev->accel.sx) + 1;
                                    } else {
                                        dev->accel.dx += (dev->accel.sx) + 1;
                                        dev->accel.cx += (dev->accel.sx) + 1;
                                    }

                                    if (dev->accel.cmd & 0x80) {
                                        dev->accel.dy++;
                                        dev->accel.cy++;
                                    } else {
                                        dev->accel.dy--;
                                        dev->accel.cy--;
                                    }
<<<<<<< HEAD

                                    dev->accel.dest = dev->accel.dy * dev->h_disp;
                                    dev->accel.src  = dev->accel.cy * dev->h_disp;
                                    dev->accel.sy--;

=======

                                    dev->accel.dest = dev->accel.dy * dev->h_disp;
                                    dev->accel.src  = dev->accel.cy * dev->h_disp;
                                    dev->accel.sy--;

>>>>>>> a20584fe
                                    if (dev->accel.sy < 0) {
                                        return;
                                    }
                                }
                            }
                        }
                    } else {
                        while (count-- && dev->accel.sy >= 0) {
                            if ((dev->accel.dx >= dev->accel.clip_left && dev->accel.dx <= clip_r && dev->accel.dy >= dev->accel.clip_top && dev->accel.dy <= clip_b)) {
                                if (pixcntl == 3) {
                                    if (!(dev->accel.cmd & 0x10) && ((frgd_mix != 3) || (bkgd_mix != 3))) {
                                        READ(dev->accel.src + dev->accel.cx, mix_dat);
                                        mix_dat = ((mix_dat & rd_mask) == rd_mask);
                                        mix_dat = mix_dat ? mix_mask : 0;
                                    } else if (dev->accel.cmd & 0x10) {
                                        READ(dev->accel.src + dev->accel.cx, mix_dat);
                                        mix_dat = ((mix_dat & rd_mask) == rd_mask);
                                        mix_dat = mix_dat ? mix_mask : 0;
                                    }
                                }
                                switch ((mix_dat & mix_mask) ? frgd_mix : bkgd_mix) {
                                    case 0:
                                        src_dat = bkgd_color;
                                        break;
                                    case 1:
                                        src_dat = frgd_color;
                                        break;
                                    case 2:
                                        src_dat = 0;
                                        break;
                                    case 3:
                                        READ(dev->accel.src + dev->accel.cx, src_dat);
                                        if (pixcntl == 3) {
                                            if (dev->accel.cmd & 0x10) {
                                                src_dat = ((src_dat & rd_mask) == rd_mask);
                                            }
                                        }
                                        break;
                                }

                                READ(dev->accel.dest + dev->accel.dx, dest_dat);

                                if ((compare_mode == 0) || ((compare_mode == 0x10) && (dest_dat >= compare)) || ((compare_mode == 0x18) && (dest_dat < compare)) || ((compare_mode == 0x20) && (dest_dat != compare)) || ((compare_mode == 0x28) && (dest_dat == compare)) || ((compare_mode == 0x30) && (dest_dat <= compare)) || ((compare_mode == 0x38) && (dest_dat > compare))) {
                                    old_dest_dat = dest_dat;
                                    MIX(mix_dat & mix_mask, dest_dat, src_dat);
                                    dest_dat = (dest_dat & wrt_mask) | (old_dest_dat & ~wrt_mask);

                                    WRITE(dev->accel.dest + dev->accel.dx, dest_dat);
                                }
                            }
                            mix_dat <<= 1;
                            mix_dat |= 1;

                            if (dev->accel.cmd & 0x20) {
                                dev->accel.dx++;
                                dev->accel.cx++;
                            } else {
                                dev->accel.dx--;
                                dev->accel.cx--;
                            }

                            dev->accel.sx--;
                            if (dev->accel.sx < 0) {
                                dev->accel.sx = dev->accel.maj_axis_pcnt & 0x7ff;

                                if (dev->accel.cmd & 0x20) {
                                    dev->accel.dx -= (dev->accel.sx) + 1;
                                    dev->accel.cx -= (dev->accel.sx) + 1;
                                } else {
                                    dev->accel.dx += (dev->accel.sx) + 1;
                                    dev->accel.cx += (dev->accel.sx) + 1;
                                }

                                if (dev->accel.cmd & 0x80) {
                                    dev->accel.dy++;
                                    dev->accel.cy++;
                                } else {
                                    dev->accel.dy--;
                                    dev->accel.cy--;
                                }

                                dev->accel.dest = dev->accel.dy * dev->h_disp;
                                dev->accel.src  = dev->accel.cy * dev->h_disp;
                                dev->accel.sy--;

                                if (dev->accel.sy < 0) {
                                    return;
                                }
                            }
                        }
                    }
                }
            }
            break;
    }
}

static void
ibm8514_render_8bpp(svga_t *svga)
{
    ibm8514_t *dev = &svga->dev8514;
    int        x;
    uint32_t  *p;
    uint32_t   dat;

    if ((dev->displine + svga->y_add) < 0) {
        return;
    }

    if (dev->changedvram[dev->ma >> 12] || dev->changedvram[(dev->ma >> 12) + 1] || svga->fullchange) {
        p = &buffer32->line[dev->displine + svga->y_add][svga->x_add];

        if (dev->firstline_draw == 2000)
            dev->firstline_draw = dev->displine;
        dev->lastline_draw = dev->displine;

        for (x = 0; x <= dev->h_disp; x += 8) {
            dat  = *(uint32_t *) (&dev->vram[dev->ma & dev->vram_mask]);
            p[0] = dev->map8[dat & 0xff];
            p[1] = dev->map8[(dat >> 8) & 0xff];
            p[2] = dev->map8[(dat >> 16) & 0xff];
            p[3] = dev->map8[(dat >> 24) & 0xff];

            dat  = *(uint32_t *) (&dev->vram[(dev->ma + 4) & dev->vram_mask]);
            p[4] = dev->map8[dat & 0xff];
            p[5] = dev->map8[(dat >> 8) & 0xff];
            p[6] = dev->map8[(dat >> 16) & 0xff];
            p[7] = dev->map8[(dat >> 24) & 0xff];

            dev->ma += 8;
            p += 8;
        }
        dev->ma &= dev->vram_mask;
    }
}

static void
ibm8514_render_overscan_left(ibm8514_t *dev, svga_t *svga)
{
    int i;

    if ((dev->displine + svga->y_add) < 0)
        return;

    if (svga->scrblank || (dev->h_disp == 0))
        return;

    for (i = 0; i < svga->x_add; i++)
        buffer32->line[dev->displine + svga->y_add][i] = svga->overscan_color;
}

static void
ibm8514_render_overscan_right(ibm8514_t *dev, svga_t *svga)
{
    int i, right;

    if ((dev->displine + svga->y_add) < 0)
        return;

    if (svga->scrblank || (dev->h_disp == 0))
        return;

    right = (overscan_x >> 1);
    for (i = 0; i < right; i++)
        buffer32->line[dev->displine + svga->y_add][svga->x_add + dev->h_disp + i] = svga->overscan_color;
}

<<<<<<< HEAD
static void
ibm8514_doblit(int wx, int wy, ibm8514_t *dev, svga_t *svga)
{
    int       y_add, x_add, y_start, x_start, bottom;
    uint32_t *p;
    int       i, j;
    int       xs_temp, ys_temp;

    y_add   = (enable_overscan) ? overscan_y : 0;
    x_add   = (enable_overscan) ? overscan_x : 0;
    y_start = (enable_overscan) ? 0 : (overscan_y >> 1);
    x_start = (enable_overscan) ? 0 : (overscan_x >> 1);
    bottom  = (overscan_y >> 1) + (svga->crtc[8] & 0x1f);

    if ((wx <= 0) || (wy <= 0))
        return;

    xs_temp = wx;
    ys_temp = wy + 1;
    if (xs_temp < 64)
        xs_temp = 640;
    if (ys_temp < 32)
        ys_temp = 200;

    if ((svga->crtc[0x17] & 0x80) && ((xs_temp != xsize) || (ys_temp != ysize) || video_force_resize_get())) {
        /* Screen res has changed.. fix up, and let them know. */
        xsize = xs_temp;
        ysize = ys_temp;

        if ((xsize > 1984) || (ysize > 2016)) {
            /* 2048x2048 is the biggest safe render texture, to account for overscan,
               we suppress overscan starting from x 1984 and y 2016. */
            x_add             = 0;
            y_add             = 0;
            suppress_overscan = 1;
        } else
            suppress_overscan = 0;

        /* Block resolution changes while in DPMS mode to avoid getting a bogus
           screen width (320). We're already rendering a blank screen anyway. */
        set_screen_size(xsize + x_add, ysize + y_add);

        if (video_force_resize_get())
            video_force_resize_set(0);
    }

    if ((wx >= 160) && ((wy + 1) >= 120)) {
        /* Draw (overscan_size - scroll size) lines of overscan on top and bottom. */
        for (i = 0; i < svga->y_add; i++) {
            p = &buffer32->line[i & 0x7ff][0];

            for (j = 0; j < (xsize + x_add); j++)
                p[j] = svga->overscan_color;
        }

        for (i = 0; i < bottom; i++) {
            p = &buffer32->line[(ysize + svga->y_add + i) & 0x7ff][0];

            for (j = 0; j < (xsize + x_add); j++)
                p[j] = svga->overscan_color;
        }
    }
    video_blit_memtoscreen(x_start, y_start, xsize + x_add, ysize + y_add);
}

=======
>>>>>>> a20584fe
void
ibm8514_poll(ibm8514_t *dev, svga_t *svga)
{
    uint32_t x;
    int      wx, wy;

    if (!dev->linepos) {
        timer_advance_u64(&svga->timer, svga->dispofftime);
        dev->linepos = 1;

        if (dev->dispon) {
            dev->hdisp_on = 1;

            dev->ma &= dev->vram_mask;

            if (dev->firstline == 2000) {
                dev->firstline = dev->displine;
                video_wait_for_buffer();
            }

            ibm8514_render_8bpp(svga);

            svga->x_add = (overscan_x >> 1);
            ibm8514_render_overscan_left(dev, svga);
            ibm8514_render_overscan_right(dev, svga);
            svga->x_add = (overscan_x >> 1);

            if (dev->lastline < dev->displine)
                dev->lastline = dev->displine;
        }

        dev->displine++;
        if (dev->interlace)
            dev->displine++;
        if (dev->displine > 1500)
            dev->displine = 0;
    } else {
        timer_advance_u64(&svga->timer, svga->dispontime);
        dev->hdisp_on = 0;

        dev->linepos = 0;
        if (dev->dispon) {
            if (dev->sc == dev->rowcount) {
                dev->linecountff = 0;
                dev->sc          = 0;

                dev->maback += (dev->rowoffset << 3);
                if (dev->interlace)
                    dev->maback += (dev->rowoffset << 3);
                dev->maback &= dev->vram_mask;
                dev->ma = dev->maback;
            } else {
                dev->linecountff = 0;
                dev->sc++;
                dev->sc &= 31;
                dev->ma = dev->maback;
            }
        }

        dev->vc++;
        dev->vc &= 2047;

        if (dev->vc == dev->dispend) {
            dev->dispon = 0;

            for (x = 0; x < ((dev->vram_mask + 1) >> 12); x++) {
                if (dev->changedvram[x])
                    dev->changedvram[x]--;
            }

            if (svga->fullchange)
                svga->fullchange--;
        }
        if (dev->vc == dev->v_syncstart) {
            dev->dispon = 0;
            x           = dev->h_disp;

            if (dev->interlace && !dev->oddeven)
                dev->lastline++;
            if (dev->interlace && dev->oddeven)
                dev->firstline--;

            wx = x;

            wy = dev->lastline - dev->firstline;
            svga_doblit(wx, wy, svga);

            dev->firstline = 2000;
            dev->lastline  = 0;

            dev->firstline_draw = 2000;
            dev->lastline_draw  = 0;

            dev->oddeven ^= 1;

            changeframecount = dev->interlace ? 3 : 2;

            if (dev->interlace && dev->oddeven)
                dev->ma = dev->maback = 0 + (dev->rowoffset << 1);
            else
                dev->ma = dev->maback = 0;

            dev->ma     = (dev->ma << 2);
            dev->maback = (dev->maback << 2);
        }
        if (dev->vc == dev->v_total) {
            dev->vc       = 0;
            dev->sc       = 0;
            dev->dispon   = 1;
            dev->displine = (dev->interlace && dev->oddeven) ? 1 : 0;

            svga->x_add = (overscan_x >> 1);

            dev->linecountff = 0;
        }
    }
}

void
ibm8514_recalctimings(svga_t *svga)
{
    ibm8514_t *dev = &svga->dev8514;

    dev->h_disp_time = dev->h_disp = (dev->hdisp + 1) << 3;
    dev->rowoffset                 = (dev->hdisp + 1);
    dev->h_total                   = (dev->htotal + 1);
    dev->v_total                   = (dev->vtotal + 1);
    dev->v_syncstart               = (dev->vsyncstart + 1);
    dev->rowcount                  = !!(dev->disp_cntl & 0x08);

    if (dev->accel.advfunc_cntl & 4) {
        if (dev->hdisp == 0) {
            dev->rowoffset = 128;
            dev->h_disp    = 1024;
        }

        if (dev->vtotal == 0)
            dev->v_total = 1632;

        if (dev->vsyncstart == 0)
            dev->v_syncstart = 1536;

        if (dev->interlace) {
            dev->dispend = 384; /*Interlaced*/
            dev->v_total >>= 2;
            dev->v_syncstart >>= 2;
        } else {
            dev->dispend = 768;
            dev->v_total >>= 1;
            dev->v_syncstart >>= 1;
        }
        // pclog("1024x768 clock mode, hdisp = %d, htotal = %d, vtotal = %d, vsyncstart = %d, interlace = %02x\n", dev->h_disp, dev->h_total, dev->v_total, dev->v_syncstart, dev->interlace);
        svga->clock = (cpuclock * (double) (1ull << 32)) / 44900000.0;
    } else {
        // pclog("640x480 clock mode\n");
        dev->dispend = 480;
        dev->v_total >>= 1;
        dev->v_syncstart >>= 1;
        svga->clock = (cpuclock * (double) (1ull << 32)) / 25175000.0;
    }
    // pclog("8514 enabled, hdisp=%d, vtotal=%d, htotal=%d, dispend=%d, rowoffset=%d, split=%d, vsyncstart=%d, split=%08x\n", dev->hdisp, dev->vtotal, dev->htotal, dev->dispend, dev->rowoffset, dev->split, dev->vsyncstart, dev->split);
}

static uint8_t
ibm8514_mca_read(int port, void *priv)
{
    svga_t    *svga = (svga_t *) priv;
    ibm8514_t *dev  = &svga->dev8514;

    return (dev->pos_regs[port & 7]);
}

static void
ibm8514_mca_write(int port, uint8_t val, void *priv)
{
    svga_t    *svga = (svga_t *) priv;
    ibm8514_t *dev  = &svga->dev8514;

    /* MCA does not write registers below 0x0100. */
    if (port < 0x0102)
        return;

    /* Save the MCA register value. */
    dev->pos_regs[port & 7] = val;
}

static uint8_t
ibm8514_mca_feedb(void *priv)
{
    svga_t    *svga = (svga_t *) priv;
    ibm8514_t *dev  = &svga->dev8514;

    return dev->pos_regs[2] & 1;
}

static void
    *
    ibm8514_init(const device_t *info)
{
    svga_t    *svga = svga_get_pri();
    ibm8514_t *dev  = &svga->dev8514;

    dev->vram_size   = 1024 << 10;
    dev->vram        = calloc(dev->vram_size, 1);
    dev->changedvram = calloc(dev->vram_size >> 12, 1);
    dev->vram_mask   = dev->vram_size - 1;
    dev->map8        = svga->pallook;

    dev->type = info->flags;

    ibm8514_io_set(svga);

    if (info->flags & DEVICE_MCA) {
        dev->pos_regs[0] = 0x7f;
        dev->pos_regs[1] = 0xef;
        mca_add(ibm8514_mca_read, ibm8514_mca_write, ibm8514_mca_feedb, NULL, svga);
    }

    return svga;
}

static void
ibm8514_close(void *p)
{
    svga_t    *svga = (svga_t *) p;
    ibm8514_t *dev  = &svga->dev8514;

    if (dev) {
        free(dev->vram);
        free(dev->changedvram);
    }
}

static void
ibm8514_speed_changed(void *p)
{
    svga_t *svga = (svga_t *) p;

    svga_recalctimings(svga);
}

static void
ibm8514_force_redraw(void *p)
{
    svga_t *svga = (svga_t *) p;

    svga->fullchange = changeframecount;
}

// clang-format off
const device_t gen8514_isa_device = {
    .name = "Generic 8514/A clone (ISA)",
    .internal_name = "8514_isa",
    .flags = DEVICE_AT | DEVICE_ISA,
    .local = 0,
    .init = ibm8514_init,
    .close = ibm8514_close,
    .reset = NULL,
    { .available = NULL },
    .speed_changed = ibm8514_speed_changed,
    .force_redraw = ibm8514_force_redraw,
    .config = NULL
};

const device_t ibm8514_mca_device = {
    .name = "IBM 8514/A (MCA)",
    .internal_name = "8514_mca",
    .flags = DEVICE_MCA,
    .local = 0,
    .init = ibm8514_init,
    .close = ibm8514_close,
    .reset = NULL,
    { .available = NULL },
    .speed_changed = ibm8514_speed_changed,
    .force_redraw = ibm8514_force_redraw,
    .config = NULL
};


void
ibm8514_device_add(void)
{
    if (!ibm8514_enabled)
        return;

    if (machine_has_bus(machine, MACHINE_BUS_MCA))
        device_add(&ibm8514_mca_device);
    else
        device_add(&gen8514_isa_device);
}<|MERGE_RESOLUTION|>--- conflicted
+++ resolved
@@ -37,25 +37,6 @@
 #include <86box/vid_svga_render.h>
 #include "cpu.h"
 
-<<<<<<< HEAD
-#define INT_VSY           (1 << 0)
-#define INT_GE_BSY        (1 << 1)
-#define INT_FIFO_OVR      (1 << 2)
-#define INT_FIFO_EMP      (1 << 3)
-#define INT_MASK          0xf
-
-#define FIFO_MASK         (FIFO_SIZE - 1)
-#define FIFO_ENTRY_SIZE   (1 << 31)
-
-#define FIFO_ENTRIES_8514 (dev->fifo_write_idx - dev->fifo_read_idx)
-#define FIFO_FULL_8514    ((dev->fifo_write_idx - dev->fifo_read_idx) >= FIFO_SIZE)
-#define FIFO_EMPTY_8514   (dev->fifo_read_idx == dev->fifo_write_idx)
-
-#define FIFO_TYPE_8514    0xff000000
-#define FIFO_ADDR_8514    0x00ffffff
-
-=======
->>>>>>> a20584fe
 static void     ibm8514_accel_out_fifo(ibm8514_t *dev, uint16_t port, uint32_t val, int len);
 static void     ibm8514_accel_outb(uint16_t port, uint8_t val, void *p);
 static void     ibm8514_accel_outw(uint16_t port, uint16_t val, void *p);
@@ -66,11 +47,7 @@
 static void ibm8514_accel_start(int count, int cpu_input, uint32_t mix_dat, uint32_t cpu_dat, ibm8514_t *dev, int len);
 
 #define READ_PIXTRANS_WORD(cx, n)                                                                    \
-<<<<<<< HEAD
-    if (cmd <= 1) {                                                                                  \
-=======
     if (cmd <= 1 || (cmd == 5)) {                                                                    \
->>>>>>> a20584fe
         temp = dev->vram[((dev->accel.cy * dev->h_disp) + (cx) + (n)) & dev->vram_mask];             \
         temp |= (dev->vram[((dev->accel.cy * dev->h_disp) + (cx) + (n + 1)) & dev->vram_mask] << 8); \
     } else {                                                                                         \
@@ -438,56 +415,30 @@
         case 0x82e8:
         case 0xc2e8:
             if (len == 1) {
-<<<<<<< HEAD
-                dev->accel.cur_y_bit12 = (dev->accel.cur_y_bit12 & 0xf00) | val;
-                dev->accel.cur_y       = (dev->accel.cur_y & 0x700) | val;
-            } else {
-                dev->accel.cur_y_bit12 = val & 0xfff;
-                dev->accel.cur_y       = val & 0x7ff;
-=======
                 dev->accel.cur_y = (dev->accel.cur_y & 0x700) | val;
             } else {
                 dev->accel.cur_y = val & 0x7ff;
->>>>>>> a20584fe
             }
             break;
         case 0x82e9:
         case 0xc2e9:
             if (len == 1) {
-<<<<<<< HEAD
-                dev->accel.cur_y_bit12 = (dev->accel.cur_y_bit12 & 0xff) | ((val & 0x0f) << 8);
-                dev->accel.cur_y       = (dev->accel.cur_y & 0xff) | ((val & 0x07) << 8);
-=======
                 dev->accel.cur_y = (dev->accel.cur_y & 0xff) | ((val & 0x07) << 8);
->>>>>>> a20584fe
             }
             break;
 
         case 0x86e8:
         case 0xc6e8:
             if (len == 1) {
-<<<<<<< HEAD
-                dev->accel.cur_x_bit12 = (dev->accel.cur_x_bit12 & 0xf00) | val;
-                dev->accel.cur_x       = (dev->accel.cur_x & 0x700) | val;
-            } else {
-                dev->accel.cur_x_bit12 = val & 0xfff;
-                dev->accel.cur_x       = val & 0x7ff;
-=======
                 dev->accel.cur_x = (dev->accel.cur_x & 0x700) | val;
             } else {
                 dev->accel.cur_x = val & 0x7ff;
->>>>>>> a20584fe
             }
             break;
         case 0x86e9:
         case 0xc6e9:
             if (len == 1) {
-<<<<<<< HEAD
-                dev->accel.cur_x_bit12 = (dev->accel.cur_x_bit12 & 0xff) | ((val & 0x0f) << 8);
-                dev->accel.cur_x       = (dev->accel.cur_x & 0xff) | ((val & 0x07) << 8);
-=======
                 dev->accel.cur_x = (dev->accel.cur_x & 0xff) | ((val & 0x07) << 8);
->>>>>>> a20584fe
             }
             break;
 
@@ -774,10 +725,6 @@
 ibm8514_ramdac_out(uint16_t port, uint8_t val, void *p)
 {
     svga_t *svga = (svga_t *) p;
-<<<<<<< HEAD
-    uint8_t index;
-=======
->>>>>>> a20584fe
 
     switch (port) {
         case 0x2ea:
@@ -800,10 +747,6 @@
 {
     svga_t *svga = (svga_t *) p;
     uint8_t ret  = 0xff;
-<<<<<<< HEAD
-    uint8_t index;
-=======
->>>>>>> a20584fe
 
     switch (port) {
         case 0x2ea:
@@ -1283,7 +1226,6 @@
         case 0: /*NOP (Short Stroke Vectors)*/
             if (dev->accel.ssv_state == 0)
                 break;
-<<<<<<< HEAD
 
             if (dev->accel.cmd & 8) {
                 while (count-- && dev->accel.ssv_len >= 0) {
@@ -1361,199 +1303,6 @@
 
         case 1: /*Draw line*/
             if (!cpu_input) {
-                dev->accel.cx = dev->accel.cur_x;
-                dev->accel.cy = dev->accel.cur_y;
-
-                if (dev->accel.cur_x & 0x400) {
-                    dev->accel.cx |= ~0x3ff;
-                }
-                if (dev->accel.cur_y & 0x400) {
-                    dev->accel.cy |= ~0x3ff;
-                }
-
-                dev->accel.sy = dev->accel.maj_axis_pcnt;
-
-                if (ibm8514_cpu_src(dev)) {
-                    dev->data_available  = 0;
-                    dev->data_available2 = 0;
-                    return; /*Wait for data from CPU*/
-                } else if (ibm8514_cpu_dest(dev)) {
-                    dev->data_available  = 1;
-                    dev->data_available2 = 1;
-                    return;
-                }
-            }
-
-            if (dev->accel.cmd & 8) { /*Vector Line*/
-                while (count-- && (dev->accel.sy >= 0)) {
-                    if ((dev->accel.cx >= dev->accel.clip_left && dev->accel.cx <= clip_r && dev->accel.cy >= dev->accel.clip_top && dev->accel.cy <= clip_b)) {
-                        if (ibm8514_cpu_dest(dev) && (pixcntl == 0)) {
-                            mix_dat = mix_mask; /* Mix data = forced to foreground register. */
-                        } else if (ibm8514_cpu_dest(dev) && (pixcntl == 3)) {
-                            /* Mix data = current video memory value. */
-                            READ((dev->accel.cy * dev->h_disp) + dev->accel.cx, mix_dat);
-                            mix_dat = ((mix_dat & rd_mask) == rd_mask);
-                            mix_dat = mix_dat ? mix_mask : 0;
-                        }
-
-                        if (ibm8514_cpu_dest(dev)) {
-                            READ((dev->accel.cy * dev->h_disp) + dev->accel.cx, src_dat);
-                            if (pixcntl == 3)
-                                src_dat = ((src_dat & rd_mask) == rd_mask);
-                        } else
-                            switch ((mix_dat & mix_mask) ? frgd_mix : bkgd_mix) {
-                                case 0:
-                                    src_dat = bkgd_color;
-                                    break;
-                                case 1:
-                                    src_dat = frgd_color;
-                                    break;
-                                case 2:
-                                    src_dat = cpu_dat & 0xff;
-                                    break;
-                                case 3:
-                                    src_dat = 0;
-                                    break;
-                            }
-
-                        READ((dev->accel.cy * dev->h_disp) + dev->accel.cx, dest_dat);
-
-                        if ((compare_mode == 0) || ((compare_mode == 0x10) && (dest_dat >= compare)) || ((compare_mode == 0x18) && (dest_dat < compare)) || ((compare_mode == 0x20) && (dest_dat != compare)) || ((compare_mode == 0x28) && (dest_dat == compare)) || ((compare_mode == 0x30) && (dest_dat <= compare)) || ((compare_mode == 0x38) && (dest_dat > compare))) {
-                            old_dest_dat = dest_dat;
-                            MIX(mix_dat & mix_mask, dest_dat, src_dat);
-                            dest_dat = (dest_dat & wrt_mask) | (old_dest_dat & ~wrt_mask);
-                            if (ibm8514_cpu_src(dev) || !cpu_input) {
-                                if ((dev->accel.cmd & 4) && dev->accel.sy) {
-                                    WRITE((dev->accel.cy * dev->h_disp) + dev->accel.cx, dest_dat);
-                                } else if (!(dev->accel.cmd & 4)) {
-                                    WRITE((dev->accel.cy * dev->h_disp) + dev->accel.cx, dest_dat);
-                                }
-=======
-
-            if (dev->accel.cmd & 8) {
-                while (count-- && dev->accel.ssv_len >= 0) {
-                    if (dev->accel.cx >= dev->accel.clip_left && dev->accel.cx <= clip_r && dev->accel.cy >= dev->accel.clip_top && dev->accel.cy <= clip_b) {
-                        switch ((mix_dat & mix_mask) ? frgd_mix : bkgd_mix) {
-                            case 0:
-                                src_dat = bkgd_color;
-                                break;
-                            case 1:
-                                src_dat = frgd_color;
-                                break;
-                            case 2:
-                                src_dat = cpu_dat & 0xff;
-                                break;
-                            case 3:
-                                src_dat = 0;
-                                break;
-                        }
-                        READ((dev->accel.cy * dev->h_disp) + dev->accel.cx, dest_dat);
-
-                        if ((compare_mode == 0) || ((compare_mode == 0x10) && (dest_dat >= compare)) || ((compare_mode == 0x18) && (dest_dat < compare)) || ((compare_mode == 0x20) && (dest_dat != compare)) || ((compare_mode == 0x28) && (dest_dat == compare)) || ((compare_mode == 0x30) && (dest_dat <= compare)) || ((compare_mode == 0x38) && (dest_dat > compare))) {
-                            MIX(mix_dat & mix_mask, dest_dat, src_dat);
-
-                            if (dev->accel.ssv_draw) {
-                                WRITE((dev->accel.cy * dev->h_disp) + dev->accel.cx, dest_dat);
->>>>>>> a20584fe
-                            }
-                        }
-                    }
-
-                    mix_dat <<= 1;
-                    mix_dat |= 1;
-                    cpu_dat >>= 8;
-
-                    if (!dev->accel.ssv_len)
-                        break;
-<<<<<<< HEAD
-                    }
-
-                    switch (dev->accel.cmd & 0xe0) {
-=======
-
-                    switch (dev->accel.ssv_dir & 0xe0) {
->>>>>>> a20584fe
-                        case 0x00:
-                            dev->accel.cx++;
-                            break;
-                        case 0x20:
-                            dev->accel.cx++;
-                            dev->accel.cy--;
-                            break;
-                        case 0x40:
-                            dev->accel.cy--;
-                            break;
-                        case 0x60:
-                            dev->accel.cx--;
-                            dev->accel.cy--;
-                            break;
-                        case 0x80:
-                            dev->accel.cx--;
-                            break;
-                        case 0xa0:
-                            dev->accel.cx--;
-                            dev->accel.cy++;
-                            break;
-                        case 0xc0:
-                            dev->accel.cy++;
-                            break;
-                        case 0xe0:
-                            dev->accel.cx++;
-                            dev->accel.cy++;
-                            break;
-                    }
-
-                    dev->accel.ssv_len--;
-                }
-<<<<<<< HEAD
-                dev->accel.cur_x = dev->accel.cx;
-                dev->accel.cur_y = dev->accel.cy;
-            } else { /*Bresenham*/
-                if (pixcntl == 1) {
-                    dev->accel.temp_cnt = 8;
-                    while (count-- && (dev->accel.sy >= 0)) {
-                        if (dev->accel.temp_cnt == 0) {
-                            dev->accel.temp_cnt = 8;
-                            mix_dat             = old_mix_dat;
-                        }
-                        if ((dev->accel.cx >= dev->accel.clip_left && dev->accel.cx <= clip_r && dev->accel.cy >= dev->accel.clip_top && dev->accel.cy <= clip_b)) {
-                            if (ibm8514_cpu_dest(dev)) {
-                                READ((dev->accel.cy * dev->h_disp) + dev->accel.cx, src_dat);
-                            } else
-                                switch ((mix_dat & 1) ? frgd_mix : bkgd_mix) {
-                                    case 0:
-                                        src_dat = bkgd_color;
-                                        break;
-                                    case 1:
-                                        src_dat = frgd_color;
-                                        break;
-                                    case 2:
-                                        src_dat = cpu_dat & 0xff;
-                                        break;
-                                    case 3:
-                                        src_dat = 0;
-                                        break;
-                                }
-
-                            READ((dev->accel.cy * dev->h_disp) + dev->accel.cx, dest_dat);
-
-                            if ((compare_mode == 0) || ((compare_mode == 0x10) && (dest_dat >= compare)) || ((compare_mode == 0x18) && (dest_dat < compare)) || ((compare_mode == 0x20) && (dest_dat != compare)) || ((compare_mode == 0x28) && (dest_dat == compare)) || ((compare_mode == 0x30) && (dest_dat <= compare)) || ((compare_mode == 0x38) && (dest_dat > compare))) {
-                                old_dest_dat = dest_dat;
-                                MIX(mix_dat & 1, dest_dat, src_dat);
-                                dest_dat = (dest_dat & wrt_mask) | (old_dest_dat & ~wrt_mask);
-                                if ((dev->accel.cmd & 4) && dev->accel.sy) {
-                                    WRITE((dev->accel.cy * dev->h_disp) + dev->accel.cx, dest_dat);
-                                } else if (!(dev->accel.cmd & 4)) {
-                                    WRITE((dev->accel.cy * dev->h_disp) + dev->accel.cx, dest_dat);
-=======
-
-                dev->accel.cur_x = dev->accel.cx;
-                dev->accel.cur_y = dev->accel.cy;
-            }
-            break;
-
-        case 1: /*Draw line*/
-            if (!cpu_input) {
                 dev->accel.xx_count = 0;
                 dev->accel.cx       = dev->accel.cur_x;
                 dev->accel.cy       = dev->accel.cur_y;
@@ -1705,7 +1454,6 @@
                                             WRITE((dev->accel.cy * dev->h_disp) + dev->accel.cx, dest_dat);
                                         }
                                     }
->>>>>>> a20584fe
                                 }
                             } else {
                                 if (ibm8514_cpu_src(dev) || !cpu_input) {
@@ -1719,96 +1467,6 @@
                         }
                     }
 
-<<<<<<< HEAD
-                        dev->accel.temp_cnt--;
-                        mix_dat >>= 1;
-                        cpu_dat >>= 8;
-
-                        if (dev->accel.sy == 0) {
-                            break;
-                        }
-
-                        if (dev->accel.err_term >= dev->accel.maj_axis_pcnt) {
-                            dev->accel.err_term += dev->accel.destx_distp;
-                            /*Step minor axis*/
-                            switch (dev->accel.cmd & 0xe0) {
-                                case 0x00:
-                                    dev->accel.cy--;
-                                    break;
-                                case 0x20:
-                                    dev->accel.cy--;
-                                    break;
-                                case 0x40:
-                                    dev->accel.cx--;
-                                    break;
-                                case 0x60:
-                                    dev->accel.cx++;
-                                    break;
-                                case 0x80:
-                                    dev->accel.cy++;
-                                    break;
-                                case 0xa0:
-                                    dev->accel.cy++;
-                                    break;
-                                case 0xc0:
-                                    dev->accel.cx--;
-                                    break;
-                                case 0xe0:
-                                    dev->accel.cx++;
-                                    break;
-                            }
-                        } else
-                            dev->accel.err_term += dev->accel.desty_axstp;
-
-                        /*Step major axis*/
-                        switch (dev->accel.cmd & 0xe0) {
-                            case 0x00:
-                                dev->accel.cx--;
-                                break;
-                            case 0x20:
-                                dev->accel.cx++;
-                                break;
-                            case 0x40:
-                                dev->accel.cy--;
-                                break;
-                            case 0x60:
-                                dev->accel.cy--;
-                                break;
-                            case 0x80:
-                                dev->accel.cx--;
-                                break;
-                            case 0xa0:
-                                dev->accel.cx++;
-                                break;
-                            case 0xc0:
-                                dev->accel.cy++;
-                                break;
-                            case 0xe0:
-                                dev->accel.cy++;
-                                break;
-                        }
-
-                        dev->accel.sy--;
-                    }
-                } else {
-                    while (count-- && (dev->accel.sy >= 0)) {
-                        if (((dev->accel.cx) >= dev->accel.clip_left && (dev->accel.cx) <= clip_r && (dev->accel.cy) >= dev->accel.clip_top && (dev->accel.cy) <= clip_b)) {
-                            if (ibm8514_cpu_dest(dev) && (pixcntl == 0)) {
-                                mix_dat = mix_mask; /* Mix data = forced to foreground register. */
-                            } else if (ibm8514_cpu_dest(dev) && (pixcntl == 3)) {
-                                /* Mix data = current video memory value. */
-                                READ((dev->accel.cy * dev->h_disp) + dev->accel.cx, mix_dat);
-                                mix_dat = ((mix_dat & rd_mask) == rd_mask);
-                                mix_dat = mix_dat ? mix_mask : 0;
-                            }
-
-                            if (ibm8514_cpu_dest(dev)) {
-                                READ((dev->accel.cy * dev->h_disp) + dev->accel.cx, src_dat);
-                                if (pixcntl == 3)
-                                    src_dat = ((src_dat & rd_mask) == rd_mask);
-                            } else
-                                switch ((mix_dat & mix_mask) ? frgd_mix : bkgd_mix) {
-=======
                     mix_dat <<= 1;
                     mix_dat |= 1;
                     cpu_dat >>= 8;
@@ -1865,7 +1523,6 @@
                                 READ((dev->accel.cy * dev->h_disp) + dev->accel.cx, src_dat);
                             } else
                                 switch ((mix_dat & 1) ? frgd_mix : bkgd_mix) {
->>>>>>> a20584fe
                                     case 0:
                                         src_dat = bkgd_color;
                                         break;
@@ -1961,7 +1618,122 @@
                                 dev->accel.cy++;
                                 break;
                         }
-<<<<<<< HEAD
+
+                        dev->accel.sy--;
+                    }
+                } else {
+                    while (count-- && (dev->accel.sy >= 0)) {
+                        if (((dev->accel.cx) >= dev->accel.clip_left && (dev->accel.cx) <= clip_r && (dev->accel.cy) >= dev->accel.clip_top && (dev->accel.cy) <= clip_b)) {
+                            if (ibm8514_cpu_dest(dev) && (pixcntl == 0)) {
+                                mix_dat = mix_mask; /* Mix data = forced to foreground register. */
+                            } else if (ibm8514_cpu_dest(dev) && (pixcntl == 3)) {
+                                /* Mix data = current video memory value. */
+                                READ((dev->accel.cy * dev->h_disp) + dev->accel.cx, mix_dat);
+                                mix_dat = ((mix_dat & rd_mask) == rd_mask);
+                                mix_dat = mix_dat ? mix_mask : 0;
+                            }
+
+                            if (ibm8514_cpu_dest(dev)) {
+                                READ((dev->accel.cy * dev->h_disp) + dev->accel.cx, src_dat);
+                                if (pixcntl == 3)
+                                    src_dat = ((src_dat & rd_mask) == rd_mask);
+                            } else
+                                switch ((mix_dat & mix_mask) ? frgd_mix : bkgd_mix) {
+                                    case 0:
+                                        src_dat = bkgd_color;
+                                        break;
+                                    case 1:
+                                        src_dat = frgd_color;
+                                        break;
+                                    case 2:
+                                        src_dat = cpu_dat & 0xff;
+                                        break;
+                                    case 3:
+                                        src_dat = 0;
+                                        break;
+                                }
+
+                            READ((dev->accel.cy * dev->h_disp) + dev->accel.cx, dest_dat);
+
+                            if ((compare_mode == 0) || ((compare_mode == 0x10) && (dest_dat >= compare)) || ((compare_mode == 0x18) && (dest_dat < compare)) || ((compare_mode == 0x20) && (dest_dat != compare)) || ((compare_mode == 0x28) && (dest_dat == compare)) || ((compare_mode == 0x30) && (dest_dat <= compare)) || ((compare_mode == 0x38) && (dest_dat > compare))) {
+                                old_dest_dat = dest_dat;
+                                MIX(mix_dat & mix_mask, dest_dat, src_dat);
+                                dest_dat = (dest_dat & wrt_mask) | (old_dest_dat & ~wrt_mask);
+                                if ((dev->accel.cmd & 4) && dev->accel.sy) {
+                                    WRITE((dev->accel.cy * dev->h_disp) + dev->accel.cx, dest_dat);
+                                } else if (!(dev->accel.cmd & 4)) {
+                                    WRITE((dev->accel.cy * dev->h_disp) + dev->accel.cx, dest_dat);
+                                }
+                            }
+                        }
+
+                        mix_dat <<= 1;
+                        mix_dat |= 1;
+                        cpu_dat >>= 8;
+
+                        if (dev->accel.sy == 0) {
+                            break;
+                        }
+
+                        if (dev->accel.err_term >= dev->accel.maj_axis_pcnt) {
+                            dev->accel.err_term += dev->accel.destx_distp;
+                            /*Step minor axis*/
+                            switch (dev->accel.cmd & 0xe0) {
+                                case 0x00:
+                                    dev->accel.cy--;
+                                    break;
+                                case 0x20:
+                                    dev->accel.cy--;
+                                    break;
+                                case 0x40:
+                                    dev->accel.cx--;
+                                    break;
+                                case 0x60:
+                                    dev->accel.cx++;
+                                    break;
+                                case 0x80:
+                                    dev->accel.cy++;
+                                    break;
+                                case 0xa0:
+                                    dev->accel.cy++;
+                                    break;
+                                case 0xc0:
+                                    dev->accel.cx--;
+                                    break;
+                                case 0xe0:
+                                    dev->accel.cx++;
+                                    break;
+                            }
+                        } else
+                            dev->accel.err_term += dev->accel.desty_axstp;
+
+                        /*Step major axis*/
+                        switch (dev->accel.cmd & 0xe0) {
+                            case 0x00:
+                                dev->accel.cx--;
+                                break;
+                            case 0x20:
+                                dev->accel.cx++;
+                                break;
+                            case 0x40:
+                                dev->accel.cy--;
+                                break;
+                            case 0x60:
+                                dev->accel.cy--;
+                                break;
+                            case 0x80:
+                                dev->accel.cx--;
+                                break;
+                            case 0xa0:
+                                dev->accel.cx++;
+                                break;
+                            case 0xc0:
+                                dev->accel.cy++;
+                                break;
+                            case 0xe0:
+                                dev->accel.cy++;
+                                break;
+                        }
 
                         dev->accel.sy--;
                     }
@@ -1988,15 +1760,14 @@
                 dev->accel.sy = dev->accel.multifunc[0] & 0x7ff;
 
                 dev->accel.cx = dev->accel.cur_x & 0x3ff;
-                dev->accel.cy = dev->accel.cur_y & 0x3ff;
-
                 if (dev->accel.cur_x & 0x400)
                     dev->accel.cx |= ~0x3ff;
+                dev->accel.cy = dev->accel.cur_y & 0x3ff;
                 if (dev->accel.cur_y & 0x400)
                     dev->accel.cy |= ~0x3ff;
 
+                dev->accel.dest       = dev->accel.cy * dev->h_disp;
                 dev->accel.fill_state = 0;
-                dev->accel.dest       = dev->accel.cy * dev->h_disp;
 
                 if (cmd == 4)
                     dev->accel.cmd |= 2;
@@ -2045,261 +1816,6 @@
                                 dev->accel.output      = 1;
                                 dev->accel.newdest_out = (dev->accel.cy + 1) * dev->h_disp;
                             }
-=======
-
-                        dev->accel.sy--;
-                    }
-                } else {
-                    while (count-- && (dev->accel.sy >= 0)) {
-                        if (((dev->accel.cx) >= dev->accel.clip_left && (dev->accel.cx) <= clip_r && (dev->accel.cy) >= dev->accel.clip_top && (dev->accel.cy) <= clip_b)) {
-                            if (ibm8514_cpu_dest(dev) && (pixcntl == 0)) {
-                                mix_dat = mix_mask; /* Mix data = forced to foreground register. */
-                            } else if (ibm8514_cpu_dest(dev) && (pixcntl == 3)) {
-                                /* Mix data = current video memory value. */
-                                READ((dev->accel.cy * dev->h_disp) + dev->accel.cx, mix_dat);
-                                mix_dat = ((mix_dat & rd_mask) == rd_mask);
-                                mix_dat = mix_dat ? mix_mask : 0;
-                            }
-
-                            if (ibm8514_cpu_dest(dev)) {
-                                READ((dev->accel.cy * dev->h_disp) + dev->accel.cx, src_dat);
-                                if (pixcntl == 3)
-                                    src_dat = ((src_dat & rd_mask) == rd_mask);
-                            } else
-                                switch ((mix_dat & mix_mask) ? frgd_mix : bkgd_mix) {
-                                    case 0:
-                                        src_dat = bkgd_color;
-                                        break;
-                                    case 1:
-                                        src_dat = frgd_color;
-                                        break;
-                                    case 2:
-                                        src_dat = cpu_dat & 0xff;
-                                        break;
-                                    case 3:
-                                        src_dat = 0;
-                                        break;
-                                }
-
-                            READ((dev->accel.cy * dev->h_disp) + dev->accel.cx, dest_dat);
-
-                            if ((compare_mode == 0) || ((compare_mode == 0x10) && (dest_dat >= compare)) || ((compare_mode == 0x18) && (dest_dat < compare)) || ((compare_mode == 0x20) && (dest_dat != compare)) || ((compare_mode == 0x28) && (dest_dat == compare)) || ((compare_mode == 0x30) && (dest_dat <= compare)) || ((compare_mode == 0x38) && (dest_dat > compare))) {
-                                old_dest_dat = dest_dat;
-                                MIX(mix_dat & mix_mask, dest_dat, src_dat);
-                                dest_dat = (dest_dat & wrt_mask) | (old_dest_dat & ~wrt_mask);
-                                if ((dev->accel.cmd & 4) && dev->accel.sy) {
-                                    WRITE((dev->accel.cy * dev->h_disp) + dev->accel.cx, dest_dat);
-                                } else if (!(dev->accel.cmd & 4)) {
-                                    WRITE((dev->accel.cy * dev->h_disp) + dev->accel.cx, dest_dat);
-                                }
-                            }
-                        }
-
-                        mix_dat <<= 1;
-                        mix_dat |= 1;
-                        cpu_dat >>= 8;
-
-                        if (dev->accel.sy == 0) {
-                            break;
-                        }
-
-                        if (dev->accel.err_term >= dev->accel.maj_axis_pcnt) {
-                            dev->accel.err_term += dev->accel.destx_distp;
-                            /*Step minor axis*/
-                            switch (dev->accel.cmd & 0xe0) {
-                                case 0x00:
-                                    dev->accel.cy--;
-                                    break;
-                                case 0x20:
-                                    dev->accel.cy--;
-                                    break;
-                                case 0x40:
-                                    dev->accel.cx--;
-                                    break;
-                                case 0x60:
-                                    dev->accel.cx++;
-                                    break;
-                                case 0x80:
-                                    dev->accel.cy++;
-                                    break;
-                                case 0xa0:
-                                    dev->accel.cy++;
-                                    break;
-                                case 0xc0:
-                                    dev->accel.cx--;
-                                    break;
-                                case 0xe0:
-                                    dev->accel.cx++;
-                                    break;
-                            }
-                        } else
-                            dev->accel.err_term += dev->accel.desty_axstp;
-
-                        /*Step major axis*/
-                        switch (dev->accel.cmd & 0xe0) {
-                            case 0x00:
-                                dev->accel.cx--;
-                                break;
-                            case 0x20:
-                                dev->accel.cx++;
-                                break;
-                            case 0x40:
-                                dev->accel.cy--;
-                                break;
-                            case 0x60:
-                                dev->accel.cy--;
-                                break;
-                            case 0x80:
-                                dev->accel.cx--;
-                                break;
-                            case 0xa0:
-                                dev->accel.cx++;
-                                break;
-                            case 0xc0:
-                                dev->accel.cy++;
-                                break;
-                            case 0xe0:
-                                dev->accel.cy++;
-                                break;
->>>>>>> a20584fe
-                        }
-
-                        dev->accel.sy--;
-                    }
-                    dev->data_available  = 0;
-                    dev->data_available2 = 0;
-                    return; /*Wait for data from CPU*/
-                } else if (ibm8514_cpu_dest(dev)) {
-                    if (!(dev->accel.cmd & 2) && (frgd_mix == 2) && (pixcntl == 0) && (cmd == 2)) {
-                        if (!(dev->accel.sx & 1)) {
-                            dev->accel.input      = 1;
-                            dev->accel.newdest_in = (dev->accel.cy + 1) * dev->h_disp;
-                        }
-                    }
-                    dev->data_available  = 1;
-                    dev->data_available2 = 1;
-                    return; /*Wait for data from CPU*/
-                }
-<<<<<<< HEAD
-            }
-
-            if (dev->accel.cmd & 2) {
-                if (cpu_input) {
-rect_fill_pix:
-                    if (dev->accel.cmd & 8) {
-                        dev->accel.xx_count++;
-                        while (count-- && (dev->accel.sy >= 0)) {
-                            if ((dev->accel.cx >= dev->accel.clip_left && dev->accel.cx <= clip_r && dev->accel.cy >= dev->accel.clip_top && dev->accel.cy <= clip_b)) {
-                                if (ibm8514_cpu_dest(dev) && (pixcntl == 0)) {
-                                    mix_dat = mix_mask; /* Mix data = forced to foreground register. */
-                                } else if (ibm8514_cpu_dest(dev) && (pixcntl == 3)) {
-                                    /* Mix data = current video memory value. */
-                                    READ(dev->accel.dest + dev->accel.cx, mix_dat);
-                                    mix_dat = ((mix_dat & rd_mask) == rd_mask);
-                                    mix_dat = mix_dat ? mix_mask : 0;
-                                }
-
-                                if (ibm8514_cpu_dest(dev)) {
-                                    READ(dev->accel.dest + dev->accel.cx, src_dat);
-                                    if (pixcntl == 3)
-                                        src_dat = ((src_dat & rd_mask) == rd_mask);
-                                } else
-                                    switch ((mix_dat & mix_mask) ? frgd_mix : bkgd_mix) {
-                                        case 0:
-                                            src_dat = bkgd_color;
-                                            break;
-                                        case 1:
-                                            src_dat = frgd_color;
-                                            break;
-                                        case 2:
-                                            src_dat = cpu_dat & 0xff;
-                                            break;
-                                        case 3:
-                                            src_dat = 0;
-                                            break;
-                                    }
-
-                                READ(dev->accel.dest + dev->accel.cx, dest_dat);
-
-=======
-                dev->accel.cur_x = dev->accel.cx;
-                dev->accel.cur_y = dev->accel.cy;
-            }
-            break;
-
-        case 2: /*Rectangle fill (X direction)*/
-        case 3: /*Rectangle fill (Y direction)*/
-        case 4: /*Rectangle fill (Y direction using nibbles)*/
-            if (!cpu_input) {
-                dev->accel.x_count     = 0;
-                dev->accel.xx_count    = 0;
-                dev->accel.odd_out     = 0;
-                dev->accel.odd_in      = 0;
-                dev->accel.input       = 0;
-                dev->accel.output      = 0;
-                dev->accel.newdest_out = 0;
-                dev->accel.newdest_in  = 0;
-
-                dev->accel.sx = dev->accel.maj_axis_pcnt & 0x7ff;
-                dev->accel.sy = dev->accel.multifunc[0] & 0x7ff;
-
-                dev->accel.cx = dev->accel.cur_x & 0x3ff;
-                if (dev->accel.cur_x & 0x400)
-                    dev->accel.cx |= ~0x3ff;
-                dev->accel.cy = dev->accel.cur_y & 0x3ff;
-                if (dev->accel.cur_y & 0x400)
-                    dev->accel.cy |= ~0x3ff;
-
-                dev->accel.dest       = dev->accel.cy * dev->h_disp;
-                dev->accel.fill_state = 0;
-
-                if (cmd == 4)
-                    dev->accel.cmd |= 2;
-                else if (cmd == 3)
-                    dev->accel.cmd &= ~2;
-
-                if (ibm8514_cpu_src(dev)) {
-                    if (dev->accel.cmd & 2) {
-                        if (!(dev->accel.cmd & 0x1000)) {
-                            if (!(dev->accel.cmd & 8)) {
-                                dev->accel.sx += and3;
-                                dev->accel.nibbleset = (uint8_t *) calloc(1, (dev->accel.sx >> 3) + 1);
-                                dev->accel.writemono = (uint8_t *) calloc(1, (dev->accel.sx >> 3) + 1);
-                                dev->accel.sys_cnt   = (dev->accel.sx >> 3) + 1;
-                            } else {
-                                if (and3 == 1) {
-                                    dev->accel.sx += 4;
-                                    if (dev->accel.cmd & 0x20)
-                                        dev->accel.cx += 4;
-                                    else
-                                        dev->accel.cx -= 4;
-                                } else if (and3 == 2) {
-                                    dev->accel.sx += 5;
-                                    if (dev->accel.cmd & 0x20)
-                                        dev->accel.cx += 5;
-                                    else
-                                        dev->accel.cx -= 5;
-                                } else if (and3 == 3) {
-                                    dev->accel.sx += 6;
-                                    if (dev->accel.cmd & 0x20)
-                                        dev->accel.cx += 6;
-                                    else
-                                        dev->accel.cx -= 6;
-                                } else {
-                                    dev->accel.sx += 3;
-                                    if (dev->accel.cmd & 0x20)
-                                        dev->accel.cx += 3;
-                                    else
-                                        dev->accel.cx -= 3;
-                                }
-                            }
-                        }
-                    } else {
-                        if (!(dev->accel.cmd & 0x40) && (frgd_mix == 2) && (bkgd_mix == 2) && (pixcntl == 0) && (cmd == 2)) {
-                            if (!(dev->accel.sx & 1)) {
-                                dev->accel.output      = 1;
-                                dev->accel.newdest_out = (dev->accel.cy + 1) * dev->h_disp;
-                            }
                         }
                     }
                     dev->data_available  = 0;
@@ -2349,7 +1865,6 @@
 
                                 READ(dev->accel.dest + dev->accel.cx, dest_dat);
 
->>>>>>> a20584fe
                                 if ((compare_mode == 0) || ((compare_mode == 0x10) && (dest_dat >= compare)) || ((compare_mode == 0x18) && (dest_dat < compare)) || ((compare_mode == 0x20) && (dest_dat != compare)) || ((compare_mode == 0x28) && (dest_dat == compare)) || ((compare_mode == 0x30) && (dest_dat <= compare)) || ((compare_mode == 0x38) && (dest_dat > compare))) {
                                     old_dest_dat = dest_dat;
                                     MIX(mix_dat & mix_mask, dest_dat, src_dat);
@@ -2958,7 +2473,6 @@
                                     }
 
                                     READ(dev->accel.dest + dev->accel.cx, dest_dat);
-<<<<<<< HEAD
 
                                     if ((compare_mode == 0) || ((compare_mode == 0x10) && (dest_dat >= compare)) || ((compare_mode == 0x18) && (dest_dat < compare)) || ((compare_mode == 0x20) && (dest_dat != compare)) || ((compare_mode == 0x28) && (dest_dat == compare)) || ((compare_mode == 0x30) && (dest_dat <= compare)) || ((compare_mode == 0x38) && (dest_dat > compare))) {
                                         old_dest_dat = dest_dat;
@@ -2994,43 +2508,6 @@
                                     dev->accel.dest = dev->accel.cy * dev->h_disp;
                                     dev->accel.sy--;
 
-=======
-
-                                    if ((compare_mode == 0) || ((compare_mode == 0x10) && (dest_dat >= compare)) || ((compare_mode == 0x18) && (dest_dat < compare)) || ((compare_mode == 0x20) && (dest_dat != compare)) || ((compare_mode == 0x28) && (dest_dat == compare)) || ((compare_mode == 0x30) && (dest_dat <= compare)) || ((compare_mode == 0x38) && (dest_dat > compare))) {
-                                        old_dest_dat = dest_dat;
-                                        MIX(mix_dat & 1, dest_dat, src_dat);
-                                        dest_dat = (dest_dat & wrt_mask) | (old_dest_dat & ~wrt_mask);
-
-                                        WRITE(dev->accel.dest + dev->accel.cx, dest_dat);
-                                    }
-                                }
-
-                                dev->accel.temp_cnt--;
-                                mix_dat >>= 1;
-
-                                if (dev->accel.cmd & 0x20)
-                                    dev->accel.cx++;
-                                else
-                                    dev->accel.cx--;
-
-                                dev->accel.sx--;
-                                if (dev->accel.sx < 0) {
-                                    dev->accel.sx = dev->accel.maj_axis_pcnt & 0x7ff;
-
-                                    if (dev->accel.cmd & 0x20) {
-                                        dev->accel.cx -= (dev->accel.sx) + 1;
-                                    } else
-                                        dev->accel.cx += (dev->accel.sx) + 1;
-
-                                    if (dev->accel.cmd & 0x80)
-                                        dev->accel.cy++;
-                                    else
-                                        dev->accel.cy--;
-
-                                    dev->accel.dest = dev->accel.cy * dev->h_disp;
-                                    dev->accel.sy--;
-
->>>>>>> a20584fe
                                     if (dev->accel.sy < 0) {
                                         dev->accel.cur_x = dev->accel.cx;
                                         dev->accel.cur_y = dev->accel.cy;
@@ -3040,11 +2517,7 @@
                             }
                         }
                     } else {
-<<<<<<< HEAD
-                        if (dev->accel.multifunc[0x0a] & 4) {
-=======
                         if (dev->accel.multifunc[0x0a] & 6) {
->>>>>>> a20584fe
                             while (count-- && dev->accel.sy >= 0) {
                                 if ((dev->accel.cx >= dev->accel.clip_left && dev->accel.cx <= clip_r && dev->accel.cy >= dev->accel.clip_top && dev->accel.cy <= clip_b)) {
                                     switch ((mix_dat & mix_mask) ? frgd_mix : bkgd_mix) {
@@ -3069,14 +2542,9 @@
                                         poly_src = ((poly_src & rd_mask_polygon) == rd_mask_polygon);
                                     }
 
-<<<<<<< HEAD
-                                    if (poly_src)
-                                        dev->accel.fill_state = !dev->accel.fill_state;
-=======
                                     if (poly_src) {
                                         dev->accel.fill_state = !dev->accel.fill_state;
                                     }
->>>>>>> a20584fe
 
                                     if (dev->accel.fill_state) {
                                         READ(dev->accel.dest + dev->accel.cx, dest_dat);
@@ -3093,21 +2561,22 @@
                                 mix_dat <<= 1;
                                 mix_dat |= 1;
 
-<<<<<<< HEAD
-                                if (dev->accel.cmd & 0x20)
+                                if (dev->accel.cmd & 0x20) {
                                     dev->accel.cx++;
-                                else
+                                } else {
                                     dev->accel.cx--;
+                                }
 
                                 dev->accel.sx--;
                                 if (dev->accel.sx < 0) {
+                                    dev->accel.sx         = dev->accel.maj_axis_pcnt & 0x7ff;
                                     dev->accel.fill_state = 0;
-                                    dev->accel.sx         = dev->accel.maj_axis_pcnt & 0x7ff;
 
                                     if (dev->accel.cmd & 0x20) {
                                         dev->accel.cx -= (dev->accel.sx) + 1;
-                                    } else
+                                    } else {
                                         dev->accel.cx += (dev->accel.sx) + 1;
+                                    }
 
                                     if (dev->accel.cmd & 0x80)
                                         dev->accel.cy++;
@@ -3144,60 +2613,6 @@
 
                                     READ(dev->accel.dest + dev->accel.cx, dest_dat);
 
-=======
-                                if (dev->accel.cmd & 0x20) {
-                                    dev->accel.cx++;
-                                } else {
-                                    dev->accel.cx--;
-                                }
-
-                                dev->accel.sx--;
-                                if (dev->accel.sx < 0) {
-                                    dev->accel.sx         = dev->accel.maj_axis_pcnt & 0x7ff;
-                                    dev->accel.fill_state = 0;
-
-                                    if (dev->accel.cmd & 0x20) {
-                                        dev->accel.cx -= (dev->accel.sx) + 1;
-                                    } else {
-                                        dev->accel.cx += (dev->accel.sx) + 1;
-                                    }
-
-                                    if (dev->accel.cmd & 0x80)
-                                        dev->accel.cy++;
-                                    else
-                                        dev->accel.cy--;
-
-                                    dev->accel.dest = dev->accel.cy * dev->h_disp;
-                                    dev->accel.sy--;
-
-                                    if (dev->accel.sy < 0) {
-                                        dev->accel.cur_x = dev->accel.cx;
-                                        dev->accel.cur_y = dev->accel.cy;
-                                        return;
-                                    }
-                                }
-                            }
-                        } else {
-                            while (count-- && dev->accel.sy >= 0) {
-                                if ((dev->accel.cx >= dev->accel.clip_left && dev->accel.cx <= clip_r && dev->accel.cy >= dev->accel.clip_top && dev->accel.cy <= clip_b)) {
-                                    switch ((mix_dat & mix_mask) ? frgd_mix : bkgd_mix) {
-                                        case 0:
-                                            src_dat = bkgd_color;
-                                            break;
-                                        case 1:
-                                            src_dat = frgd_color;
-                                            break;
-                                        case 2:
-                                            src_dat = 0;
-                                            break;
-                                        case 3:
-                                            src_dat = 0;
-                                            break;
-                                    }
-
-                                    READ(dev->accel.dest + dev->accel.cx, dest_dat);
-
->>>>>>> a20584fe
                                     if ((compare_mode == 0) || ((compare_mode == 0x10) && (dest_dat >= compare)) || ((compare_mode == 0x18) && (dest_dat < compare)) || ((compare_mode == 0x20) && (dest_dat != compare)) || ((compare_mode == 0x28) && (dest_dat == compare)) || ((compare_mode == 0x30) && (dest_dat <= compare)) || ((compare_mode == 0x38) && (dest_dat > compare))) {
                                         old_dest_dat = dest_dat;
                                         MIX(mix_dat & mix_mask, dest_dat, src_dat);
@@ -3205,7 +2620,6 @@
                                         WRITE(dev->accel.dest + dev->accel.cx, dest_dat);
                                     }
                                 }
-<<<<<<< HEAD
 
                                 mix_dat <<= 1;
                                 mix_dat |= 1;
@@ -3224,26 +2638,6 @@
                                     } else
                                         dev->accel.cx += (dev->accel.sx) + 1;
 
-=======
-
-                                mix_dat <<= 1;
-                                mix_dat |= 1;
-
-                                if (dev->accel.cmd & 0x20)
-                                    dev->accel.cx++;
-                                else
-                                    dev->accel.cx--;
-
-                                dev->accel.sx--;
-                                if (dev->accel.sx < 0) {
-                                    dev->accel.sx = dev->accel.maj_axis_pcnt & 0x7ff;
-
-                                    if (dev->accel.cmd & 0x20) {
-                                        dev->accel.cx -= (dev->accel.sx) + 1;
-                                    } else
-                                        dev->accel.cx += (dev->accel.sx) + 1;
-
->>>>>>> a20584fe
                                     if (dev->accel.cmd & 0x80)
                                         dev->accel.cy++;
                                     else
@@ -3267,27 +2661,6 @@
 
         case 5: /*Draw Polygon Boundary Line*/
             if (!cpu_input) {
-<<<<<<< HEAD
-                dev->accel.cx = dev->accel.cur_x;
-                dev->accel.cy = dev->accel.cur_y;
-
-                if (dev->accel.cur_x & 0x400) {
-                    if (dev->accel.cx >= 1024) {
-                        dev->accel.cx = 0;
-                    } else
-                        dev->accel.cx |= ~0x3ff;
-                }
-
-                if (dev->accel.cur_y & 0x400) {
-                    if (dev->accel.cy >= 1024)
-                        dev->accel.cy = 1;
-                    else
-                        dev->accel.cy |= ~0x3ff;
-                }
-
-                dev->accel.sy = dev->accel.maj_axis_pcnt;
-
-=======
                 dev->accel.cx    = dev->accel.cur_x;
                 dev->accel.cy    = dev->accel.cur_y;
                 dev->accel.oldcy = dev->accel.cy;
@@ -3297,7 +2670,6 @@
 
                 dev->accel.sy = 0;
 
->>>>>>> a20584fe
                 if (ibm8514_cpu_src(dev)) {
                     dev->data_available  = 0;
                     dev->data_available2 = 0;
@@ -3308,40 +2680,6 @@
                     return;
                 }
             }
-<<<<<<< HEAD
-
-            if (dev->accel.cmd & 8) { /*Vector Line*/
-                while (count-- && (dev->accel.sy >= 0)) {
-                    if ((dev->accel.cx >= dev->accel.clip_left && dev->accel.cx <= clip_r && dev->accel.cy >= dev->accel.clip_top && dev->accel.cy <= clip_b)) {
-                        if (ibm8514_cpu_dest(dev) && (pixcntl == 0)) {
-                            mix_dat = mix_mask; /* Mix data = forced to foreground register. */
-                        } else if (ibm8514_cpu_dest(dev) && (pixcntl == 3)) {
-                            /* Mix data = current video memory value. */
-                            READ((dev->accel.cy * dev->h_disp) + dev->accel.cx, mix_dat);
-                            mix_dat = ((mix_dat & rd_mask) == rd_mask);
-                            mix_dat = mix_dat ? mix_mask : 0;
-                        }
-
-                        if (ibm8514_cpu_dest(dev)) {
-                            READ((dev->accel.cy * dev->h_disp) + dev->accel.cx, src_dat);
-                            if (pixcntl == 3)
-                                src_dat = ((src_dat & rd_mask) == rd_mask);
-                        } else
-                            switch ((mix_dat & mix_mask) ? frgd_mix : bkgd_mix) {
-                                case 0:
-                                    src_dat = bkgd_color;
-                                    break;
-                                case 1:
-                                    src_dat = frgd_color;
-                                    break;
-                                case 2:
-                                    src_dat = cpu_dat & 0xff;
-                                    break;
-                                case 3:
-                                    src_dat = 0;
-                                    break;
-                            }
-=======
 
             while (count-- && (dev->accel.sy >= 0)) {
                 if (((dev->accel.cx) >= dev->accel.clip_left && (dev->accel.cx <= clip_r) && (dev->accel.cy) >= dev->accel.clip_top && (dev->accel.cy) <= clip_b)) {
@@ -3359,18 +2697,9 @@
                             src_dat = 0;
                             break;
                     }
->>>>>>> a20584fe
 
                     READ((dev->accel.cy * dev->h_disp) + dev->accel.cx, dest_dat);
 
-<<<<<<< HEAD
-                        if ((compare_mode == 0) || ((compare_mode == 0x10) && (dest_dat >= compare)) || ((compare_mode == 0x18) && (dest_dat < compare)) || ((compare_mode == 0x20) && (dest_dat != compare)) || ((compare_mode == 0x28) && (dest_dat == compare)) || ((compare_mode == 0x30) && (dest_dat <= compare)) || ((compare_mode == 0x38) && (dest_dat > compare))) {
-                            old_dest_dat = dest_dat;
-                            MIX(mix_dat & mix_mask, dest_dat, src_dat);
-                            dest_dat = (dest_dat & wrt_mask) | (old_dest_dat & ~wrt_mask);
-
-                            if ((dev->accel.cmd & 4) && dev->accel.sy) {
-=======
                     if ((compare_mode == 0) || ((compare_mode == 0x10) && (dest_dat >= compare)) || ((compare_mode == 0x18) && (dest_dat < compare)) || ((compare_mode == 0x20) && (dest_dat != compare)) || ((compare_mode == 0x28) && (dest_dat == compare)) || ((compare_mode == 0x30) && (dest_dat <= compare)) || ((compare_mode == 0x38) && (dest_dat > compare))) {
                         old_dest_dat = dest_dat;
                         MIX(mix_dat & mix_mask, dest_dat, src_dat);
@@ -3379,7 +2708,6 @@
                             if (!dev->accel.sy) {
                                 WRITE((dev->accel.cy * dev->h_disp) + dev->accel.cx, dest_dat);
                             } else if ((dev->accel.cmd & 0x40) && dev->accel.sy && (dev->accel.cy == dev->accel.oldcy + 1)) {
->>>>>>> a20584fe
                                 WRITE((dev->accel.cy * dev->h_disp) + dev->accel.cx, dest_dat);
                             } else if (!(dev->accel.cmd & 0x40) && dev->accel.sy && (dev->accel.err_term >= 0) && (dev->accel.cy == (dev->accel.oldcy + 1))) {
                                 WRITE((dev->accel.cy * dev->h_disp) + dev->accel.cx, dest_dat);
@@ -3396,37 +2724,6 @@
                     return;
                 }
 
-<<<<<<< HEAD
-                    switch (dev->accel.cmd & 0xe0) {
-                        case 0x00:
-                            dev->accel.cx++;
-                            break;
-                        case 0x20:
-                            dev->accel.cx++;
-                            dev->accel.cy--;
-                            break;
-                        case 0x40:
-                            dev->accel.cy--;
-                            break;
-                        case 0x60:
-                            dev->accel.cx--;
-                            dev->accel.cy--;
-                            break;
-                        case 0x80:
-                            dev->accel.cx--;
-                            break;
-                        case 0xa0:
-                            dev->accel.cx--;
-                            dev->accel.cy++;
-                            break;
-                        case 0xc0:
-                            dev->accel.cy++;
-                            break;
-                        case 0xe0:
-                            dev->accel.cx++;
-                            dev->accel.cy++;
-                            break;
-=======
                 if (dev->accel.cmd & 0x40) {
                     dev->accel.oldcy = dev->accel.cy;
                     dev->accel.cy += dev->accel.ydir;
@@ -3444,319 +2741,10 @@
                         dev->accel.cy += dev->accel.ydir;
                     } else {
                         dev->accel.err_term += dev->accel.desty_axstp;
->>>>>>> a20584fe
                     }
                 }
-<<<<<<< HEAD
-                dev->accel.cur_x = dev->accel.cx;
-                dev->accel.cur_y = dev->accel.cy;
-            } else { /*Bresenham*/
-                if (pixcntl == 1) {
-                    dev->accel.temp_cnt = 8;
-                    while (count-- && (dev->accel.sy >= 0)) {
-                        if (dev->accel.temp_cnt == 0) {
-                            dev->accel.temp_cnt = 8;
-                            mix_dat             = old_mix_dat;
-                        }
-                        if ((dev->accel.cx >= dev->accel.clip_left && dev->accel.cx <= clip_r && dev->accel.cy >= dev->accel.clip_top && dev->accel.cy <= clip_b)) {
-                            if (ibm8514_cpu_dest(dev)) {
-                                READ((dev->accel.cy * dev->h_disp) + dev->accel.cx, src_dat);
-                            } else
-                                switch ((mix_dat & 1) ? frgd_mix : bkgd_mix) {
-                                    case 0:
-                                        src_dat = bkgd_color;
-                                        break;
-                                    case 1:
-                                        src_dat = frgd_color;
-                                        break;
-                                    case 2:
-                                        src_dat = cpu_dat & 0xff;
-                                        break;
-                                    case 3:
-                                        src_dat = 0;
-                                        break;
-                                }
-
-                            READ((dev->accel.cy * dev->h_disp) + dev->accel.cx, dest_dat);
-
-                            if ((compare_mode == 0) || ((compare_mode == 0x10) && (dest_dat >= compare)) || ((compare_mode == 0x18) && (dest_dat < compare)) || ((compare_mode == 0x20) && (dest_dat != compare)) || ((compare_mode == 0x28) && (dest_dat == compare)) || ((compare_mode == 0x30) && (dest_dat <= compare)) || ((compare_mode == 0x38) && (dest_dat > compare))) {
-                                old_dest_dat = dest_dat;
-                                MIX(mix_dat & 1, dest_dat, src_dat);
-                                dest_dat = (dest_dat & wrt_mask) | (old_dest_dat & ~wrt_mask);
-                                if ((dev->accel.cmd & 4) && dev->accel.sy) {
-                                    WRITE((dev->accel.cy * dev->h_disp) + dev->accel.cx, dest_dat);
-                                } else if (!(dev->accel.cmd & 4)) {
-                                    WRITE((dev->accel.cy * dev->h_disp) + dev->accel.cx, dest_dat);
-                                }
-                            }
-                        }
-                        dev->accel.temp_cnt--;
-                        mix_dat >>= 1;
-                        cpu_dat >>= 8;
-
-                        if (dev->accel.sy == 0) {
-                            break;
-                        }
-
-                        if (dev->accel.err_term >= dev->accel.maj_axis_pcnt) {
-                            dev->accel.err_term += dev->accel.destx_distp;
-                            /*Step minor axis*/
-                            switch (dev->accel.cmd & 0xe0) {
-                                case 0x00:
-                                    dev->accel.cy--;
-                                    break;
-                                case 0x20:
-                                    dev->accel.cy--;
-                                    break;
-                                case 0x40:
-                                    dev->accel.cx--;
-                                    break;
-                                case 0x60:
-                                    dev->accel.cx++;
-                                    break;
-                                case 0x80:
-                                    dev->accel.cy++;
-                                    break;
-                                case 0xa0:
-                                    dev->accel.cy++;
-                                    break;
-                                case 0xc0:
-                                    dev->accel.cx--;
-                                    break;
-                                case 0xe0:
-                                    dev->accel.cx++;
-                                    break;
-                            }
-                        } else
-                            dev->accel.err_term += dev->accel.desty_axstp;
-
-                        /*Step major axis*/
-                        switch (dev->accel.cmd & 0xe0) {
-                            case 0x00:
-                                dev->accel.cx--;
-                                break;
-                            case 0x20:
-                                dev->accel.cx++;
-                                break;
-                            case 0x40:
-                                dev->accel.cy--;
-                                break;
-                            case 0x60:
-                                dev->accel.cy--;
-                                break;
-                            case 0x80:
-                                dev->accel.cx--;
-                                break;
-                            case 0xa0:
-                                dev->accel.cx++;
-                                break;
-                            case 0xc0:
-                                dev->accel.cy++;
-                                break;
-                            case 0xe0:
-                                dev->accel.cy++;
-                                break;
-                        }
-
-                        dev->accel.sy--;
-                    }
-                } else {
-                    while (count-- && (dev->accel.sy >= 0)) {
-                        if (dev->accel.cur_x >= 1024) {
-                            dev->accel.cx = 0;
-                        }
-                        if (dev->accel.cur_y >= 1024) {
-                            dev->accel.cy = 1;
-                        }
-
-                        if ((dev->accel.cx >= dev->accel.clip_left && dev->accel.cx <= clip_r && dev->accel.cy >= dev->accel.clip_top && dev->accel.cy <= clip_b)) {
-                            if (ibm8514_cpu_dest(dev) && (pixcntl == 0)) {
-                                mix_dat = mix_mask; /* Mix data = forced to foreground register. */
-                            } else if (ibm8514_cpu_dest(dev) && (pixcntl == 3)) {
-                                /* Mix data = current video memory value. */
-                                READ((dev->accel.cy * dev->h_disp) + dev->accel.cx, mix_dat);
-                                mix_dat = ((mix_dat & rd_mask) == rd_mask);
-                                mix_dat = mix_dat ? mix_mask : 0;
-                            }
-
-                            if (ibm8514_cpu_dest(dev)) {
-                                READ((dev->accel.cy * dev->h_disp) + dev->accel.cx, src_dat);
-                                if (pixcntl == 3)
-                                    src_dat = ((src_dat & rd_mask) == rd_mask);
-                            } else
-=======
 
                 dev->accel.sy++;
-            }
-            break;
-
-        case 6:             /*BitBlt*/
-            if (!cpu_input) /*!cpu_input is trigger to start operation*/
-            {
-                dev->accel.x_count = 0;
-                dev->accel.output  = 0;
-
-                dev->accel.sx = dev->accel.maj_axis_pcnt & 0x7ff;
-                dev->accel.sy = dev->accel.multifunc[0] & 0x7ff;
-
-                dev->accel.dx = dev->accel.destx_distp & 0x3ff;
-                dev->accel.dy = dev->accel.desty_axstp & 0x3ff;
-
-                if (dev->accel.destx_distp & 0x400)
-                    dev->accel.dx |= ~0x3ff;
-                if (dev->accel.desty_axstp & 0x400)
-                    dev->accel.dy |= ~0x3ff;
-
-                dev->accel.cx = dev->accel.cur_x & 0x3ff;
-                dev->accel.cy = dev->accel.cur_y & 0x3ff;
-
-                if (dev->accel.cur_x & 0x400)
-                    dev->accel.cx |= ~0x3ff;
-                if (dev->accel.cur_y & 0x400)
-                    dev->accel.cy |= ~0x3ff;
-
-                dev->accel.src  = dev->accel.cy * dev->h_disp;
-                dev->accel.dest = dev->accel.dy * dev->h_disp;
-
-                if (ibm8514_cpu_src(dev)) {
-                    if (dev->accel.cmd & 2) {
-                        if (!(dev->accel.cmd & 0x1000)) {
-                            dev->accel.sx += (dev->accel.cur_x & 3);
-                            dev->accel.nibbleset = (uint8_t *) calloc(1, (dev->accel.sx >> 3) + 1);
-                            dev->accel.writemono = (uint8_t *) calloc(1, (dev->accel.sx >> 3) + 1);
-                            dev->accel.sys_cnt   = (dev->accel.sx >> 3) + 1;
-                        }
-                    }
-                    dev->data_available  = 0;
-                    dev->data_available2 = 0;
-                    return; /*Wait for data from CPU*/
-                } else if (ibm8514_cpu_dest(dev)) {
-                    dev->data_available  = 1;
-                    dev->data_available2 = 1;
-                    return; /*Wait for data from CPU*/
-                }
-            }
-
-            if (dev->accel.cmd & 2) {
-                if (cpu_input) {
-bitblt_pix:
-                    if (count < 8) {
-                        while (count-- && (dev->accel.sy >= 0)) {
-                            if ((dev->accel.dx >= dev->accel.clip_left && dev->accel.dx <= clip_r && dev->accel.dy >= dev->accel.clip_top && dev->accel.dy <= clip_b)) {
-                                if (pixcntl == 3) {
-                                    if (!(dev->accel.cmd & 0x10) && ((frgd_mix != 3) || (bkgd_mix != 3))) {
-                                        READ(dev->accel.src + dev->accel.cx, mix_dat);
-                                        mix_dat = ((mix_dat & rd_mask) == rd_mask);
-                                        mix_dat = mix_dat ? mix_mask : 0;
-                                    } else if (dev->accel.cmd & 0x10) {
-                                        READ(dev->accel.src + dev->accel.cx, mix_dat);
-                                        mix_dat = ((mix_dat & rd_mask) == rd_mask);
-                                        mix_dat = mix_dat ? mix_mask : 0;
-                                    }
-                                }
->>>>>>> a20584fe
-                                switch ((mix_dat & mix_mask) ? frgd_mix : bkgd_mix) {
-                                    case 0:
-                                        src_dat = bkgd_color;
-                                        break;
-                                    case 1:
-                                        src_dat = frgd_color;
-                                        break;
-                                    case 2:
-                                        src_dat = cpu_dat & 0xff;
-                                        break;
-                                    case 3:
-<<<<<<< HEAD
-                                        src_dat = 0;
-                                        break;
-                                }
-
-                            READ((dev->accel.cy * dev->h_disp) + dev->accel.cx, dest_dat);
-
-                            if ((compare_mode == 0) || ((compare_mode == 0x10) && (dest_dat >= compare)) || ((compare_mode == 0x18) && (dest_dat < compare)) || ((compare_mode == 0x20) && (dest_dat != compare)) || ((compare_mode == 0x28) && (dest_dat == compare)) || ((compare_mode == 0x30) && (dest_dat <= compare)) || ((compare_mode == 0x38) && (dest_dat > compare))) {
-                                old_dest_dat = dest_dat;
-                                MIX(mix_dat & mix_mask, dest_dat, src_dat);
-                                dest_dat = (dest_dat & wrt_mask) | (old_dest_dat & ~wrt_mask);
-                                if ((dev->accel.cmd & 4) && dev->accel.sy) {
-                                    WRITE((dev->accel.cy * dev->h_disp) + dev->accel.cx, dest_dat);
-                                } else if (!(dev->accel.cmd & 4)) {
-                                    WRITE((dev->accel.cy * dev->h_disp) + dev->accel.cx, dest_dat);
-                                }
-                            }
-                        }
-                        mix_dat <<= 1;
-                        mix_dat |= 1;
-                        cpu_dat >>= 8;
-
-                        if (dev->accel.sy == 0) {
-                            break;
-                        }
-
-                        if (dev->accel.err_term >= dev->accel.maj_axis_pcnt) {
-                            dev->accel.err_term += dev->accel.destx_distp;
-                            /*Step minor axis*/
-                            switch (dev->accel.cmd & 0xe0) {
-                                case 0x00:
-                                    dev->accel.cy--;
-                                    break;
-                                case 0x20:
-                                    dev->accel.cy--;
-                                    break;
-                                case 0x40:
-                                    dev->accel.cx--;
-                                    break;
-                                case 0x60:
-                                    dev->accel.cx++;
-                                    break;
-                                case 0x80:
-                                    dev->accel.cy++;
-                                    break;
-                                case 0xa0:
-                                    dev->accel.cy++;
-                                    break;
-                                case 0xc0:
-                                    dev->accel.cx--;
-                                    break;
-                                case 0xe0:
-                                    dev->accel.cx++;
-                                    break;
-                            }
-                        } else
-                            dev->accel.err_term += dev->accel.desty_axstp;
-
-                        /*Step major axis*/
-                        switch (dev->accel.cmd & 0xe0) {
-                            case 0x00:
-                                dev->accel.cx--;
-                                break;
-                            case 0x20:
-                                dev->accel.cx++;
-                                break;
-                            case 0x40:
-                                dev->accel.cy--;
-                                break;
-                            case 0x60:
-                                dev->accel.cy--;
-                                break;
-                            case 0x80:
-                                dev->accel.cx--;
-                                break;
-                            case 0xa0:
-                                dev->accel.cx++;
-                                break;
-                            case 0xc0:
-                                dev->accel.cy++;
-                                break;
-                            case 0xe0:
-                                dev->accel.cy++;
-                                break;
-                        }
-
-                        dev->accel.sy--;
-                    }
-                }
-                dev->accel.cur_x = dev->accel.cx;
-                dev->accel.cur_y = dev->accel.cy;
             }
             break;
 
@@ -3844,24 +2832,6 @@
                                         break;
                                 }
 
-                                READ(dev->accel.dest + dev->accel.cx, dest_dat);
-
-                                if ((compare_mode == 0) || ((compare_mode == 0x10) && (dest_dat >= compare)) || ((compare_mode == 0x18) && (dest_dat < compare)) || ((compare_mode == 0x20) && (dest_dat != compare)) || ((compare_mode == 0x28) && (dest_dat == compare)) || ((compare_mode == 0x30) && (dest_dat <= compare)) || ((compare_mode == 0x38) && (dest_dat > compare))) {
-                                    old_dest_dat = dest_dat;
-                                    MIX(mix_dat & mix_mask, dest_dat, src_dat);
-                                    dest_dat = (dest_dat & wrt_mask) | (old_dest_dat & ~wrt_mask);
-                                    WRITE(dev->accel.dest + dev->accel.cx, dest_dat);
-                                }
-=======
-                                        READ(dev->accel.src + dev->accel.cx, src_dat);
-                                        if (pixcntl == 3) {
-                                            if (dev->accel.cmd & 0x10) {
-                                                src_dat = ((src_dat & rd_mask) == rd_mask);
-                                            }
-                                        }
-                                        break;
-                                }
-
                                 READ(dev->accel.dest + dev->accel.dx, dest_dat);
 
                                 if ((compare_mode == 0) || ((compare_mode == 0x10) && (dest_dat >= compare)) || ((compare_mode == 0x18) && (dest_dat < compare)) || ((compare_mode == 0x20) && (dest_dat != compare)) || ((compare_mode == 0x28) && (dest_dat == compare)) || ((compare_mode == 0x30) && (dest_dat <= compare)) || ((compare_mode == 0x38) && (dest_dat > compare))) {
@@ -3870,13 +2840,11 @@
                                     dest_dat = (dest_dat & wrt_mask) | (old_dest_dat & ~wrt_mask);
                                     WRITE(dev->accel.dest + dev->accel.dx, dest_dat);
                                 }
->>>>>>> a20584fe
                             }
 
                             mix_dat <<= 1;
                             mix_dat |= 1;
                             cpu_dat >>= 8;
-<<<<<<< HEAD
 
                             if (dev->accel.cmd & 0x20)
                                 dev->accel.cx++;
@@ -3901,32 +2869,6 @@
                                 else
                                     dev->accel.cy--;
 
-=======
-
-                            if (dev->accel.cmd & 0x20)
-                                dev->accel.cx++;
-                            else
-                                dev->accel.cx--;
-
-                            dev->accel.sx--;
-                            if (dev->accel.sx < 0) {
-                                dev->accel.sx = dev->accel.maj_axis_pcnt & 0x7ff;
-
-                                if (dev->accel.cmd & 2) {
-                                    dev->accel.sx += (dev->accel.cur_x & 3);
-                                }
-
-                                if (dev->accel.cmd & 0x20) {
-                                    dev->accel.cx -= (dev->accel.sx) + 1;
-                                } else
-                                    dev->accel.cx += (dev->accel.sx) + 1;
-
-                                if (dev->accel.cmd & 0x80)
-                                    dev->accel.cy++;
-                                else
-                                    dev->accel.cy--;
-
->>>>>>> a20584fe
                                 dev->accel.dest = dev->accel.cy * dev->h_disp;
                                 dev->accel.sy--;
                                 return;
@@ -4259,19 +3201,11 @@
                                         dev->accel.dy--;
                                         dev->accel.cy--;
                                     }
-<<<<<<< HEAD
 
                                     dev->accel.dest = dev->accel.dy * dev->h_disp;
                                     dev->accel.src  = dev->accel.cy * dev->h_disp;
                                     dev->accel.sy--;
 
-=======
-
-                                    dev->accel.dest = dev->accel.dy * dev->h_disp;
-                                    dev->accel.src  = dev->accel.cy * dev->h_disp;
-                                    dev->accel.sy--;
-
->>>>>>> a20584fe
                                     if (dev->accel.sy < 0) {
                                         return;
                                     }
@@ -4439,74 +3373,6 @@
         buffer32->line[dev->displine + svga->y_add][svga->x_add + dev->h_disp + i] = svga->overscan_color;
 }
 
-<<<<<<< HEAD
-static void
-ibm8514_doblit(int wx, int wy, ibm8514_t *dev, svga_t *svga)
-{
-    int       y_add, x_add, y_start, x_start, bottom;
-    uint32_t *p;
-    int       i, j;
-    int       xs_temp, ys_temp;
-
-    y_add   = (enable_overscan) ? overscan_y : 0;
-    x_add   = (enable_overscan) ? overscan_x : 0;
-    y_start = (enable_overscan) ? 0 : (overscan_y >> 1);
-    x_start = (enable_overscan) ? 0 : (overscan_x >> 1);
-    bottom  = (overscan_y >> 1) + (svga->crtc[8] & 0x1f);
-
-    if ((wx <= 0) || (wy <= 0))
-        return;
-
-    xs_temp = wx;
-    ys_temp = wy + 1;
-    if (xs_temp < 64)
-        xs_temp = 640;
-    if (ys_temp < 32)
-        ys_temp = 200;
-
-    if ((svga->crtc[0x17] & 0x80) && ((xs_temp != xsize) || (ys_temp != ysize) || video_force_resize_get())) {
-        /* Screen res has changed.. fix up, and let them know. */
-        xsize = xs_temp;
-        ysize = ys_temp;
-
-        if ((xsize > 1984) || (ysize > 2016)) {
-            /* 2048x2048 is the biggest safe render texture, to account for overscan,
-               we suppress overscan starting from x 1984 and y 2016. */
-            x_add             = 0;
-            y_add             = 0;
-            suppress_overscan = 1;
-        } else
-            suppress_overscan = 0;
-
-        /* Block resolution changes while in DPMS mode to avoid getting a bogus
-           screen width (320). We're already rendering a blank screen anyway. */
-        set_screen_size(xsize + x_add, ysize + y_add);
-
-        if (video_force_resize_get())
-            video_force_resize_set(0);
-    }
-
-    if ((wx >= 160) && ((wy + 1) >= 120)) {
-        /* Draw (overscan_size - scroll size) lines of overscan on top and bottom. */
-        for (i = 0; i < svga->y_add; i++) {
-            p = &buffer32->line[i & 0x7ff][0];
-
-            for (j = 0; j < (xsize + x_add); j++)
-                p[j] = svga->overscan_color;
-        }
-
-        for (i = 0; i < bottom; i++) {
-            p = &buffer32->line[(ysize + svga->y_add + i) & 0x7ff][0];
-
-            for (j = 0; j < (xsize + x_add); j++)
-                p[j] = svga->overscan_color;
-        }
-    }
-    video_blit_memtoscreen(x_start, y_start, xsize + x_add, ysize + y_add);
-}
-
-=======
->>>>>>> a20584fe
 void
 ibm8514_poll(ibm8514_t *dev, svga_t *svga)
 {
