--- conflicted
+++ resolved
@@ -669,15 +669,11 @@
 
     addr = (wy700->displine >> 1) * 80 + 4 * wy700->wy700_base;
 
-<<<<<<< HEAD
 #ifdef USE_CLI
     cli_render_gfx("Wyse 700 %dx%d");
 #endif
 
-    for (x = 0; x < 20; x++) {
-=======
     for (uint8_t x = 0; x < 20; x++) {
->>>>>>> 71d95c71
         dat = ((wy700->vram[addr & 0x1FFFF] << 24) | (wy700->vram[(addr + 1) & 0x1FFFF] << 16) | (wy700->vram[(addr + 2) & 0x1FFFF] << 8) | (wy700->vram[(addr + 3) & 0x1FFFF]));
         addr += 4;
 
@@ -732,16 +728,12 @@
         if (wy700->displine & 1)
             addr += 0x10000;
     }
-<<<<<<< HEAD
 
 #ifdef USE_CLI
 	cli_render_gfx("Wyse 700 %dx%d");
 #endif
 
-    for (x = 0; x < 40; x++) {
-=======
     for (uint8_t x = 0; x < 40; x++) {
->>>>>>> 71d95c71
         dat = ((wy700->vram[addr & 0x1FFFF] << 24) | (wy700->vram[(addr + 1) & 0x1FFFF] << 16) | (wy700->vram[(addr + 2) & 0x1FFFF] << 8) | (wy700->vram[(addr + 3) & 0x1FFFF]));
         addr += 4;
 
