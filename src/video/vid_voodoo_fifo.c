--- conflicted
+++ resolved
@@ -464,10 +464,7 @@
                     //                                voodoo_fifo_log("CMDFIFO5 addr=%08x num=%i\n", addr, num);
                     switch (header >> 30) {
                         case 0: /*Linear framebuffer (Banshee)*/
-<<<<<<< HEAD
-=======
                         case 1: /*Planar YUV*/
->>>>>>> a20584fe
                             if (voodoo->texture_present[0][(addr & voodoo->texture_mask) >> TEX_DIRTY_SHIFT]) {
                                 //                                                voodoo_fifo_log("texture_present at %08x %i\n", addr, (addr & voodoo->texture_mask) >> TEX_DIRTY_SHIFT);
                                 flush_texture_cache(voodoo, addr & voodoo->texture_mask, 0);
