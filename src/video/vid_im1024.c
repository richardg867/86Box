--- conflicted
+++ resolved
@@ -81,11 +81,7 @@
         fifo_rdptr;
 } im1024_t;
 
-<<<<<<< HEAD
-static video_timings_t timing_im1024 = { VIDEO_ISA, 8, 16, 32, 8, 16, 32 };
-=======
 static video_timings_t timing_im1024 = { .type = VIDEO_ISA, .write_b = 8, .write_w = 16, .write_l = 32, .read_b = 8, .read_w = 16, .read_l = 32 };
->>>>>>> a20584fe
 
 #ifdef ENABLE_IM1024_LOG
 int im1024_do_log = ENABLE_IM1024_LOG;
