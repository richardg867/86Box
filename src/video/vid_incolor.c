--- conflicted
+++ resolved
@@ -30,10 +30,7 @@
 #include <86box/rom.h>
 #include <86box/device.h>
 #include <86box/video.h>
-<<<<<<< HEAD
 #include <86box/cli.h>
-=======
->>>>>>> a20584fe
 
 /* extended CRTC registers */
 #define INCOLOR_CRTC_XMODE   20 /* xMode register */
@@ -184,11 +181,7 @@
     uint8_t *vram;
 } incolor_t;
 
-<<<<<<< HEAD
-static video_timings_t timing_incolor = { VIDEO_ISA, 8, 16, 32, 8, 16, 32 };
-=======
 static video_timings_t timing_incolor = { .type = VIDEO_ISA, .write_b = 8, .write_w = 16, .write_l = 32, .read_b = 8, .read_w = 16, .read_l = 32 };
->>>>>>> a20584fe
 
 static void
 recalc_timings(incolor_t *dev)
