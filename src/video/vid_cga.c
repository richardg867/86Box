--- conflicted
+++ resolved
@@ -281,6 +281,14 @@
         }
     }
     if (cga->cgamode & 1) {
+#ifdef USE_CLI
+        if ((cga->displine % 8) == 0)
+            cli_render_cga(cga->ma / cga->crtc[1], cga->crtc[9] & 0x1f,
+                    cga->crtc[1], 1,
+                    cga->charbuffer, 0, sizeof(cga->charbuffer) - 1, 1,
+                    cga->cgamode & 0x08, cga->cgamode & 0x20,
+                    ca - cga->ma, !(cga->crtc[0x0a] & 0x20) && ((cga->crtc[0x0b] & 0x1f) >= (cga->crtc[0x0a] & 0x1f)));
+#endif
         for (x = 0; x < cga->crtc[1]; x++) {
             if (cga->cgamode & 8) {
                 chr  = cga->charbuffer[x << 1];
@@ -309,6 +317,14 @@
             cga->ma++;
         }
     } else if (!(cga->cgamode & 2)) {
+#ifdef USE_CLI
+        if ((cga->displine % 8) == 0)
+            cli_render_cga(cga->ma / cga->crtc[1], cga->crtc[9] & 0x1f,
+                    cga->crtc[1], 1,
+                    cga->vram, cga->ma << 1, 0x3fff, 1,
+                    cga->cgamode & 0x08, cga->cgamode & 0x20,
+                    ca, !(cga->crtc[0x0a] & 0x20) && ((cga->crtc[0x0b] & 0x1f) >= (cga->crtc[0x0a] & 0x1f)));
+#endif
         for (x = 0; x < cga->crtc[1]; x++) {
             if (cga->cgamode & 8) {
                 chr  = cga->vram[(cga->ma << 1) & 0x3fff];
@@ -533,146 +549,6 @@
                 video_wait_for_buffer();
             }
             cga->lastline = cga->displine;
-<<<<<<< HEAD
-            if ((cga->cgamode & 0x12) == 0x12) {
-                for (c = 0; c < 8; ++c) {
-                    buffer32->line[cga->displine][c] = 0;
-                    if (cga->cgamode & 1)
-                        buffer32->line[cga->displine][c + (cga->crtc[1] << 3) + 8] = 0;
-                    else
-                        buffer32->line[cga->displine][c + (cga->crtc[1] << 4) + 8] = 0;
-                }
-            } else {
-                for (c = 0; c < 8; ++c) {
-                    buffer32->line[cga->displine][c] = (cga->cgacol & 15) + 16;
-                    if (cga->cgamode & 1)
-                        buffer32->line[cga->displine][c + (cga->crtc[1] << 3) + 8] = (cga->cgacol & 15) + 16;
-                    else
-                        buffer32->line[cga->displine][c + (cga->crtc[1] << 4) + 8] = (cga->cgacol & 15) + 16;
-                }
-            }
-            if (cga->cgamode & 1) {
-#ifdef USE_CLI
-                if ((cga->displine % 8) == 0)
-                    cli_render_cga(cga->ma / cga->crtc[1], cga->crtc[9] & 0x1f,
-                            cga->crtc[1], 1,
-                            cga->charbuffer, 0, sizeof(cga->charbuffer) - 1, 1,
-                            cga->cgamode & 0x08, cga->cgamode & 0x20,
-                            ca - cga->ma, !(cga->crtc[0x0a] & 0x20) && ((cga->crtc[0x0b] & 0x1f) >= (cga->crtc[0x0a] & 0x1f)));
-#endif
-                for (x = 0; x < cga->crtc[1]; x++) {
-                    if (cga->cgamode & 8) {
-                        chr  = cga->charbuffer[x << 1];
-                        attr = cga->charbuffer[(x << 1) + 1];
-                    } else
-                        chr = attr = 0;
-                    drawcursor = ((cga->ma == ca) && cga->con && cga->cursoron);
-                    cols[1]    = (attr & 15) + 16;
-                    if (cga->cgamode & 0x20) {
-                        cols[0] = ((attr >> 4) & 7) + 16;
-                        if ((cga->cgablink & 8) && (attr & 0x80) && !cga->drawcursor)
-                            cols[1] = cols[0];
-                    } else
-                        cols[0] = (attr >> 4) + 16;
-                    if (drawcursor) {
-                        for (c = 0; c < 8; c++) {
-                            buffer32->line[cga->displine][(x << 3) + c + 8] = cols[(fontdat[chr + cga->fontbase][cga->sc & 7] & (1 << (c ^ 7))) ? 1 : 0] ^ 15;
-                        }
-                    } else {
-                        for (c = 0; c < 8; c++) {
-                            buffer32->line[cga->displine][(x << 3) + c + 8] = cols[(fontdat[chr + cga->fontbase][cga->sc & 7] & (1 << (c ^ 7))) ? 1 : 0];
-                        }
-                    }
-                    cga->ma++;
-                }
-            } else if (!(cga->cgamode & 2)) {
-#ifdef USE_CLI
-            if ((cga->displine % 8) == 0)
-                cli_render_cga(cga->ma / cga->crtc[1], cga->crtc[9] & 0x1f,
-                        cga->crtc[1], 1,
-                        cga->vram, cga->ma << 1, 0x3fff, 1,
-                        cga->cgamode & 0x08, cga->cgamode & 0x20,
-                        ca, !(cga->crtc[0x0a] & 0x20) && ((cga->crtc[0x0b] & 0x1f) >= (cga->crtc[0x0a] & 0x1f)));
-#endif
-                for (x = 0; x < cga->crtc[1]; x++) {
-                    if (cga->cgamode & 8) {
-                        chr  = cga->vram[(cga->ma << 1) & 0x3fff];
-                        attr = cga->vram[((cga->ma << 1) + 1) & 0x3fff];
-                    } else
-                        chr = attr = 0;
-                    drawcursor = ((cga->ma == ca) && cga->con && cga->cursoron);
-                    cols[1]    = (attr & 15) + 16;
-                    if (cga->cgamode & 0x20) {
-                        cols[0] = ((attr >> 4) & 7) + 16;
-                        if ((cga->cgablink & 8) && (attr & 0x80))
-                            cols[1] = cols[0];
-                    } else
-                        cols[0] = (attr >> 4) + 16;
-                    cga->ma++;
-                    if (drawcursor) {
-                        for (c = 0; c < 8; c++) {
-                            buffer32->line[cga->displine][(x << 4) + (c << 1) + 8]
-                                = buffer32->line[cga->displine][(x << 4) + (c << 1) + 9]
-                                = cols[(fontdat[chr + cga->fontbase][cga->sc & 7] & (1 << (c ^ 7))) ? 1 : 0] ^ 15;
-                        }
-                    } else {
-                        for (c = 0; c < 8; c++) {
-                            buffer32->line[cga->displine][(x << 4) + (c << 1) + 8]
-                                = buffer32->line[cga->displine][(x << 4) + (c << 1) + 9] 
-                                = cols[(fontdat[chr + cga->fontbase][cga->sc & 7] & (1 << (c ^ 7))) ? 1 : 0];
-                        }
-                    }
-                }
-            } else if (!(cga->cgamode & 16)) {
-#ifdef USE_CLI
-                cli_render_gfx("CGA %dx%d");
-#endif
-                cols[0] = (cga->cgacol & 15) | 16;
-                col     = (cga->cgacol & 16) ? 24 : 16;
-                if (cga->cgamode & 4) {
-                    cols[1] = col | 3; /* Cyan */
-                    cols[2] = col | 4; /* Red */
-                    cols[3] = col | 7; /* White */
-                } else if (cga->cgacol & 32) {
-                    cols[1] = col | 3; /* Cyan */
-                    cols[2] = col | 5; /* Magenta */
-                    cols[3] = col | 7; /* White */
-                } else {
-                    cols[1] = col | 2; /* Green */
-                    cols[2] = col | 4; /* Red */
-                    cols[3] = col | 6; /* Yellow */
-                }
-                for (x = 0; x < cga->crtc[1]; x++) {
-                    if (cga->cgamode & 8)
-                        dat = (cga->vram[((cga->ma << 1) & 0x1fff) + ((cga->sc & 1) * 0x2000)] << 8) | cga->vram[((cga->ma << 1) & 0x1fff) + ((cga->sc & 1) * 0x2000) + 1];
-                    else
-                        dat = 0;
-                    cga->ma++;
-                    for (c = 0; c < 8; c++) {
-                        buffer32->line[cga->displine][(x << 4) + (c << 1) + 8]
-                            = buffer32->line[cga->displine][(x << 4) + (c << 1) + 9]
-                            = cols[dat >> 14];
-                        dat <<= 2;
-                    }
-                }
-            } else {
-#ifdef USE_CLI
-                cli_render_gfx("CGA %dx%d");
-#endif
-                cols[0] = 0;
-                cols[1] = (cga->cgacol & 15) + 16;
-                for (x = 0; x < cga->crtc[1]; x++) {
-                    if (cga->cgamode & 8)
-                        dat = (cga->vram[((cga->ma << 1) & 0x1fff) + ((cga->sc & 1) * 0x2000)] << 8) | cga->vram[((cga->ma << 1) & 0x1fff) + ((cga->sc & 1) * 0x2000) + 1];
-                    else
-                        dat = 0;
-                    cga->ma++;
-                    for (c = 0; c < 16; c++) {
-                        buffer32->line[cga->displine][(x << 4) + c + 8] = cols[dat >> 15];
-                        dat <<= 1;
-                    }
-                }
-=======
             switch (cga->double_type) {
                 default:
                     cga_render(cga, cga->displine << 1);
@@ -687,7 +563,6 @@
                     cga->ma = old_ma;
                     cga_render(cga, (cga->displine << 1) + 1);
                     break;
->>>>>>> 2007632e
             }
         } else {
             switch (cga->double_type) {
