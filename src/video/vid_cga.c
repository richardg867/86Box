--- conflicted
+++ resolved
@@ -46,11 +46,7 @@
     0xff, 0xff, 0x00, 0x00, 0x00, 0x00, 0x00, 0x00, 0x00, 0x00, 0x00, 0x00, 0x00, 0x00, 0x00, 0x00
 };
 
-<<<<<<< HEAD
-static video_timings_t timing_cga = { VIDEO_ISA, 8, 16, 32, 8, 16, 32 };
-=======
 static video_timings_t timing_cga = { .type = VIDEO_ISA, .write_b = 8, .write_w = 16, .write_l = 32, .read_b = 8, .read_w = 16, .read_l = 32 };
->>>>>>> a20584fe
 
 void cga_recalctimings(cga_t *cga);
 
@@ -72,11 +68,7 @@
             cga->crtc[cga->crtcreg] = val & crtcmask[cga->crtcreg];
             if (old != val) {
                 if ((cga->crtcreg < 0xe) || (cga->crtcreg > 0x10)) {
-<<<<<<< HEAD
-                    fullchange = changeframecount;
-=======
                     cga->fullchange = changeframecount;
->>>>>>> a20584fe
                     cga_recalctimings(cga);
                 }
             }
@@ -126,8 +118,6 @@
     return ret;
 }
 
-<<<<<<< HEAD
-=======
 void
 cga_pravetz_out(uint16_t addr, uint8_t val, void *p)
 {
@@ -144,7 +134,6 @@
     return (cga->fontbase >> 8);
 }
 
->>>>>>> a20584fe
 void
 cga_waitstates(void *p)
 {
@@ -249,7 +238,6 @@
                 }
             }
             if (cga->cgamode & 1) {
-<<<<<<< HEAD
 #ifdef USE_CLI
                 if ((cga->displine % 8) == 0)
                     cli_render_cga(cga->ma / cga->crtc[1], cga->crtc[9] & 0x1f,
@@ -258,8 +246,6 @@
                                    cga->cgamode & 0x08, cga->cgamode & 0x20,
                                    ca - cga->ma, !(cga->crtc[0x0a] & 0x20) && ((cga->crtc[0x0b] & 0x1f) >= (cga->crtc[0x0a] & 0x1f)));
 #endif
-=======
->>>>>>> a20584fe
                 for (x = 0; x < cga->crtc[1]; x++) {
                     if (cga->cgamode & 8) {
                         chr  = cga->charbuffer[x << 1];
@@ -286,7 +272,6 @@
                     cga->ma++;
                 }
             } else if (!(cga->cgamode & 2)) {
-<<<<<<< HEAD
 #ifdef USE_CLI
                 if ((cga->displine % 8) == 0)
                     cli_render_cga(cga->ma / cga->crtc[1], cga->crtc[9] & 0x1f,
@@ -295,8 +280,6 @@
                                    cga->cgamode & 0x08, cga->cgamode & 0x20,
                                    ca, !(cga->crtc[0x0a] & 0x20) && ((cga->crtc[0x0b] & 0x1f) >= (cga->crtc[0x0a] & 0x1f)));
 #endif
-=======
->>>>>>> a20584fe
                 for (x = 0; x < cga->crtc[1]; x++) {
                     if (cga->cgamode & 8) {
                         chr  = cga->vram[((cga->ma << 1) & 0x3fff)];
@@ -323,12 +306,9 @@
                     }
                 }
             } else if (!(cga->cgamode & 16)) {
-<<<<<<< HEAD
 #ifdef USE_CLI
                 cli_render_gfx("CGA %dx%d");
 #endif
-=======
->>>>>>> a20584fe
                 cols[0] = (cga->cgacol & 15) | 16;
                 col     = (cga->cgacol & 16) ? 24 : 16;
                 if (cga->cgamode & 4) {
@@ -356,12 +336,9 @@
                     }
                 }
             } else {
-<<<<<<< HEAD
 #ifdef USE_CLI
                 cli_render_gfx("CGA %dx%d");
 #endif
-=======
->>>>>>> a20584fe
                 cols[0] = 0;
                 cols[1] = (cga->cgacol & 15) + 16;
                 for (x = 0; x < cga->crtc[1]; x++) {
@@ -586,8 +563,6 @@
     return cga;
 }
 
-<<<<<<< HEAD
-=======
 void *
 cga_pravetz_init(const device_t *info)
 {
@@ -603,7 +578,6 @@
     return cga;
 }
 
->>>>>>> a20584fe
 void
 cga_close(void *p)
 {
@@ -712,8 +686,6 @@
     .init          = cga_standalone_init,
     .close         = cga_close,
     .reset         = NULL,
-<<<<<<< HEAD
-=======
     { .available = NULL },
     .speed_changed = cga_speed_changed,
     .force_redraw  = NULL,
@@ -728,7 +700,6 @@
     .init          = cga_pravetz_init,
     .close         = cga_close,
     .reset         = NULL,
->>>>>>> a20584fe
     { .available = NULL },
     .speed_changed = cga_speed_changed,
     .force_redraw  = NULL,
