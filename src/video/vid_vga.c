--- conflicted
+++ resolved
@@ -31,13 +31,8 @@
 #include <86box/vid_svga.h>
 #include <86box/vid_vga.h>
 
-<<<<<<< HEAD
-static video_timings_t timing_ps1_svga_isa = { VIDEO_ISA, 6, 8, 16, 6, 8, 16 };
-static video_timings_t timing_ps1_svga_mca = { VIDEO_MCA, 6, 8, 16, 6, 8, 16 };
-=======
 static video_timings_t timing_ps1_svga_isa = { .type = VIDEO_ISA, .write_b = 6, .write_w = 8, .write_l = 16, .read_b = 6, .read_w = 8, .read_l = 16 };
 static video_timings_t timing_ps1_svga_mca = { .type = VIDEO_MCA, .write_b = 6, .write_w = 8, .write_l = 16, .read_b = 6, .read_w = 8, .read_l = 16 };
->>>>>>> a20584fe
 
 void
 vga_out(uint16_t addr, uint8_t val, void *p)
