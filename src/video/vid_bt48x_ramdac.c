--- conflicted
+++ resolved
@@ -166,17 +166,10 @@
                         ramdac->cmd_r3 = val;
                         if (ramdac->type >= BT485A)
                             bt48x_set_bpp(ramdac, svga);
-<<<<<<< HEAD
-                        svga->dac_hwcursor.xsize = svga->dac_hwcursor.ysize = (val & 4) ? 64 : 32;
-                        svga->dac_hwcursor.x                                = ramdac->hwc_x - svga->dac_hwcursor.xsize;
-                        svga->dac_hwcursor.y                                = ramdac->hwc_y - svga->dac_hwcursor.ysize;
-                        svga->dac_addr                                      = (svga->dac_addr & 0x00ff) | ((val & 0x03) << 8);
-=======
                         svga->dac_hwcursor.cur_xsize = svga->dac_hwcursor.cur_ysize = (val & 4) ? 64 : 32;
                         svga->dac_hwcursor.x                                        = ramdac->hwc_x - svga->dac_hwcursor.cur_xsize;
                         svga->dac_hwcursor.y                                        = ramdac->hwc_y - svga->dac_hwcursor.cur_ysize;
                         svga->dac_addr                                              = (svga->dac_addr & 0x00ff) | ((val & 0x03) << 8);
->>>>>>> a20584fe
                         svga_recalctimings(svga);
                         break;
                     case 0x02:
@@ -195,11 +188,7 @@
             break;
         case 0x0b: /* Cursor RAM Data Register (RS value = 1011) */
             index = svga->dac_addr & da_mask;
-<<<<<<< HEAD
-            if ((ramdac->type >= BT485) && (svga->dac_hwcursor.xsize == 64))
-=======
             if ((ramdac->type >= BT485) && (svga->dac_hwcursor.cur_xsize == 64))
->>>>>>> a20584fe
                 cd = (uint8_t *) ramdac->cursor64_data;
             else {
                 index &= 0xff;
@@ -212,21 +201,6 @@
             break;
         case 0x0c: /* Cursor X Low Register (RS value = 1100) */
             ramdac->hwc_x        = (ramdac->hwc_x & 0x0f00) | val;
-<<<<<<< HEAD
-            svga->dac_hwcursor.x = ramdac->hwc_x - svga->dac_hwcursor.xsize;
-            break;
-        case 0x0d: /* Cursor X High Register (RS value = 1101) */
-            ramdac->hwc_x        = (ramdac->hwc_x & 0x00ff) | ((val & 0x0f) << 8);
-            svga->dac_hwcursor.x = ramdac->hwc_x - svga->dac_hwcursor.xsize;
-            break;
-        case 0x0e: /* Cursor Y Low Register (RS value = 1110) */
-            ramdac->hwc_y        = (ramdac->hwc_y & 0x0f00) | val;
-            svga->dac_hwcursor.y = ramdac->hwc_y - svga->dac_hwcursor.ysize;
-            break;
-        case 0x0f: /* Cursor Y High Register (RS value = 1111) */
-            ramdac->hwc_y        = (ramdac->hwc_y & 0x00ff) | ((val & 0x0f) << 8);
-            svga->dac_hwcursor.y = ramdac->hwc_y - svga->dac_hwcursor.ysize;
-=======
             svga->dac_hwcursor.x = ramdac->hwc_x - svga->dac_hwcursor.cur_xsize;
             break;
         case 0x0d: /* Cursor X High Register (RS value = 1101) */
@@ -240,7 +214,6 @@
         case 0x0f: /* Cursor Y High Register (RS value = 1111) */
             ramdac->hwc_y        = (ramdac->hwc_y & 0x00ff) | ((val & 0x0f) << 8);
             svga->dac_hwcursor.y = ramdac->hwc_y - svga->dac_hwcursor.cur_ysize;
->>>>>>> a20584fe
             break;
     }
 
@@ -341,11 +314,7 @@
             break;
         case 0x0b: /* Cursor RAM Data Register (RS value = 1011) */
             index = (svga->dac_addr - 1) & da_mask;
-<<<<<<< HEAD
-            if ((ramdac->type >= BT485) && (svga->dac_hwcursor.xsize == 64))
-=======
             if ((ramdac->type >= BT485) && (svga->dac_hwcursor.cur_xsize == 64))
->>>>>>> a20584fe
                 cd = (uint8_t *) ramdac->cursor64_data;
             else {
                 index &= 0xff;
@@ -401,36 +370,21 @@
     /* The planes come in two parts, and each plane is 1bpp,
        so a 32x32 cursor has 4 bytes per line, and a 64x64
        cursor has 8 bytes per line. */
-<<<<<<< HEAD
-    pitch = (svga->dac_hwcursor_latch.xsize >> 3); /* Bytes per line. */
-    /* A 32x32 cursor has 128 bytes per line, and a 64x64
-       cursor has 512 bytes per line. */
-    bppl = (pitch * svga->dac_hwcursor_latch.ysize); /* Bytes per plane. */
-=======
     pitch = (svga->dac_hwcursor_latch.cur_xsize >> 3); /* Bytes per line. */
     /* A 32x32 cursor has 128 bytes per line, and a 64x64
        cursor has 512 bytes per line. */
     bppl = (pitch * svga->dac_hwcursor_latch.cur_ysize); /* Bytes per plane. */
->>>>>>> a20584fe
     mode = ramdac->cmd_r2 & 0x03;
 
     if (svga->interlace && svga->dac_hwcursor_oddeven)
         svga->dac_hwcursor_latch.addr += pitch;
 
-<<<<<<< HEAD
-    if (svga->dac_hwcursor_latch.xsize == 64)
-=======
     if (svga->dac_hwcursor_latch.cur_xsize == 64)
->>>>>>> a20584fe
         cd = (uint8_t *) ramdac->cursor64_data;
     else
         cd = (uint8_t *) ramdac->cursor32_data;
 
-<<<<<<< HEAD
-    for (x = 0; x < svga->dac_hwcursor_latch.xsize; x += 16) {
-=======
     for (x = 0; x < svga->dac_hwcursor_latch.cur_xsize; x += 16) {
->>>>>>> a20584fe
         dat[0] = (cd[svga->dac_hwcursor_latch.addr] << 8) | cd[svga->dac_hwcursor_latch.addr + 1];
         dat[1] = (cd[svga->dac_hwcursor_latch.addr + bppl] << 8) | cd[svga->dac_hwcursor_latch.addr + bppl + 1];
 
