/*
 * 86Box	A hypervisor and IBM PC system emulator that specializes in
 *		running old operating systems and software designed for IBM
 *		PC systems and compatibles from 1981 through fairly recent
 *		system designs based on the PCI bus.
 *
 *		This file is part of the 86Box distribution.
 *
 *		Emulation of the TI CF62011 SVGA chip.
 *
 *		This chip was used in several of IBM's later machines, such
 *		as the PS/1 Model 2121, and a number of PS/2 models. As noted
 *		in an article on Usenet:
 *
 *		"In the early 90s IBM looked for some cheap VGA card to
 *		 substitute the (relatively) expensive XGA-2 adapter for
 *		 *servers*, where the primary purpose is supervision of the
 *		 machine rather than real *work* with it in Hi-Res. It was
 *		 just to supply a base video, where a XGA-2 were a waste of
 *		 potential. They had a contract with TI for some DSPs in
 *		 multimedia already (the MWave for instance is based on
 *		 TI-DSPs as well as many Thinkpad internal chipsets) and TI
 *		 offered them a rather cheap – and inexpensive – chipset
 *		 and combined it with a cheap clock oscillator and an Inmos
 *		 RAMDAC. That chipset was already pretty much outdated at
 *		 that time but IBM decided it would suffice for that low
 *		 end purpose.
 *
 *		 Driver support was given under DOS and OS/2 only for base
 *		 functions like selection of the vertical refresh and few
 *		 different modes only. Not even the Win 3.x support has
 *		 been finalized. Technically the adapter could do better
 *		 than VGA, but its video BIOS is largely undocumented and
 *		 intentionally crippled down to a few functions."
 *
 *		This chip is reportedly the same one as used in the MCA
 *		IBM SVGA Adapter/A (ID 090EEh), which mostly had faster
 *		VRAM and RAMDAC. The VESA DOS graphics driver for that
 *		card can be used: m95svga.exe
 *
 *		The controller responds at ports in the range 0x2100-0x210F,
 *		which are the same as the XGA. It supports up to 1MB of VRAM,
 *		but we lock it down to 512K. The PS/1 2122 had 256K.
 *
 *
 *
 * Authors:	Sarah Walker, <http://pcem-emulator.co.uk/>
 *		Miran Grca, <mgrca8@gmail.com>
 *		Fred N. van Kempen, <decwiz@yahoo.com>
 *
 *		Copyright 2008-2018 Sarah Walker.
 *		Copyright 2016-2018 Miran Grca.
 *		Copyright 2017,2018 Fred N. van Kempen.
 */
#include <stdio.h>
#include <stdint.h>
#include <stdlib.h>
#include <string.h>
#include <wchar.h>
#include <86box/86box.h>
#include <86box/io.h>
#include <86box/timer.h>
#include <86box/mem.h>
#include <86box/rom.h>
#include <86box/device.h>
#include <86box/video.h>
#include <86box/vid_svga.h>

typedef struct {
    svga_t svga;

    rom_t bios_rom;

    int enabled;

    uint32_t vram_size;

    uint8_t banking;
    uint8_t reg_2100;
    uint8_t reg_210a;
} tivga_t;

<<<<<<< HEAD
static video_timings_t timing_ti_cf62011 = { VIDEO_ISA, 6, 8, 16, 6, 8, 16 };
=======
static video_timings_t timing_ti_cf62011 = { .type = VIDEO_ISA, .write_b = 6, .write_w = 8, .write_l = 16, .read_b = 6, .read_w = 8, .read_l = 16 };
>>>>>>> a20584fe

static void
vid_out(uint16_t addr, uint8_t val, void *priv)
{
    tivga_t *ti   = (tivga_t *) priv;
    svga_t  *svga = &ti->svga;
    uint8_t  old;

#if 0
    if (((addr & 0xfff0) == 0x03d0 || (addr & 0xfff0) == 0x03b0) &&
	!(svga->miscout & 1)) addr ^= 0x60;
#endif

    switch (addr) {
        case 0x0102:
            ti->enabled = (val & 0x01);
            return;

        case 0x03d4:
            svga->crtcreg = val & 0x3f;
            return;

        case 0x03d5:
            if (svga->crtcreg & 0x20)
                return;
            if ((svga->crtcreg < 7) && (svga->crtc[0x11] & 0x80))
                return;
            if ((svga->crtcreg == 7) && (svga->crtc[0x11] & 0x80))
                val = (svga->crtc[7] & ~0x10) | (val & 0x10);
            old                       = svga->crtc[svga->crtcreg];
            svga->crtc[svga->crtcreg] = val;
            if (old != val) {
                if (svga->crtcreg < 0xe || svga->crtcreg > 0x10) {
                    svga->fullchange = changeframecount;
                    svga_recalctimings(svga);
                }
            }
            break;

        case 0x2100:
            ti->reg_2100 = val;
            if ((val & 7) < 4)
                svga->read_bank = svga->write_bank = 0;
            else
                svga->read_bank = svga->write_bank = (ti->banking & 0x7) * 0x10000;
            break;

        case 0x2108:
            if ((ti->reg_2100 & 7) >= 4)
                svga->read_bank = svga->write_bank = (val & 0x7) * 0x10000;
            ti->banking = val;
            break;

        case 0x210a:
            ti->reg_210a = val;
            break;
    }

    svga_out(addr, val, svga);
}

static uint8_t
vid_in(uint16_t addr, void *priv)
{
    tivga_t *ti   = (tivga_t *) priv;
    svga_t  *svga = &ti->svga;
    uint8_t  ret;

#if 0
    if (((addr & 0xfff0) == 0x03d0 || (addr & 0xfff0) == 0x03b0) &&
	!(svga->miscout & 1)) addr ^= 0x60;
#endif

    switch (addr) {
        case 0x0100:
            ret = 0xfe;
            break;

        case 0x0101:
            ret = 0xe8;
            break;

        case 0x0102:
            ret = ti->enabled;
            break;

        case 0x03d4:
            ret = svga->crtcreg;
            break;

        case 0x03d5:
            if (svga->crtcreg & 0x20)
                ret = 0xff;
            else
                ret = svga->crtc[svga->crtcreg];
            break;

        case 0x2100:
            ret = ti->reg_2100;
            break;

        case 0x2108:
            ret = ti->banking;
            break;

        case 0x210a:
            ret = ti->reg_210a;
            break;

        default:
            ret = svga_in(addr, svga);
            break;
    }

    return (ret);
}

static void
vid_speed_changed(void *priv)
{
    tivga_t *ti = (tivga_t *) priv;

    svga_recalctimings(&ti->svga);
}

static void
vid_force_redraw(void *priv)
{
    tivga_t *ti = (tivga_t *) priv;

    ti->svga.fullchange = changeframecount;
}

static void
vid_close(void *priv)
{
    tivga_t *ti = (tivga_t *) priv;

    svga_close(&ti->svga);

    free(ti);
}

static void *
vid_init(const device_t *info)
{
    tivga_t *ti;

    /* Allocate control block and initialize. */
    ti = (tivga_t *) malloc(sizeof(tivga_t));
    memset(ti, 0x00, sizeof(tivga_t));

    /* Set amount of VRAM in KB. */
    if (info->local == 0)
        ti->vram_size = device_get_config_int("vram_size");
    else
        ti->vram_size = info->local;

    video_inform(VIDEO_FLAG_TYPE_SPECIAL, &timing_ti_cf62011);

    svga_init(info, &ti->svga, ti,
              ti->vram_size << 10,
              NULL, vid_in, vid_out, NULL, NULL);

    io_sethandler(0x0100, 2, vid_in, NULL, NULL, NULL, NULL, NULL, ti);
    io_sethandler(0x03c0, 32, vid_in, NULL, NULL, vid_out, NULL, NULL, ti);
    io_sethandler(0x2100, 16, vid_in, NULL, NULL, vid_out, NULL, NULL, ti);

    ti->svga.bpp     = 8;
    ti->svga.miscout = 1;

    return (ti);
}

const device_t ibm_ps1_2121_device = {
    .name          = "IBM PS/1 Model 2121 SVGA",
    .internal_name = "ibm_ps1_2121",
    .flags         = DEVICE_ISA,
    .local         = 512,
    .init          = vid_init,
    .close         = vid_close,
    .reset         = NULL,
    { .available = NULL },
    .speed_changed = vid_speed_changed,
    .force_redraw  = vid_force_redraw,
    .config        = NULL
};<|MERGE_RESOLUTION|>--- conflicted
+++ resolved
@@ -80,11 +80,7 @@
     uint8_t reg_210a;
 } tivga_t;
 
-<<<<<<< HEAD
-static video_timings_t timing_ti_cf62011 = { VIDEO_ISA, 6, 8, 16, 6, 8, 16 };
-=======
 static video_timings_t timing_ti_cf62011 = { .type = VIDEO_ISA, .write_b = 6, .write_w = 8, .write_l = 16, .read_b = 6, .read_w = 8, .read_l = 16 };
->>>>>>> a20584fe
 
 static void
 vid_out(uint16_t addr, uint8_t val, void *priv)
