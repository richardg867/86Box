/*
 * 86Box	A hypervisor and IBM PC system emulator that specializes in
 *		running old operating systems and software designed for IBM
 *		PC systems and compatibles from 1981 through fairly recent
 *		system designs based on the PCI bus.
 *
 *		This file is part of the 86Box distribution.
 *
 *		Emulation of the EGA and Chips & Technologies SuperEGA
 *		graphics cards.
 *
 *
 *
 * Authors:	Sarah Walker, <http://pcem-emulator.co.uk/>
 *		Miran Grca, <mgrca8@gmail.com>
 *
 *		Copyright 2008-2019 Sarah Walker.
 *		Copyright 2016-2019 Miran Grca.
 */
#include <stdio.h>
#include <stdint.h>
#include <string.h>
#include <stdlib.h>
#include <wchar.h>
#include <86box/86box.h>
#include "cpu.h"
#include <86box/io.h>
#include <86box/timer.h>
#include <86box/pit.h>
#include <86box/mem.h>
#include <86box/rom.h>
#include <86box/device.h>
#include <86box/video.h>
#include <86box/vid_ati_eeprom.h>
#include <86box/vid_ega.h>


void ega_doblit(int wx, int wy, ega_t *ega);


#define BIOS_IBM_PATH		"roms/video/ega/ibm_6277356_ega_card_u44_27128.bin"
#define BIOS_CPQ_PATH		"roms/video/ega/108281-001.bin"
#define BIOS_SEGA_PATH		"roms/video/ega/lega.vbi"
#define BIOS_ATIEGA_PATH	"roms/video/ega/ATI EGA Wonder 800+ N1.00.BIN"
#define BIOS_ISKRA_PATH		"roms/video/ega/143-02.bin", "roms/video/ega/143-03.bin"
#define BIOS_TSENG_PATH		"roms/video/ega/EGA ET2000.BIN"


enum {
    EGA_IBM = 0,
    EGA_COMPAQ,
    EGA_SUPEREGA,
    EGA_ATI,
    EGA_ISKRA,
    EGA_TSENG
};


static video_timings_t	timing_ega	= {VIDEO_ISA, 8, 16, 32,   8, 16, 32};
static uint8_t		ega_rotate[8][256];
static uint32_t		pallook16[256], pallook64[256];
static int		ega_type = 0, old_overscan_color = 0;

extern uint8_t		edatlookup[4][4];

/* 3C2 controls default mode on EGA. On VGA, it determines monitor type (mono or colour):
    7=CGA mode (200 lines), 9=EGA mode (350 lines), 8=EGA mode (200 lines). */
int			egaswitchread, egaswitches=9;
int			update_overscan = 0;


void
ega_out(uint16_t addr, uint8_t val, void *p)
{
    ega_t *ega = (ega_t *)p;
    int c;
    uint8_t o, old;

    if (((addr & 0xfff0) == 0x3d0 || (addr & 0xfff0) == 0x3b0) && !(ega->miscout & 1)) 
	addr ^= 0x60;

    switch (addr) {
	case 0x1ce:
		ega->index = val;
		break;
	case 0x1cf:
		ega->regs[ega->index] = val;
		switch (ega->index) {
			case 0xb0:
				ega_recalctimings(ega);
				break;
			case 0xb2: case 0xbe:
#if 0
				if (ega->regs[0xbe] & 8) {	/*Read/write bank mode*/
					svga->read_bank  = ((ega->regs[0xb2] >> 5) & 7) * 0x10000;
					svga->write_bank = ((ega->regs[0xb2] >> 1) & 7) * 0x10000;
				} else                    /*Single bank mode*/
					svga->read_bank = svga->write_bank = ((ega->regs[0xb2] >> 1) & 7) * 0x10000;
#endif
				break;
			case 0xb3:
				ati_eeprom_write((ati_eeprom_t *) ega->eeprom, val & 8, val & 2, val & 1);
				break;
		}
		break;

	case 0x3c0: case 0x3c1:
		if (!ega->attrff) {
			ega->attraddr = val & 31;
			if ((val & 0x20) != ega->attr_palette_enable) {
				fullchange = 3;
				ega->attr_palette_enable = val & 0x20;
				ega_recalctimings(ega);
			}
		} else {
			o = ega->attrregs[ega->attraddr & 31];
			ega->attrregs[ega->attraddr & 31] = val;
			if (ega->attraddr < 16) 
				fullchange = changeframecount;
			if (ega->attraddr == 0x10 || ega->attraddr == 0x14 || ega->attraddr < 0x10) {
				for (c = 0; c < 16; c++) {
					if (ega->attrregs[0x10] & 0x80) ega->egapal[c] = (ega->attrregs[c] &  0xf) | ((ega->attrregs[0x14] & 0xf) << 4);
					else                            ega->egapal[c] = (ega->attrregs[c] & 0x3f) | ((ega->attrregs[0x14] & 0xc) << 4);
				}
			}
			/* Recalculate timings on change of attribute register 0x11
			   (overscan border color) too. */
			if (ega->attraddr == 0x10) {
				if (o != val)
					ega_recalctimings(ega);
			} else if (ega->attraddr == 0x11) {
				ega->overscan_color = ega->vres ? pallook16[val & 0x0f] : pallook64[val & 0x3f];
				if (o != val)
					ega_recalctimings(ega);
			} else if (ega->attraddr == 0x12)
				ega->plane_mask = val & 0xf;
		}
		ega->attrff ^= 1;
		break;
	case 0x3c2:
		o = ega->miscout;
		egaswitchread = (val & 0xc) >> 2;
		ega->vres = !(val & 0x80);
		ega->pallook = ega->vres ? pallook16 : pallook64;
		ega->vidclock = val & 4;
		ega->miscout = val;
		ega->overscan_color = ega->vres ? pallook16[ega->attrregs[0x11] & 0x0f] : pallook64[ega->attrregs[0x11] & 0x3f];
		if ((o ^ val) & 0x80)
			ega_recalctimings(ega);
		break;
	case 0x3c4: 
		ega->seqaddr = val; 
		break;
	case 0x3c5:
		o = ega->seqregs[ega->seqaddr & 0xf];
		ega->seqregs[ega->seqaddr & 0xf] = val;
		if (o != val && (ega->seqaddr & 0xf) == 1) 
			ega_recalctimings(ega);
		switch (ega->seqaddr & 0xf) {
			case 1:
				if (ega->scrblank && !(val & 0x20)) 
					fullchange = 3; 
				ega->scrblank = (ega->scrblank & ~0x20) | (val & 0x20); 
				break;
			case 2:
				ega->writemask = val & 0xf;
				break;
			case 3:
				ega->charsetb = (((val >> 2) & 3) * 0x10000) + 2;
				ega->charseta = ((val & 3)        * 0x10000) + 2;
				break;
			case 4:
				ega->chain2_write = !(val & 4);
				break;
		}
		break;
	case 0x3ce: 
		ega->gdcaddr = val; 
		break;
	case 0x3cf:
		ega->gdcreg[ega->gdcaddr & 15] = val;
		switch (ega->gdcaddr & 15) {
			case 2:
				ega->colourcompare = val; 
				break;
			case 4:
				ega->readplane = val & 3; 
				break;
			case 5:
				ega->writemode = val & 3;
				ega->readmode = val & 8; 
				ega->chain2_read = val & 0x10;
				break;
			case 6:
				switch (val & 0xc) {
					case 0x0: /*128k at A0000*/
						mem_mapping_set_addr(&ega->mapping, 0xa0000, 0x20000);
						break;
					case 0x4: /*64k at A0000*/
						mem_mapping_set_addr(&ega->mapping, 0xa0000, 0x10000);
						break;
					case 0x8: /*32k at B0000*/
						mem_mapping_set_addr(&ega->mapping, 0xb0000, 0x08000);
						break;
					case 0xC: /*32k at B8000*/
						mem_mapping_set_addr(&ega->mapping, 0xb8000, 0x08000);
						break;
				}
				break;
			case 7: 
				ega->colournocare = val; 
				break;
		}
		break;
	case 0x3d0: case 0x3d4:
		ega->crtcreg = val & 31;
		return;
	case 0x3d1: case 0x3d5:
		if ((ega->crtcreg < 7) && (ega->crtc[0x11] & 0x80))
			return;
		if ((ega->crtcreg == 7) && (ega->crtc[0x11] & 0x80))
			val = (ega->crtc[7] & ~0x10) | (val & 0x10);
		old = ega->crtc[ega->crtcreg];
		ega->crtc[ega->crtcreg] = val;
		if (old != val) {
			if (ega->crtcreg < 0xe || ega->crtcreg > 0x10) {
				if ((ega->crtcreg == 0xc) || (ega->crtcreg == 0xd)) {
                    fullchange = 3;
					ega->ma_latch = ((ega->crtc[0xc] << 8) | ega->crtc[0xd]) + ((ega->crtc[8] & 0x60) >> 5);
				} else {
					fullchange = changeframecount;
					ega_recalctimings(ega);
				}
			}
		}
		break;
    }
}

uint8_t ega_in(uint16_t addr, void *p)
{
    ega_t *ega = (ega_t *)p;
    uint8_t ret = 0xff;

    if (((addr & 0xfff0) == 0x3d0 || (addr & 0xfff0) == 0x3b0) && !(ega->miscout & 1)) 
	addr ^= 0x60;

    switch (addr) {
	case 0x1ce:
		ret = ega->index;
		break;
	case 0x1cf:
		switch (ega->index) {
			case 0xb7:
				ret = ega->regs[ega->index] & ~8;
				if (ati_eeprom_read((ati_eeprom_t *) ega->eeprom))
					ret |= 8;
				break;
			default:
				ret = ega->regs[ega->index];
				break;
		}
		break;

	case 0x3c0: 
		if (ega_type)
			ret = ega->attraddr | ega->attr_palette_enable;
		break;
	case 0x3c1: 
		if (ega_type)
			ret = ega->attrregs[ega->attraddr];
		break;
	case 0x3c2:
		ret = (egaswitches & (8 >> egaswitchread)) ? 0x10 : 0x00;
		break;
	case 0x3c4: 
		if (ega_type)
			ret = ega->seqaddr;
		break;
	case 0x3c5:
		if (ega_type)
			ret = ega->seqregs[ega->seqaddr & 0xf];
		break;
	case 0x3c8:
		if (ega_type)
			ret = 2;
		break;
	case 0x3cc: 
		if (ega_type)
			ret = ega->miscout;
		break;
	case 0x3ce: 
		if (ega_type)
			ret = ega->gdcaddr;
		break;
	case 0x3cf:
		if (ega_type)
			ret = ega->gdcreg[ega->gdcaddr & 0xf];
		break;
	case 0x3d0: case 0x3d4:
		if (ega_type)
			ret = ega->crtcreg;
		break;
	case 0x3d1:
	case 0x3d5:
		if (ega_type)
			ret = ega->crtc[ega->crtcreg];
		break;
	case 0x3da:
		ega->attrff = 0;
		ega->stat ^= 0x30; /*Fools IBM EGA video BIOS self-test*/
		ret = ega->stat;
		break;
    }

    return ret;
}


void
ega_recalctimings(ega_t *ega)
{
    int clksel;

    double _dispontime, _dispofftime, disptime;
    double crtcconst;

    ega->vtotal = ega->crtc[6];
    ega->dispend = ega->crtc[0x12];
    ega->vsyncstart = ega->crtc[0x10];
    ega->split = ega->crtc[0x18];

    if (ega->crtc[7] & 1)  ega->vtotal |= 0x100;
    if (ega->crtc[7] & 32) ega->vtotal |= 0x200;
    ega->vtotal += 2;

    if (ega->crtc[7] & 2)  ega->dispend |= 0x100;
    if (ega->crtc[7] & 64) ega->dispend |= 0x200;
    ega->dispend++;

    if (ega->crtc[7] & 4)   ega->vsyncstart |= 0x100;
    if (ega->crtc[7] & 128) ega->vsyncstart |= 0x200;
    ega->vsyncstart++;

    if (ega->crtc[7] & 0x10) ega->split |= 0x100;
    if (ega->crtc[9] & 0x40) ega->split |= 0x200;
    ega->split++;

    ega->hdisp = ega->crtc[1];
    ega->hdisp++;

    ega->rowoffset = ega->crtc[0x13];

    ega->linedbl = ega->crtc[9] & 0x80;
    ega->rowcount = ega->crtc[9] & 0x1f;

    if (ega->eeprom) {
	clksel = ((ega->miscout & 0xc) >> 2) | ((ega->regs[0xbe] & 0x10) ? 4 : 0);

	switch (clksel) {
		case 0:
			crtcconst = (cpuclock / 25175000.0 * (double)(1ull << 32));
			break;
		case 1:
			crtcconst = (cpuclock / 28322000.0 * (double)(1ull << 32));
			break;
		case 4:
			crtcconst = (cpuclock / 14318181.0 * (double)(1ull << 32));
			break;
		case 5:
			crtcconst = (cpuclock / 16257000.0 * (double)(1ull << 32));
			break;
		case 7:
		default:
			crtcconst = (cpuclock / 36000000.0 * (double)(1ull << 32));
			break;
	}
	if (!(ega->seqregs[1] & 1))
		crtcconst *= 9.0;
	else
		crtcconst *= 8.0;
    } else {
	if (ega->vidclock) crtcconst = (ega->seqregs[1] & 1) ? MDACONST : (MDACONST * (9.0 / 8.0));
	else               crtcconst = (ega->seqregs[1] & 1) ? CGACONST : (CGACONST * (9.0 / 8.0));
    }

    ega->interlace = 0;

    ega->ma_latch = (ega->crtc[0xc] << 8) | ega->crtc[0xd];

    ega->render = ega_render_blank;
    if (!ega->scrblank && ega->attr_palette_enable) {
	if (!(ega->gdcreg[6] & 1)) {
		if (ega->seqregs[1] & 8) {
			ega->render = ega_render_text_40;
			ega->hdisp *= (ega->seqregs[1] & 1) ? 16 : 18;
		} else {
			ega->render = ega_render_text_80;
			ega->hdisp *= (ega->seqregs[1] & 1) ? 8 : 9;
		}
		ega->hdisp_old = ega->hdisp;
	} else {
		ega->hdisp *= (ega->seqregs[1] & 8) ? 16 : 8;
		ega->hdisp_old = ega->hdisp;

		switch (ega->gdcreg[5] & 0x20) {
			case 0x00:
				if (ega->seqregs[1] & 8)
					ega->render = ega_render_4bpp_lowres;
				else
					ega->render = ega_render_4bpp_highres;
				break;
			case 0x20:
				if (ega->seqregs[1] & 8)
					ega->render = ega_render_2bpp_lowres;
				else
					ega->render = ega_render_2bpp_highres;
				break;
		}
	}
    }

    if (enable_overscan) {
	overscan_y = (ega->rowcount + 1) << 1;

	if (overscan_y < 16)
		overscan_y = 16;
    }

    overscan_x = (ega->seqregs[1] & 1) ? 16 : 18;

    if (ega->seqregs[1] & 8) 
	overscan_x <<= 1;

    ega->y_add = (overscan_y >> 1) - (ega->crtc[8] & 0x1f);
    ega->x_add = (overscan_x >> 1);

    if (ega->seqregs[1] & 8) {
	disptime = (double) ((ega->crtc[0] + 2) << 1);
	_dispontime = (double) ((ega->crtc[1] + 1) << 1);
    } else {
	disptime = (double) (ega->crtc[0] + 2);
	_dispontime = (double) (ega->crtc[1] + 1);
    }
    _dispofftime = disptime - _dispontime;
    _dispontime *= crtcconst;
    _dispofftime *= crtcconst;

    ega->dispontime  = (uint64_t)(_dispontime);
    ega->dispofftime = (uint64_t)(_dispofftime);
    if (ega->dispontime < TIMER_USEC)
	ega->dispontime = TIMER_USEC;
    if (ega->dispofftime < TIMER_USEC)
	ega->dispofftime = TIMER_USEC;
}


void
ega_poll(void *p)
{
    ega_t *ega = (ega_t *)p;
    int x, old_ma;
    int wx = 640, wy = 350;
    uint32_t blink_delay;

    if (!ega->linepos) {
	timer_advance_u64(&ega->timer, ega->dispofftime);
	ega->stat |= 1;
	ega->linepos = 1;

	if (ega->dispon) {
		ega->hdisp_on = 1;

		ega->ma &= ega->vrammask;
		if (ega->firstline == 2000) {
			ega->firstline = ega->displine;
			video_wait_for_buffer();
		}

		if (ega->vres) {
			old_ma = ega->ma;

			ega->displine <<= 1;
			ega->y_add <<= 1;

			ega->render(ega);

			ega->x_add = (overscan_x >> 1);
			ega_render_overscan_left(ega);
			ega_render_overscan_right(ega);
			ega->x_add = (overscan_x >> 1) - ega->scrollcache;

			ega->displine++;

			ega->ma = old_ma;

			ega->render(ega);

			ega->x_add = (overscan_x >> 1);
			ega_render_overscan_left(ega);
			ega_render_overscan_right(ega);
			ega->x_add = (overscan_x >> 1) - ega->scrollcache;

			ega->y_add >>= 1;
			ega->displine >>= 1;
		} else {
			ega_render_overscan_left(ega);
			ega->render(ega);
			ega_render_overscan_right(ega);
		}

		if (ega->lastline < ega->displine) 
			ega->lastline = ega->displine;
	}

	ega->displine++;
	if (ega->interlace)
		ega->displine++;
	if ((ega->stat & 8) && ((ega->displine & 15) == (ega->crtc[0x11] & 15)) && ega->vslines)
		ega->stat &= ~8;
	ega->vslines++;
	if (ega->displine > 500) 
		ega->displine = 0;
    } else {
	timer_advance_u64(&ega->timer, ega->dispontime);

	if (ega->dispon) 
		ega->stat &= ~1;
	ega->hdisp_on = 0;

	ega->linepos = 0;
	if ((ega->sc == (ega->crtc[11] & 31)) || (ega->sc == ega->rowcount))
		ega->con = 0; 
	if (ega->dispon) {
		if (ega->linedbl && !ega->linecountff) {
			ega->linecountff = 1;
			ega->ma = ega->maback;
		} if (ega->sc == (ega->crtc[9] & 31)) {
			ega->linecountff = 0;
			ega->sc = 0;

			ega->maback += (ega->rowoffset << 3);
			if (ega->interlace)
				ega->maback += (ega->rowoffset << 3);
			ega->maback &= ega->vrammask;
			ega->ma = ega->maback;
		} else {
			ega->linecountff = 0;
			ega->sc++;
			ega->sc &= 31;
			ega->ma = ega->maback;
		}
	}
	ega->vc++;
	ega->vc &= 1023;
	if (ega->vc == ega->split) {
		if (ega->interlace && ega->oddeven)
			ega->ma = ega->maback = ega->ma_latch + (ega->rowoffset << 1);
		else
			ega->ma = ega->maback = ega->ma_latch;
		ega->ma <<= 2;
		ega->maback <<= 2;
		ega->sc = 0;
		if (ega->attrregs[0x10] & 0x20) {
			ega->scrollcache = 0;
			ega->x_add = (overscan_x >> 1);
		}
	}
	if (ega->vc == ega->dispend) {
		ega->dispon = 0;
		blink_delay = (ega->crtc[11] & 0x60) >> 5;
		if (ega->crtc[10] & 0x20)
			ega->cursoron = 0;
		else if (blink_delay == 2)
			ega->cursoron = ((ega->blink % 96) >= 48);
		else
			ega->cursoron = ega->blink & (16 + (16 * blink_delay));

		if (!(ega->gdcreg[6] & 1) && !(ega->blink & 15)) 
			fullchange = 2;
		ega->blink = (ega->blink + 1) & 0x7f;

		if (fullchange) 
			fullchange--;
	}
	if (ega->vc == ega->vsyncstart) {
		ega->dispon = 0;
		ega->stat |= 8;
		x = ega->hdisp;

		if (ega->interlace && !ega->oddeven)
			ega->lastline++;
		if (ega->interlace &&  ega->oddeven)
			ega->firstline--;

		wx = x;

		if (ega->vres) {
			wy = (ega->lastline - ega->firstline) << 1;
			ega_doblit(wx, wy, ega);
		} else {
			wy = ega->lastline - ega->firstline;
			ega_doblit(wx, wy, ega);
		}

		frames++;

		ega->firstline = 2000;
		ega->lastline = 0;

		ega->firstline_draw = 2000;
		ega->lastline_draw = 0;

		ega->oddeven ^= 1;

		changeframecount = ega->interlace ? 3 : 2;
		ega->vslines = 0;

		if (ega->interlace && ega->oddeven)
			ega->ma = ega->maback = ega->ma_latch + (ega->rowoffset << 1);
		else
			ega->ma = ega->maback = ega->ma_latch;
		ega->ca = (ega->crtc[0xe] << 8) | ega->crtc[0xf];

		ega->ma <<= 2;
		ega->maback <<= 2;
		ega->ca <<= 2;
	}
	if (ega->vc == ega->vtotal) {
		ega->vc = 0;
		ega->sc = 0;
		ega->dispon = 1;
		ega->displine = (ega->interlace && ega->oddeven) ? 1 : 0;

		ega->scrollcache = (ega->attrregs[0x13] & 0x0f);
		if (!(ega->gdcreg[6] & 1) && !(ega->attrregs[0x10] & 1)) { /*Text mode*/
			if (ega->seqregs[1] & 1)
				ega->scrollcache &= 0x07;
			else {
				ega->scrollcache++;
				if (ega->scrollcache > 8)
					ega->scrollcache = 0;
			}
		} else
			ega->scrollcache &= 0x07;

		if (ega->seqregs[1] & 8)
			ega->scrollcache <<= 1;

		ega->x_add = (overscan_x >> 1) - ega->scrollcache;

		ega->linecountff = 0;
	}
	if (ega->sc == (ega->crtc[10] & 31)) 
		ega->con = 1;
    }
}


void
ega_doblit(int wx, int wy, ega_t *ega)
{
    int y_add = (enable_overscan) ? overscan_y : 0;
    int x_add = (enable_overscan) ? overscan_x : 0;
    int y_start = (enable_overscan) ? 0 : (overscan_y >> 1);
    int x_start = (enable_overscan) ? 0 : (overscan_x >> 1);
    int bottom = (overscan_y >> 1) + (ega->crtc[8] & 0x1f);
    uint32_t *p;
    int i, j;
    int xs_temp, ys_temp;

    if (ega->vres) {
	y_add <<= 1;
	y_start <<= 1;
	bottom <<= 1;
    }

<<<<<<< HEAD
    if ((wx <= 0) || (wy <= 0)) {
	video_blit_memtoscreen(x_start, y_start, 0, 0);
	return;
    }
=======
    if ((wx <= 0) || (wy <= 0))
	return;
>>>>>>> a68b7383

    if (ega->vres)
	ega->y_add <<= 1;

    xs_temp = wx;
    ys_temp = wy + 1;
    if (ega->vres)
	ys_temp++;
    if (xs_temp < 64)
	xs_temp = 640;
    if (ys_temp < 32)
	ys_temp = 200;

    if ((ega->crtc[0x17] & 0x80) && ((xs_temp != xsize) || (ys_temp != ysize) || video_force_resize_get())) {
	/* Screen res has changed.. fix up, and let them know. */
	xsize = xs_temp;
	ysize = ys_temp;

	if ((xsize > 1984) || (ysize > 2016)) {
		/* 2048x2048 is the biggest safe render texture, to account for overscan,
		   we suppress overscan starting from x 1984 and y 2016. */
		x_add = 0;
		y_add = 0;
		suppress_overscan = 1;
	} else
		suppress_overscan = 0;

	set_screen_size(xsize + x_add, ysize + y_add);

	if (video_force_resize_get())
		video_force_resize_set(0);
    }

    if ((wx >= 160) && ((wy + 1) >= 120)) {
	/* Draw (overscan_size - scroll size) lines of overscan on top and bottom. */
	for (i  = 0; i < ega->y_add; i++) {
		p = &buffer32->line[i & 0x7ff][0];

		for (j = 0; j < (xsize + x_add); j++)
			p[j] = ega->overscan_color;
	}

	for (i  = 0; i < bottom; i++) {
		p = &buffer32->line[(ysize + ega->y_add + i) & 0x7ff][0];

		for (j = 0; j < (xsize + x_add); j++)
			p[j] = ega->overscan_color;
	}
    }

    video_blit_memtoscreen(x_start, y_start, xsize + x_add, ysize + y_add);

    if (ega->vres)
	ega->y_add >>= 1;
}


void
ega_write(uint32_t addr, uint8_t val, void *p)
{
    ega_t *ega = (ega_t *)p;
    uint8_t vala, valb, valc, vald;
    int writemask2 = ega->writemask;

    cycles -= video_timing_write_b;

    if (addr >= 0xB0000)	addr &= 0x7fff;
    else			addr &= 0xffff;

    if (ega->chain2_write) {
	writemask2 &= ~0xa;
	if (addr & 1)
		writemask2 <<= 1;
	addr &= ~1;
	if (addr & 0x4000)
		addr |= 1;
	addr &= ~0x4000;
    }

    addr <<= 2;

    if (addr >= ega->vram_limit)
                return;

    if (!(ega->gdcreg[6] & 1)) 
	fullchange = 2;

    switch (ega->writemode) {
	case 1:
		if (writemask2 & 1) ega->vram[addr]       = ega->la;
		if (writemask2 & 2) ega->vram[addr | 0x1] = ega->lb;
		if (writemask2 & 4) ega->vram[addr | 0x2] = ega->lc;
		if (writemask2 & 8) ega->vram[addr | 0x3] = ega->ld;
		break;
	case 0:
		if (ega->gdcreg[3] & 7) 
			val = ega_rotate[ega->gdcreg[3] & 7][val];

		if ((ega->gdcreg[8] == 0xff) && !(ega->gdcreg[3] & 0x18) && !ega->gdcreg[1]) {
			if (writemask2 & 1) ega->vram[addr]       = val;
			if (writemask2 & 2) ega->vram[addr | 0x1] = val;
			if (writemask2 & 4) ega->vram[addr | 0x2] = val;
			if (writemask2 & 8) ega->vram[addr | 0x3] = val;
		} else {
			if (ega->gdcreg[1] & 1) vala = (ega->gdcreg[0] & 1) ? 0xff : 0;
			else                    vala = val;
			if (ega->gdcreg[1] & 2) valb = (ega->gdcreg[0] & 2) ? 0xff : 0;
			else                    valb = val;
			if (ega->gdcreg[1] & 4) valc = (ega->gdcreg[0] & 4) ? 0xff : 0;
			else                    valc = val;
			if (ega->gdcreg[1] & 8) vald = (ega->gdcreg[0] & 8) ? 0xff : 0;
			else                    vald = val;
			switch (ega->gdcreg[3] & 0x18) {
				case 0: /*Set*/
					if (writemask2 & 1) ega->vram[addr]       = (vala & ega->gdcreg[8]) | (ega->la & ~ega->gdcreg[8]);
					if (writemask2 & 2) ega->vram[addr | 0x1] = (valb & ega->gdcreg[8]) | (ega->lb & ~ega->gdcreg[8]);
					if (writemask2 & 4) ega->vram[addr | 0x2] = (valc & ega->gdcreg[8]) | (ega->lc & ~ega->gdcreg[8]);
					if (writemask2 & 8) ega->vram[addr | 0x3] = (vald & ega->gdcreg[8]) | (ega->ld & ~ega->gdcreg[8]);
					break;
				case 8: /*AND*/
					if (writemask2 & 1) ega->vram[addr]       = (vala | ~ega->gdcreg[8]) & ega->la;
					if (writemask2 & 2) ega->vram[addr | 0x1] = (valb | ~ega->gdcreg[8]) & ega->lb;
					if (writemask2 & 4) ega->vram[addr | 0x2] = (valc | ~ega->gdcreg[8]) & ega->lc;
					if (writemask2 & 8) ega->vram[addr | 0x3] = (vald | ~ega->gdcreg[8]) & ega->ld;
					break;
				case 0x10: /*OR*/
					if (writemask2 & 1) ega->vram[addr]       = (vala & ega->gdcreg[8]) | ega->la;
					if (writemask2 & 2) ega->vram[addr | 0x1] = (valb & ega->gdcreg[8]) | ega->lb;
					if (writemask2 & 4) ega->vram[addr | 0x2] = (valc & ega->gdcreg[8]) | ega->lc;
					if (writemask2 & 8) ega->vram[addr | 0x3] = (vald & ega->gdcreg[8]) | ega->ld;
					break;
				case 0x18: /*XOR*/
					if (writemask2 & 1) ega->vram[addr]       = (vala & ega->gdcreg[8]) ^ ega->la;
					if (writemask2 & 2) ega->vram[addr | 0x1] = (valb & ega->gdcreg[8]) ^ ega->lb;
					if (writemask2 & 4) ega->vram[addr | 0x2] = (valc & ega->gdcreg[8]) ^ ega->lc;
					if (writemask2 & 8) ega->vram[addr | 0x3] = (vald & ega->gdcreg[8]) ^ ega->ld;
					break;
			}
		}
		break;
	case 2:
		if (!(ega->gdcreg[3] & 0x18) && !ega->gdcreg[1]) {
			if (writemask2 & 1) ega->vram[addr]       = (((val & 1) ? 0xff : 0) & ega->gdcreg[8]) | (ega->la & ~ega->gdcreg[8]);
			if (writemask2 & 2) ega->vram[addr | 0x1] = (((val & 2) ? 0xff : 0) & ega->gdcreg[8]) | (ega->lb & ~ega->gdcreg[8]);
			if (writemask2 & 4) ega->vram[addr | 0x2] = (((val & 4) ? 0xff : 0) & ega->gdcreg[8]) | (ega->lc & ~ega->gdcreg[8]);
			if (writemask2 & 8) ega->vram[addr | 0x3] = (((val & 8) ? 0xff : 0) & ega->gdcreg[8]) | (ega->ld & ~ega->gdcreg[8]);
		} else {
			vala = ((val & 1) ? 0xff : 0);
			valb = ((val & 2) ? 0xff : 0);
			valc = ((val & 4) ? 0xff : 0);
			vald = ((val & 8) ? 0xff : 0);
			switch (ega->gdcreg[3] & 0x18) {
				case 0: /*Set*/
					if (writemask2 & 1) ega->vram[addr]       = (vala & ega->gdcreg[8]) | (ega->la & ~ega->gdcreg[8]);
					if (writemask2 & 2) ega->vram[addr | 0x1] = (valb & ega->gdcreg[8]) | (ega->lb & ~ega->gdcreg[8]);
					if (writemask2 & 4) ega->vram[addr | 0x2] = (valc & ega->gdcreg[8]) | (ega->lc & ~ega->gdcreg[8]);
					if (writemask2 & 8) ega->vram[addr | 0x3] = (vald & ega->gdcreg[8]) | (ega->ld & ~ega->gdcreg[8]);
					break;
				case 8: /*AND*/
					if (writemask2 & 1) ega->vram[addr]       = (vala | ~ega->gdcreg[8]) & ega->la;
					if (writemask2 & 2) ega->vram[addr | 0x1] = (valb | ~ega->gdcreg[8]) & ega->lb;
					if (writemask2 & 4) ega->vram[addr | 0x2] = (valc | ~ega->gdcreg[8]) & ega->lc;
					if (writemask2 & 8) ega->vram[addr | 0x3] = (vald | ~ega->gdcreg[8]) & ega->ld;
					break;
				case 0x10: /*OR*/
					if (writemask2 & 1) ega->vram[addr]       = (vala & ega->gdcreg[8]) | ega->la;
					if (writemask2 & 2) ega->vram[addr | 0x1] = (valb & ega->gdcreg[8]) | ega->lb;
					if (writemask2 & 4) ega->vram[addr | 0x2] = (valc & ega->gdcreg[8]) | ega->lc;
					if (writemask2 & 8) ega->vram[addr | 0x3] = (vald & ega->gdcreg[8]) | ega->ld;
					break;
				case 0x18: /*XOR*/
					if (writemask2 & 1) ega->vram[addr]       = (vala & ega->gdcreg[8]) ^ ega->la;
					if (writemask2 & 2) ega->vram[addr | 0x1] = (valb & ega->gdcreg[8]) ^ ega->lb;
					if (writemask2 & 4) ega->vram[addr | 0x2] = (valc & ega->gdcreg[8]) ^ ega->lc;
					if (writemask2 & 8) ega->vram[addr | 0x3] = (vald & ega->gdcreg[8]) ^ ega->ld;
					break;
			}
		}
		break;
    }
}


uint8_t
ega_read(uint32_t addr, void *p)
{
    ega_t *ega = (ega_t *)p;
    uint8_t temp, temp2, temp3, temp4;
    int readplane = ega->readplane;

    cycles -= video_timing_read_b;
    if (addr >= 0xb0000)	addr &= 0x7fff;
    else			addr &= 0xffff;

    if (ega->chain2_read) {
	readplane = (readplane & 2) | (addr & 1);
	addr &= ~1;
	if (addr & 0x4000)
		addr |= 1;
	addr &= ~0x4000;
    }

    addr <<= 2;

    if (addr >= ega->vram_limit)
	return 0xff;

    ega->la = ega->vram[addr];
    ega->lb = ega->vram[addr | 0x1];
    ega->lc = ega->vram[addr | 0x2];
    ega->ld = ega->vram[addr | 0x3];
    if (ega->readmode) {
	temp   = ega->la;
	temp  ^= (ega->colourcompare & 1) ? 0xff : 0;
	temp  &= (ega->colournocare & 1)  ? 0xff : 0;
	temp2  = ega->lb;
	temp2 ^= (ega->colourcompare & 2) ? 0xff : 0;
	temp2 &= (ega->colournocare & 2)  ? 0xff : 0;
	temp3  = ega->lc;
	temp3 ^= (ega->colourcompare & 4) ? 0xff : 0;
	temp3 &= (ega->colournocare & 4)  ? 0xff : 0;
	temp4  = ega->ld;
	temp4 ^= (ega->colourcompare & 8) ? 0xff : 0;
	temp4 &= (ega->colournocare & 8)  ? 0xff : 0;
	return ~(temp | temp2 | temp3 | temp4);
    }
    return ega->vram[addr | readplane];
}


void
ega_init(ega_t *ega, int monitor_type, int is_mono)
{
    int c, d, e;

    ega->vram = malloc(0x40000);
    ega->vrammask = 0x3ffff;

    for (c = 0; c < 256; c++) {
	e = c;
	for (d = 0; d < 8; d++) {
		ega_rotate[d][c] = e;
		e = (e >> 1) | ((e & 1) ? 0x80 : 0);
	}
    }

    for (c = 0; c < 4; c++) {
	for (d = 0; d < 4; d++) {
		edatlookup[c][d] = 0;
		if (c & 1)  edatlookup[c][d] |= 1;
		if (d & 1)  edatlookup[c][d] |= 2;
		if (c & 2)  edatlookup[c][d] |= 0x10;
		if (d & 2)  edatlookup[c][d] |= 0x20;
	}
    }

    if (is_mono) {
	for (c = 0; c < 256; c++) {
		if (((c >> 3) & 3) == 0)
			pallook64[c] = pallook16[c] = makecol32(0, 0, 0);
		else switch (monitor_type >> 4) {
			case DISPLAY_GREEN:
				switch ((c >> 3) & 3) {
					case 1:
						pallook64[c] = pallook16[c] = makecol32(0x08, 0xc7, 0x2c);
						break;
					case 2:
						pallook64[c] = pallook16[c] = makecol32(0x04, 0x8a, 0x20);
						break;
					case 3:
						pallook64[c] = pallook16[c] = makecol32(0x34, 0xff, 0x5d);
						break;
				}
				break;
			case DISPLAY_AMBER:
				switch ((c >> 3) & 3) {
					case 1:
						pallook64[c] = pallook16[c] = makecol32(0xef, 0x79, 0x00);
						break;
					case 2:
						pallook64[c] = pallook16[c] = makecol32(0xb2, 0x4d, 0x00);
						break;
					case 3:
						pallook64[c] = pallook16[c] = makecol32(0xff, 0xe3, 0x34);
						break;
				}
				break;
			case DISPLAY_WHITE: default:
				switch ((c >> 3) & 3) {
					case 1:
						pallook64[c] = pallook16[c] = makecol32(0xaf, 0xb3, 0xb0);
						break;
					case 2:
						pallook64[c] = pallook16[c] = makecol32(0x7a, 0x81, 0x83);
						break;
					case 3:
						pallook64[c] = pallook16[c] = makecol32(0xff, 0xfd, 0xed);
						break;
				}
				break;
		}
	}
    } else {
	for (c = 0; c < 256; c++) {
		pallook64[c]  = makecol32(((c >> 2) & 1) * 0xaa, ((c >> 1) & 1) * 0xaa, (c & 1) * 0xaa);
		pallook64[c] += makecol32(((c >> 5) & 1) * 0x55, ((c >> 4) & 1) * 0x55, ((c >> 3) & 1) * 0x55);
		pallook16[c]  = makecol32(((c >> 2) & 1) * 0xaa, ((c >> 1) & 1) * 0xaa, (c & 1) * 0xaa);
		pallook16[c] += makecol32(((c >> 4) & 1) * 0x55, ((c >> 4) & 1) * 0x55, ((c >> 4) & 1) * 0x55);
		if ((c & 0x17) == 6) 
			pallook16[c] = makecol32(0xaa, 0x55, 0);
	}
    }

    ega->pallook = pallook16;

    egaswitches = monitor_type & 0xf;

    ega->vram_limit = 256 * 1024;
    ega->vrammask = ega->vram_limit - 1;

    old_overscan_color = 0;

    ega->miscout |= 0x22;
    ega->oddeven_page = 0;

    ega->seqregs[4] |= 2;
    ega->extvram = 1;

    update_overscan = 0;

    ega->crtc[0] = 63;
    ega->crtc[6] = 255;

    timer_add(&ega->timer, ega_poll, ega, 1);
}


static void *
ega_standalone_init(const device_t *info)
{
    ega_t *ega = malloc(sizeof(ega_t));
    int monitor_type, c;

    memset(ega, 0, sizeof(ega_t));

    video_inform(VIDEO_FLAG_TYPE_SPECIAL, &timing_ega);

    overscan_x = 16;
    overscan_y = 28;
    ega->x_add = 8;
    ega->y_add = 14;

    if ((info->local == EGA_IBM) || (info->local == EGA_ISKRA) ||
	(info->local == EGA_TSENG))
	ega_type = 0;
    else
	ega_type = 1;

    switch(info->local) {
	case EGA_IBM:
	default:
		rom_init(&ega->bios_rom, BIOS_IBM_PATH,
			 0xc0000, 0x8000, 0x7fff, 0, MEM_MAPPING_EXTERNAL);
		break;
	case EGA_COMPAQ:
		rom_init(&ega->bios_rom, BIOS_CPQ_PATH,
			 0xc0000, 0x8000, 0x7fff, 0, MEM_MAPPING_EXTERNAL);
		break;
	case EGA_SUPEREGA:
		rom_init(&ega->bios_rom, BIOS_SEGA_PATH,
			 0xc0000, 0x8000, 0x7fff, 0, MEM_MAPPING_EXTERNAL);
		break;
	case EGA_ATI:
		rom_init(&ega->bios_rom, BIOS_ATIEGA_PATH,
			 0xc0000, 0x8000, 0x7fff, 0, MEM_MAPPING_EXTERNAL);
		break;
	case EGA_ISKRA:
		rom_init_interleaved(&ega->bios_rom, BIOS_ISKRA_PATH,
			 0xc0000, 0x8000, 0x7fff, 0, MEM_MAPPING_EXTERNAL);
		break;
	case EGA_TSENG:
		rom_init(&ega->bios_rom, BIOS_TSENG_PATH,
			 0xc0000, 0x8000, 0x7fff, 0, MEM_MAPPING_EXTERNAL);
		break;
    }

    if ((ega->bios_rom.rom[0x3ffe] == 0xaa) && (ega->bios_rom.rom[0x3fff] == 0x55)) {
	for (c = 0; c < 0x2000; c++) {
		uint8_t temp = ega->bios_rom.rom[c];
		ega->bios_rom.rom[c] = ega->bios_rom.rom[0x3fff - c];
		ega->bios_rom.rom[0x3fff - c] = temp;
	}
    }

    monitor_type = device_get_config_int("monitor_type");
    ega_init(ega, monitor_type, (monitor_type & 0x0F) == 0x0B);

    ega->vram_limit = device_get_config_int("memory") * 1024;
    ega->vrammask = ega->vram_limit - 1;

    mem_mapping_add(&ega->mapping, 0xa0000, 0x20000, ega_read, NULL, NULL, ega_write, NULL, NULL, NULL, MEM_MAPPING_EXTERNAL, ega);
    io_sethandler(0x03a0, 0x0040, ega_in, NULL, NULL, ega_out, NULL, NULL, ega);

    if (info->local == EGA_ATI) {
	io_sethandler(0x01ce, 0x0002, ega_in, NULL, NULL, ega_out, NULL, NULL, ega);
	ega->eeprom = malloc(sizeof(ati_eeprom_t));
	memset(ega->eeprom, 0, sizeof(ati_eeprom_t));
	ati_eeprom_load((ati_eeprom_t *) ega->eeprom, "egawonder800.nvr", 0);
    }

    return ega;
}


static int
ega_standalone_available(void)
{
    return rom_present(BIOS_IBM_PATH);
}


static int
cpqega_standalone_available(void)
{
    return rom_present(BIOS_CPQ_PATH);
}


static int
sega_standalone_available(void)
{
    return rom_present(BIOS_SEGA_PATH);
}


static int
atiega_standalone_available(void)
{
    return rom_present(BIOS_ATIEGA_PATH);
}


static int
iskra_ega_standalone_available(void)
{
    return rom_present("roms/video/ega/143-02.bin") && rom_present("roms/video/ega/143-03.bin");
}


static int
et2000_standalone_available(void)
{
    return rom_present(BIOS_TSENG_PATH);
}


static void
ega_close(void *p)
{
    ega_t *ega = (ega_t *)p;

    if (ega->eeprom)
	free(ega->eeprom);
    free(ega->vram);
    free(ega);
}


static void
ega_speed_changed(void *p)
{
    ega_t *ega = (ega_t *)p;

    ega_recalctimings(ega);
}


/* SW1 SW2 SW3 SW4
   OFF OFF  ON OFF	Monochrome			(5151)		1011	0x0B
    ON OFF OFF  ON	Color 40x25			(5153)		0110	0x06
   OFF OFF OFF  ON	Color 80x25			(5153)		0111	0x07
    ON  ON  ON OFF	Enhanced Color - Normal Mode	(5154)		1000	0x08
   OFF  ON  ON OFF	Enhanced Color - Enhanced Mode	(5154)		1001	0x09

   0 = Switch closed (ON);
   1 = Switch open   (OFF). */
static const device_config_t ega_config[] =
{
        {
                "memory", "Memory size", CONFIG_SELECTION, "", 256, "", { 0 },
                {
                        {
                                "64 kB", 64
                        },
                        {
                                "128 kB", 128
                        },
                        {
                                "256 kB", 256
                        },
                        {
                                ""
                        }
                }
        },
        {
                .name = "monitor_type",
                .description = "Monitor type",
                .type = CONFIG_SELECTION,
                .selection =
                {
                        {
                                .description = "Monochrome (5151/MDA) (white)",
                                .value = 0x0B | (DISPLAY_WHITE << 4)
                        },
                        {
                                .description = "Monochrome (5151/MDA) (green)",
                                .value = 0x0B | (DISPLAY_GREEN << 4)
                        },
                        {
                                .description = "Monochrome (5151/MDA) (amber)",
                                .value = 0x0B | (DISPLAY_AMBER << 4)
                        },
                        {
                                .description = "Color 40x25 (5153/CGA)",
                                .value = 0x06
                        },
                        {
                                .description = "Color 80x25 (5153/CGA)",
                                .value = 0x07
                        },
                        {
                                .description = "Enhanced Color - Normal Mode (5154/ECD)",
                                .value = 0x08
                        },
                        {
                               .description = "Enhanced Color - Enhanced Mode (5154/ECD)",
                                .value = 0x09
                        },
                        {
                                .description = ""
                        }
                },
                .default_int = 9
        },
        {
                .type = -1
        }
};


const device_t ega_device =
{
        "EGA",
        DEVICE_ISA,
	EGA_IBM,
        ega_standalone_init, ega_close, NULL,
        { ega_standalone_available },
        ega_speed_changed,
        NULL,
        ega_config
};

const device_t cpqega_device =
{
        "Compaq EGA",
        DEVICE_ISA,
	EGA_COMPAQ,
        ega_standalone_init, ega_close, NULL,
        { cpqega_standalone_available },
        ega_speed_changed,
        NULL,
        ega_config
};

const device_t sega_device =
{
        "SuperEGA",
        DEVICE_ISA,
	EGA_SUPEREGA,
        ega_standalone_init, ega_close, NULL,
        { sega_standalone_available },
        ega_speed_changed,
        NULL,
        ega_config
};

const device_t atiega_device =
{
        "ATI EGA Wonder 800+",
        DEVICE_ISA,
	EGA_ATI,
        ega_standalone_init, ega_close, NULL,
        { atiega_standalone_available },
        ega_speed_changed,
        NULL,
        ega_config
};

const device_t iskra_ega_device =
{
        "Iskra EGA (Cyrillic ROM)",
        DEVICE_ISA,
	EGA_ISKRA,
        ega_standalone_init, ega_close, NULL,
        { iskra_ega_standalone_available },
        ega_speed_changed,
        NULL,
        ega_config
};

const device_t et2000_device =
{
        "Tseng Labs ET2000",
        DEVICE_ISA,
	EGA_TSENG,
        ega_standalone_init, ega_close, NULL,
        { et2000_standalone_available },
        ega_speed_changed,
        NULL,
        ega_config
};<|MERGE_RESOLUTION|>--- conflicted
+++ resolved
@@ -675,15 +675,8 @@
 	bottom <<= 1;
     }
 
-<<<<<<< HEAD
-    if ((wx <= 0) || (wy <= 0)) {
-	video_blit_memtoscreen(x_start, y_start, 0, 0);
-	return;
-    }
-=======
     if ((wx <= 0) || (wy <= 0))
 	return;
->>>>>>> a68b7383
 
     if (ega->vres)
 	ega->y_add <<= 1;
