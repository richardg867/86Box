--- conflicted
+++ resolved
@@ -118,12 +118,9 @@
                         } else {
                             svga->egapal[c] = (svga->attrregs[c] & 0x3f) | ((svga->attrregs[0x14] & 0xc) << 4);
                         }
-<<<<<<< HEAD
 #ifdef USE_CLI
                         cli_render_setpal(cga_ansi_palette[c], svga->pallook[svga->egapal[c]]);
 #endif
-=======
->>>>>>> a20584fe
                     }
                     svga->fullchange = changeframecount;
                 }
@@ -218,13 +215,10 @@
                         svga->pallook[index] = makecol32(svga->vgapal[index].r, svga->vgapal[index].g, svga->vgapal[index].b);
                     else
                         svga->pallook[index] = makecol32(video_6to8[svga->vgapal[index].r & 0x3f], video_6to8[svga->vgapal[index].g & 0x3f], video_6to8[svga->vgapal[index].b & 0x3f]);
-<<<<<<< HEAD
 #ifdef USE_CLI
                     for (c = 0; c < 16; c++)
                         cli_render_setpal(cga_ansi_palette[c], svga->pallook[svga->egapal[c]]);
 #endif
-=======
->>>>>>> a20584fe
                     svga->dac_pos  = 0;
                     svga->dac_addr = (svga->dac_addr + 1) & 255;
                     break;
@@ -399,14 +393,10 @@
                 svga->pallook[c] = makecol32((svga->vgapal[c].r & 0x3f) * 4,
                                              (svga->vgapal[c].g & 0x3f) * 4,
                                              (svga->vgapal[c].b & 0x3f) * 4);
-<<<<<<< HEAD
-
 #ifdef USE_CLI
             if (c < 16)
                 cli_render_setpal(cga_ansi_palette[c], svga->pallook[svga->egapal[c]]);
 #endif
-=======
->>>>>>> a20584fe
         }
     }
 }
@@ -473,11 +463,7 @@
 
     svga->hdisp_time = svga->hdisp;
     svga->render     = svga_render_blank;
-<<<<<<< HEAD
-    if (!svga->scrblank && svga->attr_palette_enable) {
-=======
     if (!svga->scrblank && (svga->crtc[0x17] & 0x80) && svga->attr_palette_enable) {
->>>>>>> a20584fe
         if (!(svga->gdcreg[6] & 1) && !(svga->attrregs[0x10] & 1)) { /*Text mode*/
             if (svga->seqregs[1] & 8) /*40 column*/ {
                 svga->render = svga_render_text_40;
@@ -685,56 +671,32 @@
 
     if (!svga->linepos) {
         if (svga->displine == svga->hwcursor_latch.y && svga->hwcursor_latch.ena) {
-<<<<<<< HEAD
-            svga->hwcursor_on      = svga->hwcursor.ysize - svga->hwcursor_latch.yoff;
-=======
             svga->hwcursor_on      = svga->hwcursor.cur_ysize - svga->hwcursor_latch.yoff;
->>>>>>> a20584fe
             svga->hwcursor_oddeven = 0;
         }
 
         if (svga->displine == (svga->hwcursor_latch.y + 1) && svga->hwcursor_latch.ena && svga->interlace) {
-<<<<<<< HEAD
-            svga->hwcursor_on      = svga->hwcursor.ysize - (svga->hwcursor_latch.yoff + 1);
-=======
             svga->hwcursor_on      = svga->hwcursor.cur_ysize - (svga->hwcursor_latch.yoff + 1);
->>>>>>> a20584fe
             svga->hwcursor_oddeven = 1;
         }
 
         if (svga->displine == svga->dac_hwcursor_latch.y && svga->dac_hwcursor_latch.ena) {
-<<<<<<< HEAD
-            svga->dac_hwcursor_on      = svga->dac_hwcursor.ysize - svga->dac_hwcursor_latch.yoff;
-=======
             svga->dac_hwcursor_on      = svga->dac_hwcursor.cur_ysize - svga->dac_hwcursor_latch.yoff;
->>>>>>> a20584fe
             svga->dac_hwcursor_oddeven = 0;
         }
 
         if (svga->displine == (svga->dac_hwcursor_latch.y + 1) && svga->dac_hwcursor_latch.ena && svga->interlace) {
-<<<<<<< HEAD
-            svga->dac_hwcursor_on      = svga->dac_hwcursor.ysize - (svga->dac_hwcursor_latch.yoff + 1);
-=======
             svga->dac_hwcursor_on      = svga->dac_hwcursor.cur_ysize - (svga->dac_hwcursor_latch.yoff + 1);
->>>>>>> a20584fe
             svga->dac_hwcursor_oddeven = 1;
         }
 
         if (svga->displine == svga->overlay_latch.y && svga->overlay_latch.ena) {
-<<<<<<< HEAD
-            svga->overlay_on      = svga->overlay_latch.ysize - svga->overlay_latch.yoff;
-=======
             svga->overlay_on      = svga->overlay_latch.cur_ysize - svga->overlay_latch.yoff;
->>>>>>> a20584fe
             svga->overlay_oddeven = 0;
         }
 
         if (svga->displine == svga->overlay_latch.y + 1 && svga->overlay_latch.ena && svga->interlace) {
-<<<<<<< HEAD
-            svga->overlay_on      = svga->overlay_latch.ysize - svga->overlay_latch.yoff;
-=======
             svga->overlay_on      = svga->overlay_latch.cur_ysize - svga->overlay_latch.yoff;
->>>>>>> a20584fe
             svga->overlay_oddeven = 1;
         }
 
@@ -1108,16 +1070,10 @@
 
     if (!linear) {
         if (xga_enabled) {
-<<<<<<< HEAD
-            if (((svga->xga.op_mode & 7) == 4) && (svga->xga.aperture_cntl == 1)) {
-                if (val == 0xa5) { /*Memory size test of XGA*/
-                    svga->xga.test = val;
-=======
             if (((svga->xga.op_mode & 7) >= 4) && (svga->xga.aperture_cntl == 1)) {
                 if (val == 0xa5) { /*Memory size test of XGA*/
                     svga->xga.test    = val;
                     svga->xga.a5_test = 1;
->>>>>>> a20584fe
                     return;
                 } else if (val == 0x5a) {
                     svga->xga.test = val;
@@ -1125,11 +1081,7 @@
                 } else if (val == 0x12 || val == 0x34) {
                     addr += svga->xga.write_bank;
                     svga->xga.vram[addr & svga->xga.vram_mask] = val;
-<<<<<<< HEAD
-                    svga->xga.op_mode_reset                    = 1;
-=======
                     svga->xga.linear_endian_reverse            = 1;
->>>>>>> a20584fe
                     return;
                 }
             } else
@@ -1319,11 +1271,7 @@
 
     if (!linear) {
         if (xga_enabled) {
-<<<<<<< HEAD
-            if (((svga->xga.op_mode & 7) == 4) && (svga->xga.aperture_cntl == 1)) {
-=======
             if (((svga->xga.op_mode & 7) >= 4) && (svga->xga.aperture_cntl == 1)) {
->>>>>>> a20584fe
                 if (svga->xga.test == 0xa5) { /*Memory size test of XGA*/
                     svga->xga.on = 1;
                     return svga->xga.test;
