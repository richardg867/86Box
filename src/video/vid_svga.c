--- conflicted
+++ resolved
@@ -187,13 +187,9 @@
                             svga->egapal[c] = pal4to16[(c & 0x03) | ((val >> 2) & 0xc)];
                         else
                             svga->egapal[c] = (svga->attrregs[c] & 0x3f) | ((svga->attrregs[0x14] & 0xc) << 4);
-<<<<<<< HEAD
-                        }
 #ifdef USE_CLI
                         cli_render_setpal(cga_ansi_palette[c], svga->pallook[svga->egapal[c]]);
 #endif
-=======
->>>>>>> 46d01e30
                     }
                     svga->fullchange = svga->monitor->mon_changeframecount;
                 }
