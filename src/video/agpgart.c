--- conflicted
+++ resolved
@@ -23,16 +23,7 @@
 #include <86box/86box.h>
 #include <86box/device.h>
 #include <86box/mem.h>
-<<<<<<< HEAD
-
-typedef struct {
-    int           aperture_enable;
-    uint32_t      aperture_base, aperture_size, aperture_mask, gart_base;
-    mem_mapping_t aperture_mapping;
-} agpgart_t;
-=======
 #include <86box/agpgart.h>
->>>>>>> a20584fe
 
 #ifdef ENABLE_AGPGART_LOG
 int agpgart_do_log = ENABLE_AGPGART_LOG;
