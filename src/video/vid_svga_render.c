--- conflicted
+++ resolved
@@ -27,13 +27,10 @@
 #include <86box/video.h>
 #include <86box/vid_svga.h>
 #include <86box/vid_svga_render.h>
-<<<<<<< HEAD
+#include <86box/vid_svga_render_remap.h>
 #ifdef USE_CLI
 # include <86box/vid_text_render.h>
 #endif
-=======
-#include <86box/vid_svga_render_remap.h>
->>>>>>> c99c629e
 
 void
 svga_render_null(svga_t *svga)
@@ -421,15 +418,11 @@
 
     changed_addr = svga->remap_func(svga, svga->ma);
 
-<<<<<<< HEAD
-    if (svga->changedvram[changed_offset] || svga->changedvram[changed_offset + 1] || svga->fullchange) {
-#ifdef USE_CLI
-	text_render_gfx("VGA %dx%d");
-#endif
-
-=======
     if (svga->changedvram[changed_addr >> 12] || svga->changedvram[(changed_addr >> 12) + 1] || svga->fullchange) {
->>>>>>> c99c629e
+#ifdef USE_CLI
+	text_render_gfx("VGA %dx%d");
+#endif
+
 	p = &buffer32->line[svga->displine + svga->y_add][svga->x_add];
 
 	if (svga->firstline_draw == 2000)
@@ -479,15 +472,11 @@
 
     changed_addr = svga->remap_func(svga, svga->ma);
 
-<<<<<<< HEAD
-    if (svga->changedvram[changed_offset] || svga->changedvram[changed_offset + 1] || svga->fullchange) {
+    if (svga->changedvram[changed_addr >> 12] || svga->changedvram[(changed_addr >> 12) + 1] || svga->fullchange) {
 #ifdef USE_CLI
 	//text_render_gfx("VGA %dx%d");
 #endif
 
-=======
-    if (svga->changedvram[changed_addr >> 12] || svga->changedvram[(changed_addr >> 12) + 1] || svga->fullchange) {
->>>>>>> c99c629e
 	p = &buffer32->line[svga->displine + svga->y_add][svga->x_add];
 
 	if (svga->firstline_draw == 2000)
@@ -537,17 +526,13 @@
     if ((svga->displine + svga->y_add) < 0)
 	return;
 
-<<<<<<< HEAD
-    if (svga->changedvram[svga->ma >> 12] || svga->changedvram[(svga->ma >> 12) + 1] || svga->fullchange) {
-#ifdef USE_CLI
-	text_render_gfx("VGA %dx%d");
-#endif
-
-=======
     changed_addr = svga->remap_func(svga, svga->ma);
 
      if (svga->changedvram[changed_addr >> 12] || svga->changedvram[(changed_addr >> 12) + 1] || svga->fullchange) {
->>>>>>> c99c629e
+#ifdef USE_CLI
+	text_render_gfx("VGA %dx%d");
+#endif
+
 	p = &buffer32->line[svga->displine + svga->y_add][svga->x_add];
 
 	if (svga->firstline_draw == 2000) 
@@ -663,15 +648,11 @@
 
 	changed_addr = svga->remap_func(svga, svga->ma);
 
-<<<<<<< HEAD
-    if (svga->changedvram[changed_offset] || svga->changedvram[changed_offset + 1] || svga->fullchange) {
-#ifdef USE_CLI
-	text_render_gfx("VGA %dx%d");
-#endif
-
-=======
     if (svga->changedvram[changed_addr >> 12] || svga->changedvram[(changed_addr >> 12) + 1] || svga->fullchange) {
->>>>>>> c99c629e
+#ifdef USE_CLI
+	text_render_gfx("VGA %dx%d");
+#endif
+
 	p = &buffer32->line[svga->displine + svga->y_add][svga->x_add];
 	uint32_t *q = &buffer32->line[svga->displine + svga->y_add - 1][svga->x_add];
 
@@ -951,17 +932,13 @@
     if ((svga->displine + svga->y_add) < 0)
 		return;
 
-<<<<<<< HEAD
-    if (svga->changedvram[svga->ma >> 12] || svga->changedvram[(svga->ma >> 12) + 1] || svga->fullchange) {
-#ifdef USE_CLI
-	text_render_gfx("VGA %dx%d");
-#endif
-
-=======
 	changed_addr = svga->remap_func(svga, svga->ma);
 
     if (svga->changedvram[changed_addr >> 12] || svga->changedvram[(changed_addr >> 12) + 1] || svga->fullchange) {
->>>>>>> c99c629e
+#ifdef USE_CLI
+	text_render_gfx("VGA %dx%d");
+#endif
+
 	p = &buffer32->line[svga->displine + svga->y_add][svga->x_add];
 
 	if (svga->firstline_draw == 2000) 
@@ -1013,17 +990,13 @@
     if ((svga->displine + svga->y_add) < 0)
 		return;
 
-<<<<<<< HEAD
-    if (svga->changedvram[svga->ma >> 12] || svga->changedvram[(svga->ma >> 12) + 1] || svga->fullchange) {
-#ifdef USE_CLI
-	text_render_gfx("VGA %dx%d");
-#endif
-
-=======
 	changed_addr = svga->remap_func(svga, svga->ma);
 
     if (svga->changedvram[changed_addr >> 12] || svga->changedvram[(changed_addr >> 12) + 1] || svga->fullchange) {
->>>>>>> c99c629e
+#ifdef USE_CLI
+	text_render_gfx("VGA %dx%d");
+#endif
+
 	p = &buffer32->line[svga->displine + svga->y_add][svga->x_add];
 
 	if (svga->firstline_draw == 2000) 
@@ -1175,17 +1148,13 @@
     if ((svga->displine + svga->y_add) < 0)
 		return;
 
-<<<<<<< HEAD
-    if (svga->changedvram[svga->ma >> 12] || svga->changedvram[(svga->ma >> 12) + 1] || svga->fullchange) {
-#ifdef USE_CLI
-	text_render_gfx("VGA %dx%d");
-#endif
-
-=======
 	changed_addr = svga->remap_func(svga, svga->ma);
 
     if (svga->changedvram[changed_addr >> 12] || svga->changedvram[(changed_addr >> 12) + 1] || svga->fullchange) {
->>>>>>> c99c629e
+#ifdef USE_CLI
+	text_render_gfx("VGA %dx%d");
+#endif
+
 	p = &buffer32->line[svga->displine + svga->y_add][svga->x_add];
 
 	if (svga->firstline_draw == 2000)
@@ -1237,17 +1206,13 @@
     if ((svga->displine + svga->y_add) < 0)
 		return;
 
-<<<<<<< HEAD
-    if (svga->changedvram[svga->ma >> 12] || svga->changedvram[(svga->ma >> 12) + 1] || svga->fullchange) {
-#ifdef USE_CLI
-	text_render_gfx("VGA %dx%d");
-#endif
-
-=======
 	changed_addr = svga->remap_func(svga, svga->ma);
 
     if (svga->changedvram[changed_addr >> 12] || svga->changedvram[(changed_addr >> 12) + 1] || svga->fullchange) {
->>>>>>> c99c629e
+#ifdef USE_CLI
+	text_render_gfx("VGA %dx%d");
+#endif
+
 	p = &buffer32->line[svga->displine + svga->y_add][svga->x_add];
 
 	if (svga->firstline_draw == 2000) 
@@ -1311,14 +1276,10 @@
     if (svga->changedvram[changed_addr >> 12] || svga->changedvram[(changed_addr >> 12) + 1] || svga->fullchange) {
 	p = &buffer32->line[svga->displine + svga->y_add][svga->x_add];
 
-<<<<<<< HEAD
-    if (svga->changedvram[svga->ma >> 12] || svga->changedvram[(svga->ma >> 12) + 1] || svga->fullchange) {
-#ifdef USE_CLI
-	text_render_gfx("VGA %dx%d");
-#endif
-
-=======
->>>>>>> c99c629e
+#ifdef USE_CLI
+	text_render_gfx("VGA %dx%d");
+#endif
+
 	if (svga->firstline_draw == 2000) 
 		svga->firstline_draw = svga->displine;
 	svga->lastline_draw = svga->displine;
@@ -1375,17 +1336,13 @@
     if ((svga->displine + svga->y_add) < 0)
 		return;
 
-<<<<<<< HEAD
-    if (svga->changedvram[svga->ma >> 12] || svga->changedvram[(svga->ma >> 12) + 1] || svga->fullchange) {
-#ifdef USE_CLI
-	text_render_gfx("VGA %dx%d");
-#endif
-
-=======
 	changed_addr = svga->remap_func(svga, svga->ma);
 
     if (svga->changedvram[changed_addr >> 12] || svga->changedvram[(changed_addr >> 12) + 1] || svga->fullchange) {
->>>>>>> c99c629e
+#ifdef USE_CLI
+	text_render_gfx("VGA %dx%d");
+#endif
+
 	p = &buffer32->line[svga->displine + svga->y_add][svga->x_add];
 
 	if (svga->firstline_draw == 2000) 
@@ -1444,19 +1401,15 @@
     if ((svga->displine + svga->y_add) < 0)
 		return;
 
-<<<<<<< HEAD
-    if (svga->changedvram[svga->ma >> 12] || svga->changedvram[(svga->ma >> 12) + 1] || svga->fullchange) {
-#ifdef USE_CLI
-	text_render_gfx("VGA %dx%d");
-#endif
-
-=======
 	changed_addr = svga->remap_func(svga, svga->ma);
 
     if (svga->changedvram[changed_addr >> 12] || svga->changedvram[(changed_addr >> 12) + 1] || svga->fullchange) {
 	p = &buffer32->line[svga->displine + svga->y_add][svga->x_add];	
 		
->>>>>>> c99c629e
+#ifdef USE_CLI
+	text_render_gfx("VGA %dx%d");
+#endif
+
 	if (svga->firstline_draw == 2000) 
 		svga->firstline_draw = svga->displine;
 	svga->lastline_draw = svga->displine;
@@ -1499,17 +1452,13 @@
     if ((svga->displine + svga->y_add) < 0)
 		return;
 
-<<<<<<< HEAD
-    if (svga->changedvram[svga->ma >> 12] ||  svga->changedvram[(svga->ma >> 12) + 1] || svga->changedvram[(svga->ma >> 12) + 2] || svga->fullchange) {
-#ifdef USE_CLI
-	text_render_gfx("VGA %dx%d");
-#endif
-
-=======
 	changed_addr = svga->remap_func(svga, svga->ma);
 
     if (svga->changedvram[changed_addr >> 12] || svga->changedvram[(changed_addr >> 12) + 1] || svga->fullchange) {
->>>>>>> c99c629e
+#ifdef USE_CLI
+	text_render_gfx("VGA %dx%d");
+#endif
+
 	p = &buffer32->line[svga->displine + svga->y_add][svga->x_add];
         
 	if (svga->firstline_draw == 2000) 
@@ -1553,17 +1502,13 @@
     if ((svga->displine + svga->y_add) < 0)
 		return;
 
-<<<<<<< HEAD
-    if (svga->changedvram[svga->ma >> 12] ||  svga->changedvram[(svga->ma >> 12) + 1] || svga->changedvram[(svga->ma >> 12) + 2] || svga->fullchange) {
-#ifdef USE_CLI
-	text_render_gfx("VGA %dx%d");
-#endif
-
-=======
 	changed_addr = svga->remap_func(svga, svga->ma);
 
     if (svga->changedvram[changed_addr >> 12] || svga->changedvram[(changed_addr >> 12) + 1] || svga->fullchange) {
->>>>>>> c99c629e
+#ifdef USE_CLI
+	text_render_gfx("VGA %dx%d");
+#endif
+
 	p = &buffer32->line[svga->displine + svga->y_add][svga->x_add];
         
 	if (svga->firstline_draw == 2000) 
@@ -1607,17 +1552,13 @@
     if ((svga->displine + svga->y_add) < 0)
 		return;
 
-<<<<<<< HEAD
-    if (svga->changedvram[svga->ma >> 12] ||  svga->changedvram[(svga->ma >> 12) + 1] || svga->changedvram[(svga->ma >> 12) + 2] || svga->fullchange) {
-#ifdef USE_CLI
-	text_render_gfx("VGA %dx%d");
-#endif
-
-=======
 	changed_addr = svga->remap_func(svga, svga->ma);
 
     if (svga->changedvram[changed_addr >> 12] || svga->changedvram[(changed_addr >> 12) + 1] || svga->fullchange) {
->>>>>>> c99c629e
+#ifdef USE_CLI
+	text_render_gfx("VGA %dx%d");
+#endif
+
 	p = &buffer32->line[svga->displine + svga->y_add][svga->x_add];
         
 	if (svga->firstline_draw == 2000) 
