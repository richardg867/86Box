/*
 * 86Box    A hypervisor and IBM PC system emulator that specializes in
 *          running old operating systems and software designed for IBM
 *          PC systems and compatibles from 1981 through fairly recent
 *          system designs based on the PCI bus.
 *
 *          This file is part of the 86Box distribution.
 *
 *          SVGA renderers.
 *
 *
 *
 * Authors: Sarah Walker, <https://pcem-emulator.co.uk/>
 *          Miran Grca, <mgrca8@gmail.com>
 *
 *          Copyright 2008-2019 Sarah Walker.
 *          Copyright 2016-2019 Miran Grca.
 */
#include <stdbool.h>
#include <stdio.h>
#include <stdint.h>
#include <string.h>
#include <wchar.h>
#include <86box/86box.h>
#include <86box/device.h>
#include <86box/mem.h>
#include <86box/timer.h>
#include <86box/video.h>
#include <86box/vid_svga.h>
#include <86box/vid_svga_render.h>
#include <86box/vid_svga_render_remap.h>
#include <86box/cli.h>

uint32_t
svga_lookup_lut_ram(svga_t* svga, uint32_t val)
{
    if (!svga->lut_map)
        return val;

    uint8_t r = getcolr(svga->pallook[getcolr(val)]);
    uint8_t g = getcolg(svga->pallook[getcolg(val)]);
    uint8_t b = getcolb(svga->pallook[getcolb(val)]);
    return makecol32(r, g, b) | (val & 0xFF000000);
}

#define lookup_lut(val) svga_lookup_lut_ram(svga, val)

void
svga_render_null(svga_t *svga)
{
    if ((svga->displine + svga->y_add) < 0)
        return;

    if (svga->firstline_draw == 2000)
        svga->firstline_draw = svga->displine;
    svga->lastline_draw = svga->displine;
}

void
svga_render_blank(svga_t *svga)
{
    if ((svga->displine + svga->y_add) < 0)
        return;

    if (svga->firstline_draw == 2000)
        svga->firstline_draw = svga->displine;
    svga->lastline_draw = svga->displine;

    uint32_t char_width = 0;

    switch (svga->seqregs[1] & 9) {
        case 0:
            char_width = 9;
            break;
        case 1:
            char_width = 8;
            break;
        case 8:
            char_width = 18;
            break;
        case 9:
            char_width = 16;
            break;

        default:
            break;
    }

    uint32_t *line_ptr   = &svga->monitor->target_buffer->line[svga->displine + svga->y_add][svga->x_add];
    uint32_t  line_width = (uint32_t) (svga->hdisp + svga->scrollcache) * char_width * sizeof(uint32_t);
<<<<<<< HEAD
    memset(line_ptr, 0, line_width);

#ifdef USE_CLI
    if (svga->dpms)
        cli_render_gfx_box("VGA Sleep");
    else
        cli_render_blank();
#endif
=======

    if ((svga->hdisp + svga->scrollcache) > 0)
        memset(line_ptr, 0, line_width);
>>>>>>> 2007632e
}

void
svga_render_overscan_left(svga_t *svga)
{
    if ((svga->displine + svga->y_add) < 0)
        return;

    if (svga->scrblank || (svga->hdisp <= 0))
        return;

    uint32_t *line_ptr = svga->monitor->target_buffer->line[svga->displine + svga->y_add];
    for (int i = 0; i < svga->x_add; i++)
        *line_ptr++ = svga->overscan_color;
}

void
svga_render_overscan_right(svga_t *svga)
{
    int right;

    if ((svga->displine + svga->y_add) < 0)
        return;

    if (svga->scrblank || (svga->hdisp <= 0))
        return;

    uint32_t *line_ptr = &svga->monitor->target_buffer->line[svga->displine + svga->y_add][svga->x_add + svga->hdisp];
    right              = (overscan_x >> 1);
    for (int i = 0; i < right; i++)
        *line_ptr++ = svga->overscan_color;
}

void
svga_render_text_40(svga_t *svga)
{
    uint32_t *p;
    int       xx;
    int       drawcursor;
    int       xinc;
    uint8_t   chr;
    uint8_t   attr;
    uint8_t   dat;
    uint32_t  charaddr;
    int       fg;
    int       bg;
    uint32_t  addr = 0;

    if (svga->render_override) {
        svga->render_override(svga->priv_parent);
        return;
    }

    if ((svga->displine + svga->y_add) < 0)
        return;

    if (svga->firstline_draw == 2000)
        svga->firstline_draw = svga->displine;
    svga->lastline_draw = svga->displine;

    if (svga->fullchange) {
        p    = &svga->monitor->target_buffer->line[svga->displine + svga->y_add][svga->x_add];
        xinc = (svga->seqregs[1] & 1) ? 16 : 18;

#ifdef USE_CLI
    if ((svga->sc == 0) && (svga->displine < get_actual_size_y()))
        cli_render_cga((svga->ma >> 2) / 40, svga->rowcount,
                svga->hdisp + svga->scrollcache, xinc,
                svga->vram, svga->ma, svga->vram_display_mask, 4,
                svga->crtc[0x17] & 0x80, svga->attrregs[0x10] & 0x08,
                svga->ca, !(svga->crtc[0x0a] & 0x20) && ((svga->crtc[0x0b] & 0x1f) >= (svga->crtc[0x0a] & 0x1f)));
#endif

        for (int x = 0; x < (svga->hdisp + svga->scrollcache); x += xinc) {
            if (!svga->force_old_addr)
                addr = svga->remap_func(svga, svga->ma) & svga->vram_display_mask;

            drawcursor = ((svga->ma == svga->ca) && svga->con && svga->cursoron);

            if (svga->force_old_addr) {
                chr  = svga->vram[(svga->ma << 1) & svga->vram_display_mask];
                attr = svga->vram[((svga->ma << 1) + 1) & svga->vram_display_mask];
            } else {
                chr  = svga->vram[addr];
                attr = svga->vram[addr + 1];
            }

            if (attr & 8)
                charaddr = svga->charsetb + (chr * 128);
            else
                charaddr = svga->charseta + (chr * 128);

            if (drawcursor) {
                bg = svga->pallook[svga->egapal[attr & 15] & svga->dac_mask];
                fg = svga->pallook[svga->egapal[attr >> 4] & svga->dac_mask];
            } else {
                fg = svga->pallook[svga->egapal[attr & 15] & svga->dac_mask];
                bg = svga->pallook[svga->egapal[attr >> 4] & svga->dac_mask];

                if (attr & 0x80 && svga->attrregs[0x10] & 8) {
                    bg = svga->pallook[svga->egapal[(attr >> 4) & 7] & svga->dac_mask];
                    if (svga->blink & 16)
                        fg = bg;
                }
            }

            dat = svga->vram[charaddr + (svga->sc << 2)];
            if (svga->seqregs[1] & 1) {
                for (xx = 0; xx < 16; xx += 2)
                    p[xx] = p[xx + 1] = (dat & (0x80 >> (xx >> 1))) ? fg : bg;
            } else {
                for (xx = 0; xx < 16; xx += 2)
                    p[xx] = p[xx + 1] = (dat & (0x80 >> (xx >> 1))) ? fg : bg;
                if ((chr & ~0x1f) != 0xc0 || !(svga->attrregs[0x10] & 4))
                    p[16] = p[17] = bg;
                else
                    p[16] = p[17] = (dat & 1) ? fg : bg;
            }
            svga->ma += 4;
            p += xinc;
        }
        svga->ma &= svga->vram_display_mask;
    }
}

void
svga_render_text_80(svga_t *svga)
{
    uint32_t *p;
    int       xx;
    int       drawcursor;
    int       xinc;
    uint8_t   chr;
    uint8_t   attr;
    uint8_t   dat;
    uint32_t  charaddr;
    int       fg;
    int       bg;
    uint32_t  addr = 0;

    if (svga->render_override) {
        svga->render_override(svga->priv_parent);
        return;
    }

    if ((svga->displine + svga->y_add) < 0)
        return;

    if (svga->firstline_draw == 2000)
        svga->firstline_draw = svga->displine;
    svga->lastline_draw = svga->displine;

    if (svga->fullchange) {
        p    = &svga->monitor->target_buffer->line[svga->displine + svga->y_add][svga->x_add];
        xinc = (svga->seqregs[1] & 1) ? 8 : 9;

#ifdef USE_CLI
    if ((svga->sc == 0) && (svga->displine < get_actual_size_y()))
        cli_render_cga((svga->ma >> 2) / 80, svga->rowcount,
                svga->hdisp + svga->scrollcache, xinc,
                svga->vram, svga->ma, svga->vram_display_mask, 4,
                svga->crtc[0x17] & 0x80, svga->attrregs[0x10] & 0x08,
                svga->ca, !(svga->crtc[0x0a] & 0x20) && ((svga->crtc[0x0b] & 0x1f) >= (svga->crtc[0x0a] & 0x1f)));
#endif

        for (int x = 0; x < (svga->hdisp + svga->scrollcache); x += xinc) {
            if (!svga->force_old_addr)
                addr = svga->remap_func(svga, svga->ma) & svga->vram_display_mask;

            drawcursor = ((svga->ma == svga->ca) && svga->con && svga->cursoron);

            if (svga->force_old_addr) {
                chr  = svga->vram[(svga->ma << 1) & svga->vram_display_mask];
                attr = svga->vram[((svga->ma << 1) + 1) & svga->vram_display_mask];
            } else {
                chr  = svga->vram[addr];
                attr = svga->vram[addr + 1];
            }

            if (attr & 8)
                charaddr = svga->charsetb + (chr * 128);
            else
                charaddr = svga->charseta + (chr * 128);

            if (drawcursor) {
                bg = svga->pallook[svga->egapal[attr & 15] & svga->dac_mask];
                fg = svga->pallook[svga->egapal[attr >> 4] & svga->dac_mask];
            } else {
                fg = svga->pallook[svga->egapal[attr & 15] & svga->dac_mask];
                bg = svga->pallook[svga->egapal[attr >> 4] & svga->dac_mask];
                if (attr & 0x80 && svga->attrregs[0x10] & 8) {
                    bg = svga->pallook[svga->egapal[(attr >> 4) & 7] & svga->dac_mask];
                    if (svga->blink & 16)
                        fg = bg;
                }
            }

            dat = svga->vram[charaddr + (svga->sc << 2)];
            if (svga->seqregs[1] & 1) {
                for (xx = 0; xx < 8; xx++)
                    p[xx] = (dat & (0x80 >> xx)) ? fg : bg;
            } else {
                for (xx = 0; xx < 8; xx++)
                    p[xx] = (dat & (0x80 >> xx)) ? fg : bg;
                if ((chr & ~0x1F) != 0xC0 || !(svga->attrregs[0x10] & 4))
                    p[8] = bg;
                else
                    p[8] = (dat & 1) ? fg : bg;
            }
            svga->ma += 4;
            p += xinc;
        }
        svga->ma &= svga->vram_display_mask;
    }
}

/*Not available on most generic cards.*/
void
svga_render_text_80_ksc5601(svga_t *svga)
{
    uint32_t *p;
    int       xx;
    int       drawcursor;
    int       xinc;
    uint8_t   chr;
    uint8_t   attr;
    uint8_t   dat;
    uint8_t   nextchr;
    uint32_t  charaddr;
    int       fg;
    int       bg;

    if ((svga->displine + svga->y_add) < 0)
        return;

    if (svga->firstline_draw == 2000)
        svga->firstline_draw = svga->displine;
    svga->lastline_draw = svga->displine;

    if (svga->fullchange) {
#ifdef USE_CLI
        cli_render_gfx("VGA KSC5601");
#endif

        p = &svga->monitor->target_buffer->line[svga->displine + svga->y_add][svga->x_add];

        xinc = (svga->seqregs[1] & 1) ? 8 : 9;

        for (int x = 0; x < (svga->hdisp + svga->scrollcache); x += xinc) {
            uint32_t addr = svga->remap_func(svga, svga->ma) & svga->vram_display_mask;
            drawcursor    = ((svga->ma == svga->ca) && svga->con && svga->cursoron);
            chr           = svga->vram[addr];
            nextchr       = svga->vram[addr + 8];
            attr          = svga->vram[addr + 1];

            if (drawcursor) {
                bg = svga->pallook[svga->egapal[attr & 15] & svga->dac_mask];
                fg = svga->pallook[svga->egapal[attr >> 4] & svga->dac_mask];
            } else {
                fg = svga->pallook[svga->egapal[attr & 15] & svga->dac_mask];
                bg = svga->pallook[svga->egapal[attr >> 4] & svga->dac_mask];
                if (attr & 0x80 && svga->attrregs[0x10] & 8) {
                    bg = svga->pallook[svga->egapal[(attr >> 4) & 7] & svga->dac_mask];
                    if (svga->blink & 16)
                        fg = bg;
                }
            }

            if ((x + xinc) < svga->hdisp && (chr & (nextchr | svga->ksc5601_sbyte_mask) & 0x80)) {
                if ((chr == svga->ksc5601_udc_area_msb[0] || chr == svga->ksc5601_udc_area_msb[1]) && (nextchr > 0xa0 && nextchr < 0xff))
                    dat = fontdatksc5601_user[(chr == svga->ksc5601_udc_area_msb[1] ? 96 : 0) + (nextchr & 0x7F) - 0x20].chr[svga->sc];
                else if (nextchr & 0x80) {
                    if (svga->ksc5601_swap_mode == 1 && (nextchr > 0xa0 && nextchr < 0xff)) {
                        if (chr >= 0x80 && chr < 0x99)
                            chr += 0x30;
                        else if (chr >= 0xB0 && chr < 0xC9)
                            chr -= 0x30;
                    }
                    dat = fontdatksc5601[((chr & 0x7F) << 7) | (nextchr & 0x7F)].chr[svga->sc];
                } else
                    dat = 0xff;
            } else {
                if (attr & 8)
                    charaddr = svga->charsetb + (chr * 128);
                else
                    charaddr = svga->charseta + (chr * 128);

                if ((svga->ksc5601_english_font_type >> 8) == 1)
                    dat = fontdatksc5601[((svga->ksc5601_english_font_type & 0x7F) << 7) | (chr >> 1)].chr[((chr & 1) << 4) | svga->sc];
                else
                    dat = svga->vram[charaddr + (svga->sc << 2)];
            }

            if (svga->seqregs[1] & 1) {
                for (xx = 0; xx < 8; xx++)
                    p[xx] = (dat & (0x80 >> xx)) ? fg : bg;
            } else {
                for (xx = 0; xx < 8; xx++)
                    p[xx] = (dat & (0x80 >> xx)) ? fg : bg;
                if (((chr & ~0x1f) != 0xc0) || !(svga->attrregs[0x10] & 4))
                    p[8] = bg;
                else
                    p[8] = (dat & 1) ? fg : bg;
            }
            svga->ma += 4;
            p += xinc;

            if ((x + xinc) < svga->hdisp && (chr & (nextchr | svga->ksc5601_sbyte_mask) & 0x80)) {
                attr = svga->vram[((svga->ma << 1) + 1) & svga->vram_display_mask];

                if (drawcursor) {
                    bg = svga->pallook[svga->egapal[attr & 15] & svga->dac_mask];
                    fg = svga->pallook[svga->egapal[attr >> 4] & svga->dac_mask];
                } else {
                    fg = svga->pallook[svga->egapal[attr & 15] & svga->dac_mask];
                    bg = svga->pallook[svga->egapal[attr >> 4] & svga->dac_mask];
                    if (attr & 0x80 && svga->attrregs[0x10] & 8) {
                        bg = svga->pallook[svga->egapal[(attr >> 4) & 7] & svga->dac_mask];
                        if (svga->blink & 16)
                            fg = bg;
                    }
                }

                if ((chr == svga->ksc5601_udc_area_msb[0] || chr == svga->ksc5601_udc_area_msb[1]) && (nextchr > 0xa0 && nextchr < 0xff))
                    dat = fontdatksc5601_user[(chr == svga->ksc5601_udc_area_msb[1] ? 96 : 0) + (nextchr & 0x7F) - 0x20].chr[svga->sc + 16];
                else if (nextchr & 0x80)
                    dat = fontdatksc5601[((chr & 0x7f) << 7) | (nextchr & 0x7F)].chr[svga->sc + 16];
                else
                    dat = 0xff;

                if (svga->seqregs[1] & 1) {
                    for (xx = 0; xx < 8; xx++)
                        p[xx] = (dat & (0x80 >> xx)) ? fg : bg;
                } else {
                    for (xx = 0; xx < 8; xx++)
                        p[xx] = (dat & (0x80 >> xx)) ? fg : bg;
                    if (((chr & ~0x1f) != 0xc0) || !(svga->attrregs[0x10] & 4))
                        p[8] = bg;
                    else
                        p[8] = (dat & 1) ? fg : bg;
                }

                svga->ma += 4;
                p += xinc;
                x += xinc;
            }
        }
        svga->ma &= svga->vram_display_mask;
    }
}

void
svga_render_2bpp_s3_lowres(svga_t *svga)
{
    int       changed_offset;
    int       x;
    uint8_t   dat[2];
    uint32_t  addr;
    uint32_t *p;
    uint32_t  changed_addr;

    if ((svga->displine + svga->y_add) < 0)
        return;

    if (svga->force_old_addr) {
        changed_offset = ((svga->ma << 1) + (svga->sc & ~svga->crtc[0x17] & 3) * 0x8000) >> 12;

        if (svga->changedvram[changed_offset] || svga->changedvram[changed_offset + 1] || svga->fullchange) {
            p = &svga->monitor->target_buffer->line[svga->displine + svga->y_add][svga->x_add];

            if (svga->firstline_draw == 2000)
                svga->firstline_draw = svga->displine;
            svga->lastline_draw = svga->displine;

            for (x = 0; x <= (svga->hdisp + svga->scrollcache); x += 16) {
                addr = svga->ma;

                if (!(svga->crtc[0x17] & 0x40)) {
                    addr = (addr << 1) & svga->vram_mask;
                    addr &= ~7;

                    if ((svga->crtc[0x17] & 0x20) && (svga->ma & 0x20000))
                        addr |= 4;

                    if (!(svga->crtc[0x17] & 0x20) && (svga->ma & 0x8000))
                        addr |= 4;
                }

                if (!(svga->crtc[0x17] & 0x01))
                    addr = (addr & ~0x8000) | ((svga->sc & 1) ? 0x8000 : 0);

                if (!(svga->crtc[0x17] & 0x02))
                    addr = (addr & ~0x10000) | ((svga->sc & 2) ? 0x10000 : 0);

                dat[0] = svga->vram[addr];
                dat[1] = svga->vram[addr | 0x1];
                if (svga->seqregs[1] & 4)
                    svga->ma += 2;
                else
                    svga->ma += 4;
                svga->ma &= svga->vram_mask;
                p[0] = p[1] = svga->pallook[svga->egapal[(dat[0] >> 6) & 3] & svga->dac_mask];
                p[2] = p[3] = svga->pallook[svga->egapal[(dat[0] >> 4) & 3] & svga->dac_mask];
                p[4] = p[5] = svga->pallook[svga->egapal[(dat[0] >> 2) & 3] & svga->dac_mask];
                p[6] = p[7] = svga->pallook[svga->egapal[dat[0] & 3] & svga->dac_mask];
                p[8] = p[9] = svga->pallook[svga->egapal[(dat[1] >> 6) & 3] & svga->dac_mask];
                p[10] = p[11] = svga->pallook[svga->egapal[(dat[1] >> 4) & 3] & svga->dac_mask];
                p[12] = p[13] = svga->pallook[svga->egapal[(dat[1] >> 2) & 3] & svga->dac_mask];
                p[14] = p[15] = svga->pallook[svga->egapal[dat[1] & 3] & svga->dac_mask];
                p += 16;
            }
        }
    } else {
        changed_addr = svga->remap_func(svga, svga->ma);

        if (svga->changedvram[changed_addr >> 12] || svga->changedvram[(changed_addr >> 12) + 1] || svga->fullchange) {
            p = &svga->monitor->target_buffer->line[svga->displine + svga->y_add][svga->x_add];

            if (svga->firstline_draw == 2000)
                svga->firstline_draw = svga->displine;
            svga->lastline_draw = svga->displine;

            for (x = 0; x <= (svga->hdisp + svga->scrollcache); x += 16) {
                addr = svga->remap_func(svga, svga->ma);

                dat[0] = svga->vram[addr];
                dat[1] = svga->vram[addr | 0x1];
                if (svga->seqregs[1] & 4)
                    svga->ma += 2;
                else
                    svga->ma += 4;

                svga->ma &= svga->vram_mask;

                p[0] = p[1] = svga->pallook[svga->egapal[(dat[0] >> 6) & 3] & svga->dac_mask];
                p[2] = p[3] = svga->pallook[svga->egapal[(dat[0] >> 4) & 3] & svga->dac_mask];
                p[4] = p[5] = svga->pallook[svga->egapal[(dat[0] >> 2) & 3] & svga->dac_mask];
                p[6] = p[7] = svga->pallook[svga->egapal[dat[0] & 3] & svga->dac_mask];
                p[8] = p[9] = svga->pallook[svga->egapal[(dat[1] >> 6) & 3] & svga->dac_mask];
                p[10] = p[11] = svga->pallook[svga->egapal[(dat[1] >> 4) & 3] & svga->dac_mask];
                p[12] = p[13] = svga->pallook[svga->egapal[(dat[1] >> 2) & 3] & svga->dac_mask];
                p[14] = p[15] = svga->pallook[svga->egapal[dat[1] & 3] & svga->dac_mask];

                p += 16;
            }
        }
    }
}

void
svga_render_2bpp_s3_highres(svga_t *svga)
{
    int       changed_offset;
    int       x;
    uint8_t   dat[2];
    uint32_t  addr;
    uint32_t *p;
    uint32_t  changed_addr;

    if ((svga->displine + svga->y_add) < 0)
        return;

    if (svga->force_old_addr) {
        changed_offset = ((svga->ma << 1) + (svga->sc & ~svga->crtc[0x17] & 3) * 0x8000) >> 12;

        if (svga->changedvram[changed_offset] || svga->changedvram[changed_offset + 1] || svga->fullchange) {
            p = &svga->monitor->target_buffer->line[svga->displine + svga->y_add][svga->x_add];

            if (svga->firstline_draw == 2000)
                svga->firstline_draw = svga->displine;
            svga->lastline_draw = svga->displine;

            for (x = 0; x <= (svga->hdisp + svga->scrollcache); x += 8) {
                addr = svga->ma;

                if (!(svga->crtc[0x17] & 0x40)) {
                    addr = (addr << 1) & svga->vram_mask;
                    addr &= ~7;

                    if ((svga->crtc[0x17] & 0x20) && (svga->ma & 0x20000))
                        addr |= 4;

                    if (!(svga->crtc[0x17] & 0x20) && (svga->ma & 0x8000))
                        addr |= 4;
                }

                if (!(svga->crtc[0x17] & 0x01))
                    addr = (addr & ~0x8000) | ((svga->sc & 1) ? 0x8000 : 0);

                if (!(svga->crtc[0x17] & 0x02))
                    addr = (addr & ~0x10000) | ((svga->sc & 2) ? 0x10000 : 0);

                dat[0] = svga->vram[addr];
                dat[1] = svga->vram[addr | 0x1];
                if (svga->seqregs[1] & 4)
                    svga->ma += 2;
                else
                    svga->ma += 4;
                svga->ma &= svga->vram_mask;
                p[0] = svga->pallook[svga->egapal[(dat[0] >> 6) & 3] & svga->dac_mask];
                p[1] = svga->pallook[svga->egapal[(dat[0] >> 4) & 3] & svga->dac_mask];
                p[2] = svga->pallook[svga->egapal[(dat[0] >> 2) & 3] & svga->dac_mask];
                p[3] = svga->pallook[svga->egapal[dat[0] & 3] & svga->dac_mask];
                p[4] = svga->pallook[svga->egapal[(dat[1] >> 6) & 3] & svga->dac_mask];
                p[5] = svga->pallook[svga->egapal[(dat[1] >> 4) & 3] & svga->dac_mask];
                p[6] = svga->pallook[svga->egapal[(dat[1] >> 2) & 3] & svga->dac_mask];
                p[7] = svga->pallook[svga->egapal[dat[1] & 3] & svga->dac_mask];
                p += 8;
            }
        }
    } else {
        changed_addr = svga->remap_func(svga, svga->ma);

        if (svga->changedvram[changed_addr >> 12] || svga->changedvram[(changed_addr >> 12) + 1] || svga->fullchange) {
            p = &svga->monitor->target_buffer->line[svga->displine + svga->y_add][svga->x_add];

            if (svga->firstline_draw == 2000)
                svga->firstline_draw = svga->displine;
            svga->lastline_draw = svga->displine;

            for (x = 0; x <= (svga->hdisp + svga->scrollcache); x += 8) {
                addr = svga->remap_func(svga, svga->ma);

                dat[0] = svga->vram[addr];
                dat[1] = svga->vram[addr | 0x1];
                if (svga->seqregs[1] & 4)
                    svga->ma += 2;
                else
                    svga->ma += 4;

                svga->ma &= svga->vram_mask;

                p[0] = svga->pallook[svga->egapal[(dat[0] >> 6) & 3] & svga->dac_mask];
                p[1] = svga->pallook[svga->egapal[(dat[0] >> 4) & 3] & svga->dac_mask];
                p[2] = svga->pallook[svga->egapal[(dat[0] >> 2) & 3] & svga->dac_mask];
                p[3] = svga->pallook[svga->egapal[dat[0] & 3] & svga->dac_mask];
                p[4] = svga->pallook[svga->egapal[(dat[1] >> 6) & 3] & svga->dac_mask];
                p[5] = svga->pallook[svga->egapal[(dat[1] >> 4) & 3] & svga->dac_mask];
                p[6] = svga->pallook[svga->egapal[(dat[1] >> 2) & 3] & svga->dac_mask];
                p[7] = svga->pallook[svga->egapal[dat[1] & 3] & svga->dac_mask];

                p += 8;
            }
        }
    }
}

void
svga_render_2bpp_headland_highres(svga_t *svga)
{
    int       oddeven;
    uint32_t  addr;
    uint32_t *p;
    uint8_t   edat[4];
    uint8_t   dat;
    uint32_t  changed_addr;

    if ((svga->displine + svga->y_add) < 0)
        return;

    changed_addr = svga->remap_func(svga, svga->ma);

    if (svga->changedvram[changed_addr >> 12] || svga->changedvram[(changed_addr >> 12) + 1] || svga->fullchange) {
#ifdef USE_CLI
        cli_render_gfx("VGA %dx%d");
#endif

        p = &svga->monitor->target_buffer->line[svga->displine + svga->y_add][svga->x_add];

        if (svga->firstline_draw == 2000)
            svga->firstline_draw = svga->displine;
        svga->lastline_draw = svga->displine;

        for (int x = 0; x <= (svga->hdisp + svga->scrollcache); x += 8) {
            addr    = svga->remap_func(svga, svga->ma);
            oddeven = 0;

            if (svga->seqregs[1] & 4) {
                oddeven = (addr & 4) ? 1 : 0;
                edat[0] = svga->vram[addr | oddeven];
                edat[2] = svga->vram[addr | oddeven | 0x2];
                edat[1] = edat[3] = 0;
            } else {
                *(uint32_t *) (&edat[0]) = *(uint32_t *) (&svga->vram[addr]);
            }
            svga->ma += 4;
            svga->ma &= svga->vram_mask;

            dat  = edatlookup[edat[0] >> 6][edat[1] >> 6] | (edatlookup[edat[2] >> 6][edat[3] >> 6] << 2);
            p[0] = svga->pallook[svga->egapal[(dat >> 4) & svga->plane_mask] & svga->dac_mask];
            p[1] = svga->pallook[svga->egapal[dat & svga->plane_mask] & svga->dac_mask];
            dat  = edatlookup[(edat[0] >> 4) & 3][(edat[1] >> 4) & 3] | (edatlookup[(edat[2] >> 4) & 3][(edat[3] >> 4) & 3] << 2);
            p[2] = svga->pallook[svga->egapal[(dat >> 4) & svga->plane_mask] & svga->dac_mask];
            p[3] = svga->pallook[svga->egapal[dat & svga->plane_mask] & svga->dac_mask];
            dat  = edatlookup[(edat[0] >> 2) & 3][(edat[1] >> 2) & 3] | (edatlookup[(edat[2] >> 2) & 3][(edat[3] >> 2) & 3] << 2);
            p[4] = svga->pallook[svga->egapal[(dat >> 4) & svga->plane_mask] & svga->dac_mask];
            p[5] = svga->pallook[svga->egapal[dat & svga->plane_mask] & svga->dac_mask];
            dat  = edatlookup[edat[0] & 3][edat[1] & 3] | (edatlookup[edat[2] & 3][edat[3] & 3] << 2);
            p[6] = svga->pallook[svga->egapal[(dat >> 4) & svga->plane_mask] & svga->dac_mask];
            p[7] = svga->pallook[svga->egapal[dat & svga->plane_mask] & svga->dac_mask];

            p += 8;
        }
    }
}

static void
svga_render_indexed_gfx(svga_t *svga, bool highres, bool combine8bits)
{
    int       x;
    uint32_t  addr;
    uint32_t *p;
    uint32_t  changed_offset;

    const bool blinked   = !!(svga->blink & 0x10);
    const bool attrblink = (!svga->disable_blink) && ((svga->attrregs[0x10] & 0x08) != 0);

    /*
       The following is likely how it works on an IBM VGA - that is, it works with its BIOS.
       But on some cards, certain modes are broken.
       - S3 Trio: mode 13h (320x200x8), incbypow2 given as 2 treated as 0
       - ET4000/W32i: mode 2Eh (640x480x8), incevery given as 2 treated as 1
     */
    const bool forcepacked = combine8bits && (svga->force_old_addr || svga->packed_chain4);

    /*
       SVGA cards with a high-resolution 8bpp mode may actually bypass the VGA shifter logic.
       - HT-216 (+ other Video7 chipsets?) has 0x3C4.0xC8 bit 4 which, when set to 1, loads
         bytes directly, bypassing the shifters.
     */
    const bool highres8bpp = combine8bits && highres;

    const bool     dwordload  = ((svga->seqregs[0x01] & 0x10) != 0);
    const bool     wordload   = ((svga->seqregs[0x01] & 0x04) != 0) && !dwordload;
    const bool     wordincr   = ((svga->crtc[0x17] & 0x08) != 0);
    const bool     dwordincr  = ((svga->crtc[0x14] & 0x20) != 0) && !wordincr;
    const bool     dwordshift = ((svga->crtc[0x14] & 0x40) != 0);
    const bool     wordshift  = ((svga->crtc[0x17] & 0x40) == 0) && !dwordshift;
    const uint32_t incbypow2  = forcepacked ? 0 : (dwordshift ? 2 : wordshift ? 1 : 0);
    const uint32_t incevery   = forcepacked ? 1 : (dwordincr ? 4 : wordincr ? 2 : 1);
    const uint32_t loadevery  = forcepacked ? 1 : (dwordload ? 4 : wordload ? 2 : 1);

    const bool shift4bit = ((svga->gdcreg[0x05] & 0x40) == 0x40) || highres8bpp;
    const bool shift2bit = (((svga->gdcreg[0x05] & 0x60) == 0x20) && !shift4bit);

    const int      dwshift   = highres ? 0 : 1;
    const int      dotwidth  = 1 << dwshift;
    const int      charwidth = dotwidth * ((combine8bits && !svga->packed_4bpp) ? 4 : 8);
    const uint32_t planemask = 0x11111111 * (uint32_t) (svga->plane_mask);
    const uint32_t blinkmask = (attrblink ? 0x88888888 : 0x0);
    const uint32_t blinkval  = (attrblink && blinked ? 0x88888888 : 0x0);

    /*
       This is actually a 8x 3-bit lookup table,
       preshifted by 2 bits to allow shifting by multiples of 4 bits.

       Anyway, when we perform a planar-to-chunky conversion,
       we keep the pixel values in a scrambled order.
       This lookup table unscrambles them.

       WARNING: Octal values are used here!
     */
    const uint32_t shift_values = (shift4bit
                                       ? ((067452301) << 2)
                                       : shift2bit
                                       ? ((026370415) << 2)
                                       : ((002461357) << 2));

    if ((svga->displine + svga->y_add) < 0)
        return;

    if (svga->force_old_addr)
        changed_offset = (svga->ma + (svga->sc & ~svga->crtc[0x17] & 3) * 0x8000) >> 12;
    else
        changed_offset = svga->remap_func(svga, svga->ma) >> 12;

    if (!(svga->changedvram[changed_offset] || svga->changedvram[changed_offset + 1] || svga->fullchange))
        return;
#ifdef USE_CLI
    cli_render_gfx("VGA %dx%d");
#endif
    p = &svga->monitor->target_buffer->line[svga->displine + svga->y_add][svga->x_add];

    if (svga->firstline_draw == 2000)
        svga->firstline_draw = svga->displine;
    svga->lastline_draw = svga->displine;

    uint32_t incr_counter = 0;
    uint32_t load_counter = 0;
    uint32_t edat         = 0;
    for (x = 0; x <= (svga->hdisp + svga->scrollcache); x += charwidth) {
        if (load_counter == 0) {
            /* Find our address */
            if (svga->force_old_addr) {
                addr = ((svga->ma & ~0x3) << incbypow2);

                if (incbypow2 == 2) {
                    if (svga->ma & (4 << 15))
                        addr |= 0x8;
                    if (svga->ma & (4 << 14))
                        addr |= 0x4;
                } else if (incbypow2 == 1) {
                    if ((svga->crtc[0x17] & 0x20)) {
                        if (svga->ma & (4 << 15))
                            addr |= 0x4;
                    } else {
                        if (svga->ma & (4 << 13))
                            addr |= 0x4;
                    }
                } else {
                    /* Nothing */
                }

                if (!(svga->crtc[0x17] & 0x01))
                    addr = (addr & ~0x8000) | ((svga->sc & 1) ? 0x8000 : 0);
                if (!(svga->crtc[0x17] & 0x02))
                    addr = (addr & ~0x10000) | ((svga->sc & 2) ? 0x10000 : 0);
            } else if (svga->remap_required)
                addr = svga->remap_func(svga, svga->ma);
            else
                addr = svga->ma;

            addr &= svga->vram_display_mask;

            /* Load VRAM */
            edat = *(uint32_t *) &svga->vram[addr];

            /*
               EGA and VGA actually use 4bpp planar as its native format.
               But 4bpp chunky is generally easier to deal with on a modern CPU.
               shift4bit is the native format for this renderer (4bpp chunky).
             */
            if (svga->ati_4color || !shift4bit) {
                if (shift2bit && !svga->ati_4color) {
                    /* Group 2x 2bpp values into 4bpp values */
                    edat = (edat & 0xCCCC3333) | ((edat << 14) & 0x33330000) | ((edat >> 14) & 0x0000CCCC);
                } else {
                    /* Group 4x 1bpp values into 4bpp values */
                    edat = (edat & 0xAA55AA55) | ((edat << 7) & 0x55005500) | ((edat >> 7) & 0x00AA00AA);
                    edat = (edat & 0xCCCC3333) | ((edat << 14) & 0x33330000) | ((edat >> 14) & 0x0000CCCC);
                }
            }
        } else {
            /*
               According to the 82C451 VGA clone chipset datasheet, all 4 planes chain in a ring.
               So, rotate them all around.
               Planar version: edat = (edat >> 8) | (edat << 24);
               Here's the chunky version...
             */
            edat = ((edat >> 1) & 0x77777777) | ((edat << 3) & 0x88888888);
        }
        load_counter += 1;
        if (load_counter >= loadevery)
            load_counter = 0;

        incr_counter += 1;
        if (incr_counter >= incevery) {
            incr_counter = 0;
            svga->ma += 4;
            /* DISCREPANCY TODO FIXME 2/4bpp used vram_mask, 8bpp used vram_display_mask --GM */
            svga->ma &= svga->vram_display_mask;
        }

        uint32_t current_shift = shift_values;
        uint32_t out_edat      = edat;
        /*
           Apply blink
           FIXME: Confirm blink behaviour on real hardware

           The VGA 4bpp graphics blink logic was a pain to work out.

           If plane 3 is enabled in the attribute controller, then:
           - if bit 3 is 0, then we force the output of it to be 1.
           - if bit 3 is 1, then the output blinks.
           This can be tested with Lotus 1-2-3 release 2.3 with the WYSIWYG addon.

           If plane 3 is disabled in the attribute controller, then the output blinks.
           This can be tested with QBASIC SCREEN 10 - anything using color #2 should
           blink and nothing else.

           If you can simplify the following and have it still work, give yourself a medal.
         */
        out_edat = ((out_edat & planemask & ~blinkmask) | ((out_edat | ~planemask) & blinkmask & blinkval)) ^ blinkmask;

        for (int i = 0; i < (8 + (svga->ati_4color ? 8 : 0)); i += (svga->ati_4color ? 4 : 2)) {
            /*
               c0 denotes the first 4bpp pixel shifted, while c1 denotes the second.
               For 8bpp modes, the first 4bpp pixel is the upper 4 bits.
             */
            uint32_t c0 = (out_edat >> (current_shift & 0x1C)) & 0xF;
            current_shift >>= 3;
            uint32_t c1 = (out_edat >> (current_shift & 0x1C)) & 0xF;
            current_shift >>= 3;

            if (svga->ati_4color) {
                uint32_t  q[4];
                q[0]      = svga->pallook[svga->egapal[(c0 & 0x0c) >> 2]];
                q[1]      = svga->pallook[svga->egapal[c0 & 0x03]];
                q[2]      = svga->pallook[svga->egapal[(c1 & 0x0c) >> 2]];
                q[3]      = svga->pallook[svga->egapal[c1 & 0x03]];

                const int outoffs = i << dwshift;
                for (int ch = 0; ch < 4; ch++) {
                    for (int subx = 0; subx < dotwidth; subx++)
                        p[outoffs + subx + (dotwidth * ch)] = q[ch];
                }
            } else if (combine8bits) {
                if (svga->packed_4bpp) {
                    uint32_t  p0      = svga->map8[c0 & svga->dac_mask];
                    uint32_t  p1      = svga->map8[c1 & svga->dac_mask];
                    const int outoffs = i << dwshift;
                    for (int subx = 0; subx < dotwidth; subx++)
                        p[outoffs + subx] = p0;
                    for (int subx = 0; subx < dotwidth; subx++)
                        p[outoffs + subx + dotwidth] = p1;
                } else {
                    uint32_t  ccombined = (c0 << 4) | c1;
                    uint32_t  p0        = svga->map8[ccombined & svga->dac_mask];
                    const int outoffs   = (i >> 1) << dwshift;
                    for (int subx = 0; subx < dotwidth; subx++)
                        p[outoffs + subx] = p0;
                }
            } else {
                uint32_t  p0      = svga->pallook[svga->egapal[c0] & svga->dac_mask];
                uint32_t  p1      = svga->pallook[svga->egapal[c1] & svga->dac_mask];
                const int outoffs = i << dwshift;
                for (int subx = 0; subx < dotwidth; subx++)
                    p[outoffs + subx] = p0;
                for (int subx = 0; subx < dotwidth; subx++)
                    p[outoffs + subx + dotwidth] = p1;
            }
        }

        if (svga->ati_4color)
            p += (charwidth << 1);
            // p += charwidth;
        else
            p += charwidth;
    }
}

/*
   Remap these to the paletted renderer
   (*, highres, combine8bits)
 */
void svga_render_2bpp_lowres(svga_t *svga) { svga_render_indexed_gfx(svga, false, false); }
void svga_render_2bpp_highres(svga_t *svga) { svga_render_indexed_gfx(svga, true, false); }
void svga_render_4bpp_lowres(svga_t *svga) { svga_render_indexed_gfx(svga, false, false); }
void svga_render_4bpp_highres(svga_t *svga) { svga_render_indexed_gfx(svga, true, false); }
void svga_render_8bpp_lowres(svga_t *svga) { svga_render_indexed_gfx(svga, false, true); }
void svga_render_8bpp_highres(svga_t *svga) { svga_render_indexed_gfx(svga, true, true); }

void
svga_render_8bpp_clone_highres(svga_t *svga)
{
    int       x;
    uint32_t *p;
    uint32_t  dat;
    uint32_t  changed_addr;
    uint32_t  addr;

    if ((svga->displine + svga->y_add) < 0)
        return;

    if (svga->force_old_addr) {
        if (svga->changedvram[svga->ma >> 12] || svga->changedvram[(svga->ma >> 12) + 1] || svga->fullchange) {
#ifdef USE_CLI
            cli_render_gfx("VGA %dx%d");
#endif

            p = &svga->monitor->target_buffer->line[svga->displine + svga->y_add][svga->x_add];

            if (svga->firstline_draw == 2000)
                svga->firstline_draw = svga->displine;
            svga->lastline_draw = svga->displine;

            for (x = 0; x <= (svga->hdisp /* + svga->scrollcache*/); x += 8) {
                dat  = *(uint32_t *) (&svga->vram[svga->ma & svga->vram_display_mask]);
                p[0] = svga->map8[dat & svga->dac_mask & 0xff];
                p[1] = svga->map8[(dat >> 8) & svga->dac_mask & 0xff];
                p[2] = svga->map8[(dat >> 16) & svga->dac_mask & 0xff];
                p[3] = svga->map8[(dat >> 24) & svga->dac_mask & 0xff];

                dat  = *(uint32_t *) (&svga->vram[(svga->ma + 4) & svga->vram_display_mask]);
                p[4] = svga->map8[dat & svga->dac_mask & 0xff];
                p[5] = svga->map8[(dat >> 8) & svga->dac_mask & 0xff];
                p[6] = svga->map8[(dat >> 16) & svga->dac_mask & 0xff];
                p[7] = svga->map8[(dat >> 24) & svga->dac_mask & 0xff];

                svga->ma += 8;
                p += 8;
            }
            svga->ma &= svga->vram_display_mask;
        }
    } else {
        changed_addr = svga->remap_func(svga, svga->ma);

        if (svga->changedvram[changed_addr >> 12] || svga->changedvram[(changed_addr >> 12) + 1] || svga->fullchange) {
#ifdef USE_CLI
            cli_render_gfx("VGA %dx%d");
#endif

            p = &svga->monitor->target_buffer->line[svga->displine + svga->y_add][svga->x_add];

            if (svga->firstline_draw == 2000)
                svga->firstline_draw = svga->displine;
            svga->lastline_draw = svga->displine;

            if (!svga->remap_required) {
                for (x = 0; x <= (svga->hdisp /* + svga->scrollcache*/); x += 8) {
                    dat  = *(uint32_t *) (&svga->vram[svga->ma & svga->vram_display_mask]);
                    p[0] = svga->map8[dat & svga->dac_mask & 0xff];
                    p[1] = svga->map8[(dat >> 8) & svga->dac_mask & 0xff];
                    p[2] = svga->map8[(dat >> 16) & svga->dac_mask & 0xff];
                    p[3] = svga->map8[(dat >> 24) & svga->dac_mask & 0xff];

                    dat  = *(uint32_t *) (&svga->vram[(svga->ma + 4) & svga->vram_display_mask]);
                    p[4] = svga->map8[dat & svga->dac_mask & 0xff];
                    p[5] = svga->map8[(dat >> 8) & svga->dac_mask & 0xff];
                    p[6] = svga->map8[(dat >> 16) & svga->dac_mask & 0xff];
                    p[7] = svga->map8[(dat >> 24) & svga->dac_mask & 0xff];

                    svga->ma += 8;
                    p += 8;
                }
            } else {
                for (x = 0; x <= (svga->hdisp /* + svga->scrollcache*/); x += 4) {
                    addr = svga->remap_func(svga, svga->ma);
                    dat  = *(uint32_t *) (&svga->vram[addr & svga->vram_display_mask]);
                    p[0] = svga->map8[dat & svga->dac_mask & 0xff];
                    p[1] = svga->map8[(dat >> 8) & svga->dac_mask & 0xff];
                    p[2] = svga->map8[(dat >> 16) & svga->dac_mask & 0xff];
                    p[3] = svga->map8[(dat >> 24) & svga->dac_mask & 0xff];

                    svga->ma += 4;
                    p += 4;
                }
            }
            svga->ma &= svga->vram_display_mask;
        }
    }
}

// TODO: Integrate more of this into the generic paletted renderer --GM
#if 0
void
svga_render_8bpp_lowres(svga_t *svga)
{
    int       x;
    uint32_t *p;
    uint32_t  dat;
    uint32_t  changed_addr;
    uint32_t  addr;

    if ((svga->displine + svga->y_add) < 0)
        return;

    if (svga->force_old_addr) {
        if (svga->changedvram[svga->ma >> 12] || svga->changedvram[(svga->ma >> 12) + 1] || svga->fullchange) {
#ifdef USE_CLI
            cli_render_gfx("VGA %dx%d");
#endif

            p = &svga->monitor->target_buffer->line[svga->displine + svga->y_add][svga->x_add];

            if (svga->firstline_draw == 2000)
                svga->firstline_draw = svga->displine;
            svga->lastline_draw = svga->displine;

            for (x = 0; x <= (svga->hdisp + svga->scrollcache); x += 8) {
                dat = *(uint32_t *) (&svga->vram[svga->ma & svga->vram_display_mask]);

                p[0] = p[1] = svga->map8[dat & 0xff];
                p[2] = p[3] = svga->map8[(dat >> 8) & 0xff];
                p[4] = p[5] = svga->map8[(dat >> 16) & 0xff];
                p[6] = p[7] = svga->map8[(dat >> 24) & 0xff];

                svga->ma += 4;
                p += 8;
            }
            svga->ma &= svga->vram_display_mask;
        }
    } else {
        changed_addr = svga->remap_func(svga, svga->ma);

        if (svga->changedvram[changed_addr >> 12] || svga->changedvram[(changed_addr >> 12) + 1] || svga->fullchange) {
#ifdef USE_CLI
            cli_render_gfx("VGA %dx%d");
#endif

            p = &svga->monitor->target_buffer->line[svga->displine + svga->y_add][svga->x_add];

            if (svga->firstline_draw == 2000)
                svga->firstline_draw = svga->displine;
            svga->lastline_draw = svga->displine;

            if (!svga->remap_required) {
                for (x = 0; x <= (svga->hdisp + svga->scrollcache); x += 8) {
                    dat  = *(uint32_t *) (&svga->vram[svga->ma & svga->vram_display_mask]);
                    p[0] = p[1] = svga->map8[dat & svga->dac_mask & 0xff];
                    p[2] = p[3] = svga->map8[(dat >> 8) & svga->dac_mask & 0xff];
                    p[4] = p[5] = svga->map8[(dat >> 16) & svga->dac_mask & 0xff];
                    p[6] = p[7] = svga->map8[(dat >> 24) & svga->dac_mask & 0xff];

                    svga->ma += 4;
                    p += 8;
                }
            } else {
                for (x = 0; x <= (svga->hdisp + svga->scrollcache); x += 8) {
                    addr = svga->remap_func(svga, svga->ma);
                    dat  = *(uint32_t *) (&svga->vram[addr & svga->vram_display_mask]);
                    p[0] = p[1] = svga->map8[dat & svga->dac_mask & 0xff];
                    p[2] = p[3] = svga->map8[(dat >> 8) & svga->dac_mask & 0xff];
                    p[4] = p[5] = svga->map8[(dat >> 16) & svga->dac_mask & 0xff];
                    p[6] = p[7] = svga->map8[(dat >> 24) & svga->dac_mask & 0xff];

                    svga->ma += 4;
                    p += 8;
                }
            }
            svga->ma &= svga->vram_display_mask;
        }
    }
}

void
svga_render_8bpp_highres(svga_t *svga)
{
    int       x;
    uint32_t *p;
    uint32_t  dat;
    uint32_t  changed_addr;
    uint32_t  addr;

    if ((svga->displine + svga->y_add) < 0)
        return;

    if (svga->force_old_addr) {
        if (svga->changedvram[svga->ma >> 12] || svga->changedvram[(svga->ma >> 12) + 1] || svga->fullchange) {
#ifdef USE_CLI
            cli_render_gfx("VGA %dx%d");
#endif

            p = &svga->monitor->target_buffer->line[svga->displine + svga->y_add][svga->x_add];

            if (svga->firstline_draw == 2000)
                svga->firstline_draw = svga->displine;
            svga->lastline_draw = svga->displine;

            for (x = 0; x <= (svga->hdisp /* + svga->scrollcache*/); x += 8) {
                dat  = *(uint32_t *) (&svga->vram[svga->ma & svga->vram_display_mask]);
                p[0] = svga->map8[dat & svga->dac_mask & 0xff];
                p[1] = svga->map8[(dat >> 8) & svga->dac_mask & 0xff];
                p[2] = svga->map8[(dat >> 16) & svga->dac_mask & 0xff];
                p[3] = svga->map8[(dat >> 24) & svga->dac_mask & 0xff];

                dat  = *(uint32_t *) (&svga->vram[(svga->ma + 4) & svga->vram_display_mask]);
                p[4] = svga->map8[dat & svga->dac_mask & 0xff];
                p[5] = svga->map8[(dat >> 8) & svga->dac_mask & 0xff];
                p[6] = svga->map8[(dat >> 16) & svga->dac_mask & 0xff];
                p[7] = svga->map8[(dat >> 24) & svga->dac_mask & 0xff];

                svga->ma += 8;
                p += 8;
            }
            svga->ma &= svga->vram_display_mask;
        }
    } else {
        changed_addr = svga->remap_func(svga, svga->ma);

        if (svga->changedvram[changed_addr >> 12] || svga->changedvram[(changed_addr >> 12) + 1] || svga->fullchange) {
#ifdef USE_CLI
            cli_render_gfx("VGA %dx%d");
#endif

            p = &svga->monitor->target_buffer->line[svga->displine + svga->y_add][svga->x_add];

            if (svga->firstline_draw == 2000)
                svga->firstline_draw = svga->displine;
            svga->lastline_draw = svga->displine;

            if (!svga->remap_required) {
                for (x = 0; x <= (svga->hdisp /* + svga->scrollcache*/); x += 8) {
                    dat  = *(uint32_t *) (&svga->vram[svga->ma & svga->vram_display_mask]);
                    p[0] = svga->map8[dat & svga->dac_mask & 0xff];
                    p[1] = svga->map8[(dat >> 8) & svga->dac_mask & 0xff];
                    p[2] = svga->map8[(dat >> 16) & svga->dac_mask & 0xff];
                    p[3] = svga->map8[(dat >> 24) & svga->dac_mask & 0xff];

                    dat  = *(uint32_t *) (&svga->vram[(svga->ma + 4) & svga->vram_display_mask]);
                    p[4] = svga->map8[dat & svga->dac_mask & 0xff];
                    p[5] = svga->map8[(dat >> 8) & svga->dac_mask & 0xff];
                    p[6] = svga->map8[(dat >> 16) & svga->dac_mask & 0xff];
                    p[7] = svga->map8[(dat >> 24) & svga->dac_mask & 0xff];

                    svga->ma += 8;
                    p += 8;
                }
            } else {
                for (x = 0; x <= (svga->hdisp /* + svga->scrollcache*/); x += 4) {
                    addr = svga->remap_func(svga, svga->ma);
                    dat  = *(uint32_t *) (&svga->vram[addr & svga->vram_display_mask]);
                    p[0] = svga->map8[dat & svga->dac_mask & 0xff];
                    p[1] = svga->map8[(dat >> 8) & svga->dac_mask & 0xff];
                    p[2] = svga->map8[(dat >> 16) & svga->dac_mask & 0xff];
                    p[3] = svga->map8[(dat >> 24) & svga->dac_mask & 0xff];

                    svga->ma += 4;
                    p += 4;
                }
            }
            svga->ma &= svga->vram_display_mask;
        }
    }
}
#endif

void
svga_render_8bpp_tseng_lowres(svga_t *svga)
{
    uint32_t *p;
    uint32_t  dat;

    if ((svga->displine + svga->y_add) < 0)
        return;

    if (svga->changedvram[svga->ma >> 12] || svga->changedvram[(svga->ma >> 12) + 1] || svga->fullchange) {
#ifdef USE_CLI
        cli_render_gfx("VGA %dx%d");
#endif

        p = &svga->monitor->target_buffer->line[svga->displine + svga->y_add][svga->x_add];

        if (svga->firstline_draw == 2000)
            svga->firstline_draw = svga->displine;
        svga->lastline_draw = svga->displine;

        for (int x = 0; x <= (svga->hdisp + svga->scrollcache); x += 8) {
            dat = *(uint32_t *) (&svga->vram[svga->ma & svga->vram_display_mask]);
            if (svga->attrregs[0x10] & 0x80)
                dat = (dat & ~0xf0) | ((svga->attrregs[0x14] & 0x0f) << 4);
            p[0] = p[1] = svga->map8[dat & svga->dac_mask & 0xff];
            dat >>= 8;
            if (svga->attrregs[0x10] & 0x80)
                dat = (dat & ~0xf0) | ((svga->attrregs[0x14] & 0x0f) << 4);
            p[2] = p[3] = svga->map8[dat & svga->dac_mask & 0xff];
            dat >>= 8;
            if (svga->attrregs[0x10] & 0x80)
                dat = (dat & ~0xf0) | ((svga->attrregs[0x14] & 0x0f) << 4);
            p[4] = p[5] = svga->map8[dat & svga->dac_mask & 0xff];
            dat >>= 8;
            if (svga->attrregs[0x10] & 0x80)
                dat = (dat & ~0xf0) | ((svga->attrregs[0x14] & 0x0f) << 4);
            p[6] = p[7] = svga->map8[dat & svga->dac_mask & 0xff];

            svga->ma += 4;
            p += 8;
        }
        svga->ma &= svga->vram_display_mask;
    }
}

void
svga_render_8bpp_tseng_highres(svga_t *svga)
{
    uint32_t *p;
    uint32_t  dat;

    if ((svga->displine + svga->y_add) < 0)
        return;

    if (svga->changedvram[svga->ma >> 12] || svga->changedvram[(svga->ma >> 12) + 1] || svga->fullchange) {
#ifdef USE_CLI
        cli_render_gfx("VGA %dx%d");
#endif

        p = &svga->monitor->target_buffer->line[svga->displine + svga->y_add][svga->x_add];

        if (svga->firstline_draw == 2000)
            svga->firstline_draw = svga->displine;
        svga->lastline_draw = svga->displine;

        for (int x = 0; x <= (svga->hdisp /* + svga->scrollcache*/); x += 8) {
            dat = *(uint32_t *) (&svga->vram[svga->ma & svga->vram_display_mask]);
            if (svga->attrregs[0x10] & 0x80)
                dat = (dat & ~0xf0) | ((svga->attrregs[0x14] & 0x0f) << 4);
            p[0] = svga->map8[dat & svga->dac_mask & 0xff];
            dat >>= 8;
            if (svga->attrregs[0x10] & 0x80)
                dat = (dat & ~0xf0) | ((svga->attrregs[0x14] & 0x0f) << 4);
            p[1] = svga->map8[dat & svga->dac_mask & 0xff];
            dat >>= 8;
            if (svga->attrregs[0x10] & 0x80)
                dat = (dat & ~0xf0) | ((svga->attrregs[0x14] & 0x0f) << 4);
            p[2] = svga->map8[dat & svga->dac_mask & 0xff];
            dat >>= 8;
            if (svga->attrregs[0x10] & 0x80)
                dat = (dat & ~0xf0) | ((svga->attrregs[0x14] & 0x0f) << 4);
            p[3] = svga->map8[dat & svga->dac_mask & 0xff];

            dat = *(uint32_t *) (&svga->vram[(svga->ma + 4) & svga->vram_display_mask]);
            if (svga->attrregs[0x10] & 0x80)
                dat = (dat & ~0xf0) | ((svga->attrregs[0x14] & 0x0f) << 4);
            p[4] = svga->map8[dat & svga->dac_mask & 0xff];
            dat >>= 8;
            if (svga->attrregs[0x10] & 0x80)
                dat = (dat & ~0xf0) | ((svga->attrregs[0x14] & 0x0f) << 4);
            p[5] = svga->map8[dat & svga->dac_mask & 0xff];
            dat >>= 8;
            if (svga->attrregs[0x10] & 0x80)
                dat = (dat & ~0xf0) | ((svga->attrregs[0x14] & 0x0f) << 4);
            p[6] = svga->map8[dat & svga->dac_mask & 0xff];
            dat >>= 8;
            if (svga->attrregs[0x10] & 0x80)
                dat = (dat & ~0xf0) | ((svga->attrregs[0x14] & 0x0f) << 4);
            p[7] = svga->map8[dat & svga->dac_mask & 0xff];

            svga->ma += 8;
            p += 8;
        }
        svga->ma &= svga->vram_display_mask;
    }
}

void
svga_render_15bpp_lowres(svga_t *svga)
{
    int       x;
    uint32_t *p;
    uint32_t  dat;
    uint32_t  changed_addr;
    uint32_t  addr;

    if ((svga->displine + svga->y_add) < 0)
        return;

    if (svga->force_old_addr) {
        if (svga->changedvram[svga->ma >> 12] || svga->changedvram[(svga->ma >> 12) + 1] || svga->fullchange) {
#ifdef USE_CLI
            cli_render_gfx("VGA %dx%d");
#endif

            p = &svga->monitor->target_buffer->line[svga->displine + svga->y_add][svga->x_add];

            if (svga->firstline_draw == 2000)
                svga->firstline_draw = svga->displine;
            svga->lastline_draw = svga->displine;

            for (x = 0; x <= (svga->hdisp + svga->scrollcache); x += 4) {
                dat = *(uint32_t *) (&svga->vram[(svga->ma + (x << 1)) & svga->vram_display_mask]);

                p[x << 1] = p[(x << 1) + 1] = svga->conv_16to32(svga, dat & 0xffff, 15);
                p[(x << 1) + 2] = p[(x << 1) + 3] = svga->conv_16to32(svga, dat >> 16, 15);

                dat = *(uint32_t *) (&svga->vram[(svga->ma + (x << 1) + 4) & svga->vram_display_mask]);

                p[(x << 1) + 4] = p[(x << 1) + 5] = svga->conv_16to32(svga, dat & 0xffff, 15);
                p[(x << 1) + 6] = p[(x << 1) + 7] = svga->conv_16to32(svga, dat >> 16, 15);
            }
            svga->ma += x << 1;
            svga->ma &= svga->vram_display_mask;
        }
    } else {
        changed_addr = svga->remap_func(svga, svga->ma);

        if (svga->changedvram[changed_addr >> 12] || svga->changedvram[(changed_addr >> 12) + 1] || svga->fullchange) {
#ifdef USE_CLI
            cli_render_gfx("VGA %dx%d");
#endif

            p = &svga->monitor->target_buffer->line[svga->displine + svga->y_add][svga->x_add];

            if (svga->firstline_draw == 2000)
                svga->firstline_draw = svga->displine;
            svga->lastline_draw = svga->displine;

            if (!svga->remap_required) {
                for (x = 0; x <= (svga->hdisp + svga->scrollcache); x += 4) {
                    dat = *(uint32_t *) (&svga->vram[(svga->ma + (x << 1)) & svga->vram_display_mask]);

                    *p++ = svga->conv_16to32(svga, dat & 0xffff, 15);
                    *p++ = svga->conv_16to32(svga, dat >> 16, 15);

                    dat = *(uint32_t *) (&svga->vram[(svga->ma + (x << 1) + 4) & svga->vram_display_mask]);

                    *p++ = svga->conv_16to32(svga, dat & 0xffff, 15);
                    *p++ = svga->conv_16to32(svga, dat >> 16, 15);
                }
                svga->ma += x << 1;
            } else {
                for (x = 0; x <= (svga->hdisp + svga->scrollcache); x += 2) {
                    addr = svga->remap_func(svga, svga->ma);
                    dat  = *(uint32_t *) (&svga->vram[addr & svga->vram_display_mask]);

                    *p++ = svga->conv_16to32(svga, dat & 0xffff, 15);
                    *p++ = svga->conv_16to32(svga, dat >> 16, 15);
                    svga->ma += 4;
                }
            }
            svga->ma &= svga->vram_display_mask;
        }
    }
}

void
svga_render_15bpp_highres(svga_t *svga)
{
    int       x;
    uint32_t *p;
    uint32_t  dat;
    uint32_t  changed_addr;
    uint32_t  addr;

    if ((svga->displine + svga->y_add) < 0)
        return;

    if (svga->force_old_addr) {
        if (svga->changedvram[svga->ma >> 12] || svga->changedvram[(svga->ma >> 12) + 1] || svga->fullchange) {
#ifdef USE_CLI
            cli_render_gfx("VGA %dx%d");
#endif

            p = &svga->monitor->target_buffer->line[svga->displine + svga->y_add][svga->x_add];

            if (svga->firstline_draw == 2000)
                svga->firstline_draw = svga->displine;
            svga->lastline_draw = svga->displine;

            for (x = 0; x <= (svga->hdisp + svga->scrollcache); x += 8) {
                dat      = *(uint32_t *) (&svga->vram[(svga->ma + (x << 1)) & svga->vram_display_mask]);
                p[x]     = svga->conv_16to32(svga, dat & 0xffff, 15);
                p[x + 1] = svga->conv_16to32(svga, dat >> 16, 15);

                dat      = *(uint32_t *) (&svga->vram[(svga->ma + (x << 1) + 4) & svga->vram_display_mask]);
                p[x + 2] = svga->conv_16to32(svga, dat & 0xffff, 15);
                p[x + 3] = svga->conv_16to32(svga, dat >> 16, 15);

                dat      = *(uint32_t *) (&svga->vram[(svga->ma + (x << 1) + 8) & svga->vram_display_mask]);
                p[x + 4] = svga->conv_16to32(svga, dat & 0xffff, 15);
                p[x + 5] = svga->conv_16to32(svga, dat >> 16, 15);

                dat      = *(uint32_t *) (&svga->vram[(svga->ma + (x << 1) + 12) & svga->vram_display_mask]);
                p[x + 6] = svga->conv_16to32(svga, dat & 0xffff, 15);
                p[x + 7] = svga->conv_16to32(svga, dat >> 16, 15);
            }
            svga->ma += x << 1;
            svga->ma &= svga->vram_display_mask;
        }
    } else {
        changed_addr = svga->remap_func(svga, svga->ma);

        if (svga->changedvram[changed_addr >> 12] || svga->changedvram[(changed_addr >> 12) + 1] || svga->fullchange) {
#ifdef USE_CLI
            cli_render_gfx("VGA %dx%d");
#endif

            p = &svga->monitor->target_buffer->line[svga->displine + svga->y_add][svga->x_add];

            if (svga->firstline_draw == 2000)
                svga->firstline_draw = svga->displine;
            svga->lastline_draw = svga->displine;

            if (!svga->remap_required) {
                for (x = 0; x <= (svga->hdisp + svga->scrollcache); x += 8) {
                    dat  = *(uint32_t *) (&svga->vram[(svga->ma + (x << 1)) & svga->vram_display_mask]);
                    *p++ = svga->conv_16to32(svga, dat & 0xffff, 15);
                    *p++ = svga->conv_16to32(svga, dat >> 16, 15);

                    dat  = *(uint32_t *) (&svga->vram[(svga->ma + (x << 1) + 4) & svga->vram_display_mask]);
                    *p++ = svga->conv_16to32(svga, dat & 0xffff, 15);
                    *p++ = svga->conv_16to32(svga, dat >> 16, 15);

                    dat  = *(uint32_t *) (&svga->vram[(svga->ma + (x << 1) + 8) & svga->vram_display_mask]);
                    *p++ = svga->conv_16to32(svga, dat & 0xffff, 15);
                    *p++ = svga->conv_16to32(svga, dat >> 16, 15);

                    dat  = *(uint32_t *) (&svga->vram[(svga->ma + (x << 1) + 12) & svga->vram_display_mask]);
                    *p++ = svga->conv_16to32(svga, dat & 0xffff, 15);
                    *p++ = svga->conv_16to32(svga, dat >> 16, 15);
                }
                svga->ma += x << 1;
            } else {
                for (x = 0; x <= (svga->hdisp + svga->scrollcache); x += 2) {
                    addr = svga->remap_func(svga, svga->ma);
                    dat  = *(uint32_t *) (&svga->vram[addr & svga->vram_display_mask]);

                    *p++ = svga->conv_16to32(svga, dat & 0xffff, 15);
                    *p++ = svga->conv_16to32(svga, dat >> 16, 15);
                    svga->ma += 4;
                }
            }
            svga->ma &= svga->vram_display_mask;
        }
    }
}

void
svga_render_15bpp_mix_lowres(svga_t *svga)
{
    int       x;
    uint32_t *p;
    uint32_t  dat;

    if ((svga->displine + svga->y_add) < 0)
        return;

    if (svga->changedvram[svga->ma >> 12] || svga->changedvram[(svga->ma >> 12) + 1] || svga->fullchange) {
#ifdef USE_CLI
        cli_render_gfx("VGA %dx%d");
#endif

        p = &svga->monitor->target_buffer->line[svga->displine + svga->y_add][svga->x_add];

        if (svga->firstline_draw == 2000)
            svga->firstline_draw = svga->displine;
        svga->lastline_draw = svga->displine;

        for (x = 0; x <= (svga->hdisp + svga->scrollcache); x += 4) {
            dat       = *(uint32_t *) (&svga->vram[(svga->ma + (x << 1)) & svga->vram_display_mask]);
            p[x << 1] = p[(x << 1) + 1] = (dat & 0x00008000) ? svga->pallook[dat & 0xff] : svga->conv_16to32(svga, dat & 0xffff, 15);

            dat >>= 16;
            p[(x << 1) + 2] = p[(x << 1) + 3] = (dat & 0x00008000) ? svga->pallook[dat & 0xff] : svga->conv_16to32(svga, dat & 0xffff, 15);

            dat             = *(uint32_t *) (&svga->vram[(svga->ma + (x << 1) + 4) & svga->vram_display_mask]);
            p[(x << 1) + 4] = p[(x << 1) + 5] = (dat & 0x00008000) ? svga->pallook[dat & 0xff] : svga->conv_16to32(svga, dat & 0xffff, 15);

            dat >>= 16;
            p[(x << 1) + 6] = p[(x << 1) + 7] = (dat & 0x00008000) ? svga->pallook[dat & 0xff] : svga->conv_16to32(svga, dat & 0xffff, 15);
        }
        svga->ma += x << 1;
        svga->ma &= svga->vram_display_mask;
    }
}

void
svga_render_15bpp_mix_highres(svga_t *svga)
{
    int       x;
    uint32_t *p;
    uint32_t  dat;

    if ((svga->displine + svga->y_add) < 0)
        return;

    if (svga->changedvram[svga->ma >> 12] || svga->changedvram[(svga->ma >> 12) + 1] || svga->fullchange) {
#ifdef USE_CLI
        cli_render_gfx("VGA %dx%d");
#endif
        p = &svga->monitor->target_buffer->line[svga->displine + svga->y_add][svga->x_add];

        if (svga->firstline_draw == 2000)
            svga->firstline_draw = svga->displine;
        svga->lastline_draw = svga->displine;

        for (x = 0; x <= (svga->hdisp + svga->scrollcache); x += 8) {
            dat  = *(uint32_t *) (&svga->vram[(svga->ma + (x << 1)) & svga->vram_display_mask]);
            p[x] = (dat & 0x00008000) ? svga->pallook[dat & 0xff] : svga->conv_16to32(svga, dat & 0xffff, 15);
            dat >>= 16;
            p[x + 1] = (dat & 0x00008000) ? svga->pallook[dat & 0xff] : svga->conv_16to32(svga, dat & 0xffff, 15);

            dat      = *(uint32_t *) (&svga->vram[(svga->ma + (x << 1) + 4) & svga->vram_display_mask]);
            p[x + 2] = (dat & 0x00008000) ? svga->pallook[dat & 0xff] : svga->conv_16to32(svga, dat & 0xffff, 15);
            dat >>= 16;
            p[x + 3] = (dat & 0x00008000) ? svga->pallook[dat & 0xff] : svga->conv_16to32(svga, dat & 0xffff, 15);

            dat      = *(uint32_t *) (&svga->vram[(svga->ma + (x << 1) + 8) & svga->vram_display_mask]);
            p[x + 4] = (dat & 0x00008000) ? svga->pallook[dat & 0xff] : svga->conv_16to32(svga, dat & 0xffff, 15);
            dat >>= 16;
            p[x + 5] = (dat & 0x00008000) ? svga->pallook[dat & 0xff] : svga->conv_16to32(svga, dat & 0xffff, 15);

            dat      = *(uint32_t *) (&svga->vram[(svga->ma + (x << 1) + 12) & svga->vram_display_mask]);
            p[x + 6] = (dat & 0x00008000) ? svga->pallook[dat & 0xff] : svga->conv_16to32(svga, dat & 0xffff, 15);
            dat >>= 16;
            p[x + 7] = (dat & 0x00008000) ? svga->pallook[dat & 0xff] : svga->conv_16to32(svga, dat & 0xffff, 15);
        }
        svga->ma += x << 1;
        svga->ma &= svga->vram_display_mask;
    }
}

void
svga_render_16bpp_lowres(svga_t *svga)
{
    int       x;
    uint32_t *p;
    uint32_t  dat;
    uint32_t  changed_addr;
    uint32_t  addr;

    if ((svga->displine + svga->y_add) < 0)
        return;

    if (svga->force_old_addr) {
        if (svga->changedvram[svga->ma >> 12] || svga->changedvram[(svga->ma >> 12) + 1] || svga->fullchange) {
#ifdef USE_CLI
            cli_render_gfx("VGA %dx%d");
#endif

            p = &svga->monitor->target_buffer->line[svga->displine + svga->y_add][svga->x_add];

            if (svga->firstline_draw == 2000)
                svga->firstline_draw = svga->displine;
            svga->lastline_draw = svga->displine;

            for (x = 0; x <= (svga->hdisp + svga->scrollcache); x += 4) {
                dat       = *(uint32_t *) (&svga->vram[(svga->ma + (x << 1)) & svga->vram_display_mask]);
                p[x << 1] = p[(x << 1) + 1] = svga->conv_16to32(svga, dat & 0xffff, 16);
                p[(x << 1) + 2] = p[(x << 1) + 3] = svga->conv_16to32(svga, dat >> 16, 16);

                dat             = *(uint32_t *) (&svga->vram[(svga->ma + (x << 1) + 4) & svga->vram_display_mask]);
                p[(x << 1) + 4] = p[(x << 1) + 5] = svga->conv_16to32(svga, dat & 0xffff, 16);
                p[(x << 1) + 6] = p[(x << 1) + 7] = svga->conv_16to32(svga, dat >> 16, 16);
            }
            svga->ma += x << 1;
            svga->ma &= svga->vram_display_mask;
        }
    } else {
        changed_addr = svga->remap_func(svga, svga->ma);

        if (svga->changedvram[changed_addr >> 12] || svga->changedvram[(changed_addr >> 12) + 1] || svga->fullchange) {
#ifdef USE_CLI
            cli_render_gfx("VGA %dx%d");
#endif

            p = &svga->monitor->target_buffer->line[svga->displine + svga->y_add][svga->x_add];

            if (svga->firstline_draw == 2000)
                svga->firstline_draw = svga->displine;
            svga->lastline_draw = svga->displine;

            if (!svga->remap_required) {
                for (x = 0; x <= (svga->hdisp + svga->scrollcache); x += 4) {
                    dat = *(uint32_t *) (&svga->vram[(svga->ma + (x << 1)) & svga->vram_display_mask]);

                    *p++ = svga->conv_16to32(svga, dat & 0xffff, 16);
                    *p++ = svga->conv_16to32(svga, dat >> 16, 16);

                    dat = *(uint32_t *) (&svga->vram[(svga->ma + (x << 1) + 4) & svga->vram_display_mask]);

                    *p++ = svga->conv_16to32(svga, dat & 0xffff, 16);
                    *p++ = svga->conv_16to32(svga, dat >> 16, 16);
                }
                svga->ma += x << 1;
            } else {
                for (x = 0; x <= (svga->hdisp + svga->scrollcache); x += 2) {
                    addr = svga->remap_func(svga, svga->ma);
                    dat  = *(uint32_t *) (&svga->vram[addr & svga->vram_display_mask]);

                    *p++ = svga->conv_16to32(svga, dat & 0xffff, 16);
                    *p++ = svga->conv_16to32(svga, dat >> 16, 16);
                }
                svga->ma += 4;
            }
            svga->ma &= svga->vram_display_mask;
        }
    }
}

void
svga_render_16bpp_highres(svga_t *svga)
{
    int       x;
    uint32_t *p;
    uint32_t  dat;
    uint32_t  changed_addr;
    uint32_t  addr;

    if ((svga->displine + svga->y_add) < 0)
        return;

    if (svga->force_old_addr) {
        if (svga->changedvram[svga->ma >> 12] || svga->changedvram[(svga->ma >> 12) + 1] || svga->fullchange) {
#ifdef USE_CLI
            cli_render_gfx("VGA %dx%d");
#endif
            p = &svga->monitor->target_buffer->line[svga->displine + svga->y_add][svga->x_add];

            if (svga->firstline_draw == 2000)
                svga->firstline_draw = svga->displine;
            svga->lastline_draw = svga->displine;

            for (x = 0; x <= (svga->hdisp + svga->scrollcache); x += 8) {
                uint32_t dat = *(uint32_t *) (&svga->vram[(svga->ma + (x << 1)) & svga->vram_display_mask]);
                p[x]         = svga->conv_16to32(svga, dat & 0xffff, 16);
                p[x + 1]     = svga->conv_16to32(svga, dat >> 16, 16);

                dat      = *(uint32_t *) (&svga->vram[(svga->ma + (x << 1) + 4) & svga->vram_display_mask]);
                p[x + 2] = svga->conv_16to32(svga, dat & 0xffff, 16);
                p[x + 3] = svga->conv_16to32(svga, dat >> 16, 16);

                dat      = *(uint32_t *) (&svga->vram[(svga->ma + (x << 1) + 8) & svga->vram_display_mask]);
                p[x + 4] = svga->conv_16to32(svga, dat & 0xffff, 16);
                p[x + 5] = svga->conv_16to32(svga, dat >> 16, 16);

                dat      = *(uint32_t *) (&svga->vram[(svga->ma + (x << 1) + 12) & svga->vram_display_mask]);
                p[x + 6] = svga->conv_16to32(svga, dat & 0xffff, 16);
                p[x + 7] = svga->conv_16to32(svga, dat >> 16, 16);
            }
            svga->ma += x << 1;
            svga->ma &= svga->vram_display_mask;
        }
    } else {
        changed_addr = svga->remap_func(svga, svga->ma);

        if (svga->changedvram[changed_addr >> 12] || svga->changedvram[(changed_addr >> 12) + 1] || svga->fullchange) {
#ifdef USE_CLI
            cli_render_gfx("VGA %dx%d");
#endif
            p = &svga->monitor->target_buffer->line[svga->displine + svga->y_add][svga->x_add];

            if (svga->firstline_draw == 2000)
                svga->firstline_draw = svga->displine;
            svga->lastline_draw = svga->displine;

            if (!svga->remap_required) {
                for (x = 0; x <= (svga->hdisp + svga->scrollcache); x += 8) {
                    dat  = *(uint32_t *) (&svga->vram[(svga->ma + (x << 1)) & svga->vram_display_mask]);
                    *p++ = svga->conv_16to32(svga, dat & 0xffff, 16);
                    *p++ = svga->conv_16to32(svga, dat >> 16, 16);

                    dat  = *(uint32_t *) (&svga->vram[(svga->ma + (x << 1) + 4) & svga->vram_display_mask]);
                    *p++ = svga->conv_16to32(svga, dat & 0xffff, 16);
                    *p++ = svga->conv_16to32(svga, dat >> 16, 16);

                    dat  = *(uint32_t *) (&svga->vram[(svga->ma + (x << 1) + 8) & svga->vram_display_mask]);
                    *p++ = svga->conv_16to32(svga, dat & 0xffff, 16);
                    *p++ = svga->conv_16to32(svga, dat >> 16, 16);

                    dat  = *(uint32_t *) (&svga->vram[(svga->ma + (x << 1) + 12) & svga->vram_display_mask]);
                    *p++ = svga->conv_16to32(svga, dat & 0xffff, 16);
                    *p++ = svga->conv_16to32(svga, dat >> 16, 16);
                }
                svga->ma += x << 1;
            } else {
                for (x = 0; x <= (svga->hdisp + svga->scrollcache); x += 2) {
                    addr = svga->remap_func(svga, svga->ma);
                    dat  = *(uint32_t *) (&svga->vram[addr & svga->vram_display_mask]);

                    *p++ = svga->conv_16to32(svga, dat & 0xffff, 16);
                    *p++ = svga->conv_16to32(svga, dat >> 16, 16);

                    svga->ma += 4;
                }
            }
            svga->ma &= svga->vram_display_mask;
        }
    }
}

void
svga_render_24bpp_lowres(svga_t *svga)
{
    int       x;
    uint32_t *p;
    uint32_t  changed_addr;
    uint32_t  addr;
    uint32_t  dat0;
    uint32_t  dat1;
    uint32_t  dat2;
    uint32_t  fg;

    if ((svga->displine + svga->y_add) < 0)
        return;

    if (svga->force_old_addr) {
        if ((svga->displine + svga->y_add) < 0)
            return;

        if (svga->changedvram[svga->ma >> 12] || svga->changedvram[(svga->ma >> 12) + 1] || svga->fullchange) {
#ifdef USE_CLI
            cli_render_gfx("VGA %dx%d");
#endif

            if (svga->firstline_draw == 2000)
                svga->firstline_draw = svga->displine;
            svga->lastline_draw = svga->displine;

            for (x = 0; x <= (svga->hdisp + svga->scrollcache); x++) {
                fg = svga->vram[svga->ma] | (svga->vram[svga->ma + 1] << 8) | (svga->vram[svga->ma + 2] << 16);
                svga->ma += 3;
                svga->ma &= svga->vram_display_mask;
                svga->monitor->target_buffer->line[svga->displine + svga->y_add][(x << 1) + svga->x_add] = svga->monitor->target_buffer->line[svga->displine + svga->y_add][(x << 1) + 1 + svga->x_add] = lookup_lut(fg);
            }
        }
    } else {
        changed_addr = svga->remap_func(svga, svga->ma);

        if (svga->changedvram[changed_addr >> 12] || svga->changedvram[(changed_addr >> 12) + 1] || svga->fullchange) {
#ifdef USE_CLI
            cli_render_gfx("VGA %dx%d");
#endif

            p = &svga->monitor->target_buffer->line[svga->displine + svga->y_add][svga->x_add];

            if (svga->firstline_draw == 2000)
                svga->firstline_draw = svga->displine;
            svga->lastline_draw = svga->displine;

            if (!svga->remap_required) {
                for (x = 0; x <= (svga->hdisp + svga->scrollcache); x++) {
                    dat0 = *(uint32_t *) (&svga->vram[svga->ma & svga->vram_display_mask]);
                    dat1 = *(uint32_t *) (&svga->vram[(svga->ma + 4) & svga->vram_display_mask]);
                    dat2 = *(uint32_t *) (&svga->vram[(svga->ma + 8) & svga->vram_display_mask]);

                    p[0] = p[1] = lookup_lut(dat0 & 0xffffff);
                    p[2] = p[3] = lookup_lut((dat0 >> 24) | ((dat1 & 0xffff) << 8));
                    p[4] = p[5] = lookup_lut((dat1 >> 16) | ((dat2 & 0xff) << 16));
                    p[6] = p[7] = lookup_lut(dat2 >> 8);

                    svga->ma += 12;
                }
            } else {
                for (x = 0; x <= (svga->hdisp + svga->scrollcache); x += 4) {
                    addr = svga->remap_func(svga, svga->ma);
                    dat0 = *(uint32_t *) (&svga->vram[addr & svga->vram_display_mask]);
                    addr = svga->remap_func(svga, svga->ma + 4);
                    dat1 = *(uint32_t *) (&svga->vram[addr & svga->vram_display_mask]);
                    addr = svga->remap_func(svga, svga->ma + 8);
                    dat2 = *(uint32_t *) (&svga->vram[addr & svga->vram_display_mask]);

                    p[0] = p[1] = lookup_lut(dat0 & 0xffffff);
                    p[2] = p[3] = lookup_lut((dat0 >> 24) | ((dat1 & 0xffff) << 8));
                    p[4] = p[5] = lookup_lut((dat1 >> 16) | ((dat2 & 0xff) << 16));
                    p[6] = p[7] = lookup_lut(dat2 >> 8);

                    svga->ma += 12;
                }
            }
            svga->ma &= svga->vram_display_mask;
        }
    }
}

void
svga_render_24bpp_highres(svga_t *svga)
{
    int       x;
    uint32_t *p;
    uint32_t  changed_addr;
    uint8_t   addr;
    uint32_t  dat0;
    uint32_t  dat1;
    uint32_t  dat2;
    uint32_t  dat;

    if ((svga->displine + svga->y_add) < 0)
        return;

    if (svga->force_old_addr) {
        if (svga->changedvram[svga->ma >> 12] || svga->changedvram[(svga->ma >> 12) + 1] || svga->fullchange) {
#ifdef USE_CLI
            cli_render_gfx("VGA %dx%d");
#endif

            p = &svga->monitor->target_buffer->line[svga->displine + svga->y_add][svga->x_add];

            if (svga->firstline_draw == 2000)
                svga->firstline_draw = svga->displine;
            svga->lastline_draw = svga->displine;

            for (x = 0; x <= (svga->hdisp + svga->scrollcache); x += 4) {
                dat  = *(uint32_t *) (&svga->vram[svga->ma & svga->vram_display_mask]);
                p[x] = lookup_lut(dat & 0xffffff);

                dat      = *(uint32_t *) (&svga->vram[(svga->ma + 3) & svga->vram_display_mask]);
                p[x + 1] = lookup_lut(dat & 0xffffff);

                dat      = *(uint32_t *) (&svga->vram[(svga->ma + 6) & svga->vram_display_mask]);
                p[x + 2] = lookup_lut(dat & 0xffffff);

                dat      = *(uint32_t *) (&svga->vram[(svga->ma + 9) & svga->vram_display_mask]);
                p[x + 3] = lookup_lut(dat & 0xffffff);

                svga->ma += 12;
            }
            svga->ma &= svga->vram_display_mask;
        }
    } else {
        changed_addr = svga->remap_func(svga, svga->ma);

        if (svga->changedvram[changed_addr >> 12] || svga->changedvram[(changed_addr >> 12) + 1] || svga->fullchange) {
#ifdef USE_CLI
            cli_render_gfx("VGA %dx%d");
#endif
            p = &svga->monitor->target_buffer->line[svga->displine + svga->y_add][svga->x_add];

            if (svga->firstline_draw == 2000)
                svga->firstline_draw = svga->displine;
            svga->lastline_draw = svga->displine;

            if (!svga->remap_required) {
                for (x = 0; x <= (svga->hdisp + svga->scrollcache); x += 4) {
                    dat0 = *(uint32_t *) (&svga->vram[svga->ma & svga->vram_display_mask]);
                    dat1 = *(uint32_t *) (&svga->vram[(svga->ma + 4) & svga->vram_display_mask]);
                    dat2 = *(uint32_t *) (&svga->vram[(svga->ma + 8) & svga->vram_display_mask]);

                    *p++ = lookup_lut(dat0 & 0xffffff);
                    *p++ = lookup_lut((dat0 >> 24) | ((dat1 & 0xffff) << 8));
                    *p++ = lookup_lut((dat1 >> 16) | ((dat2 & 0xff) << 16));
                    *p++ = lookup_lut(dat2 >> 8);

                    svga->ma += 12;
                }
            } else {
                for (x = 0; x <= (svga->hdisp + svga->scrollcache); x += 4) {
                    addr = svga->remap_func(svga, svga->ma);
                    dat0 = *(uint32_t *) (&svga->vram[addr & svga->vram_display_mask]);
                    addr = svga->remap_func(svga, svga->ma + 4);
                    dat1 = *(uint32_t *) (&svga->vram[addr & svga->vram_display_mask]);
                    addr = svga->remap_func(svga, svga->ma + 8);
                    dat2 = *(uint32_t *) (&svga->vram[addr & svga->vram_display_mask]);

                    *p++ = lookup_lut(dat0 & 0xffffff);
                    *p++ = lookup_lut((dat0 >> 24) | ((dat1 & 0xffff) << 8));
                    *p++ = lookup_lut((dat1 >> 16) | ((dat2 & 0xff) << 16));
                    *p++ = lookup_lut(dat2 >> 8);

                    svga->ma += 12;
                }
            }
            svga->ma &= svga->vram_display_mask;
        }
    }
}

void
svga_render_32bpp_lowres(svga_t *svga)
{
    int       x;
    uint32_t *p;
    uint32_t  dat;
    uint32_t  changed_addr;
    uint32_t  addr;

    if ((svga->displine + svga->y_add) < 0)
        return;

    if (svga->force_old_addr) {
        if (svga->changedvram[svga->ma >> 12] || svga->changedvram[(svga->ma >> 12) + 1] || svga->fullchange) {
#ifdef USE_CLI
            cli_render_gfx("VGA %dx%d");
#endif
            if (svga->firstline_draw == 2000)
                svga->firstline_draw = svga->displine;
            svga->lastline_draw = svga->displine;

            for (x = 0; x <= (svga->hdisp + svga->scrollcache); x++) {
                dat = svga->vram[svga->ma] | (svga->vram[svga->ma + 1] << 8) | (svga->vram[svga->ma + 2] << 16);
                svga->ma += 4;
                svga->ma &= svga->vram_display_mask;
                svga->monitor->target_buffer->line[svga->displine + svga->y_add][(x << 1) + svga->x_add] = svga->monitor->target_buffer->line[svga->displine + svga->y_add][(x << 1) + 1 + svga->x_add] = lookup_lut(dat);
            }
        }
    } else {
        changed_addr = svga->remap_func(svga, svga->ma);

        if (svga->changedvram[changed_addr >> 12] || svga->changedvram[(changed_addr >> 12) + 1] || svga->fullchange) {
#ifdef USE_CLI
            cli_render_gfx("VGA %dx%d");
#endif

            p = &svga->monitor->target_buffer->line[svga->displine + svga->y_add][svga->x_add];

            if (svga->firstline_draw == 2000)
                svga->firstline_draw = svga->displine;
            svga->lastline_draw = svga->displine;

            if (!svga->remap_required) {
                for (x = 0; x <= (svga->hdisp + svga->scrollcache); x++) {
                    dat  = *(uint32_t *) (&svga->vram[(svga->ma + (x << 2)) & svga->vram_display_mask]);
                    *p++ = lookup_lut(dat & 0xffffff);
                    *p++ = lookup_lut(dat & 0xffffff);
                }
                svga->ma += (x * 4);
            } else {
                for (x = 0; x <= (svga->hdisp + svga->scrollcache); x++) {
                    addr = svga->remap_func(svga, svga->ma);
                    dat  = *(uint32_t *) (&svga->vram[addr & svga->vram_display_mask]);
                    *p++ = lookup_lut(dat & 0xffffff);
                    *p++ = lookup_lut(dat & 0xffffff);
                    svga->ma += 4;
                }
                svga->ma &= svga->vram_display_mask;
            }
        }
    }
}

void
svga_render_32bpp_highres(svga_t *svga)
{
    int       x;
    uint32_t *p;
    uint32_t  dat;
    uint32_t  changed_addr;
    uint32_t  addr;

    if ((svga->displine + svga->y_add) < 0)
        return;

    if (svga->force_old_addr) {
        if (svga->changedvram[svga->ma >> 12] || svga->changedvram[(svga->ma >> 12) + 1] || svga->changedvram[(svga->ma >> 12) + 2] || svga->fullchange) {
#ifdef USE_CLI
            cli_render_gfx("VGA %dx%d");
#endif

            p = &svga->monitor->target_buffer->line[svga->displine + svga->y_add][svga->x_add];

            if (svga->firstline_draw == 2000)
                svga->firstline_draw = svga->displine;
            svga->lastline_draw = svga->displine;

            for (x = 0; x <= (svga->hdisp + svga->scrollcache); x++) {
                dat  = *(uint32_t *) (&svga->vram[(svga->ma + (x << 2)) & svga->vram_display_mask]);
                p[x] = lookup_lut(dat & 0xffffff);
            }
            svga->ma += 4;
            svga->ma &= svga->vram_display_mask;
        }
    } else {
        changed_addr = svga->remap_func(svga, svga->ma);

        if (svga->changedvram[changed_addr >> 12] || svga->changedvram[(changed_addr >> 12) + 1] || svga->fullchange) {
#ifdef USE_CLI
            cli_render_gfx("VGA %dx%d");
#endif

            p = &svga->monitor->target_buffer->line[svga->displine + svga->y_add][svga->x_add];

            if (svga->firstline_draw == 2000)
                svga->firstline_draw = svga->displine;
            svga->lastline_draw = svga->displine;

            if (!svga->remap_required) {
                for (x = 0; x <= (svga->hdisp + svga->scrollcache); x++) {
                    dat  = *(uint32_t *) (&svga->vram[(svga->ma + (x << 2)) & svga->vram_display_mask]);
                    *p++ = lookup_lut(dat & 0xffffff);
                }
                svga->ma += (x * 4);
            } else {
                for (x = 0; x <= (svga->hdisp + svga->scrollcache); x++) {
                    addr = svga->remap_func(svga, svga->ma);
                    dat  = *(uint32_t *) (&svga->vram[addr & svga->vram_display_mask]);
                    *p++ = lookup_lut(dat & 0xffffff);

                    svga->ma += 4;
                }
            }
            svga->ma &= svga->vram_display_mask;
        }
    }
}

void
svga_render_ABGR8888_highres(svga_t *svga)
{
    int       x;
    uint32_t *p;
    uint32_t  dat;
    uint32_t  changed_addr;
    uint32_t  addr;

    if ((svga->displine + svga->y_add) < 0)
        return;

    changed_addr = svga->remap_func(svga, svga->ma);

    if (svga->changedvram[changed_addr >> 12] || svga->changedvram[(changed_addr >> 12) + 1] || svga->fullchange) {
#ifdef USE_CLI
        cli_render_gfx("VGA %dx%d");
#endif

        p = &svga->monitor->target_buffer->line[svga->displine + svga->y_add][svga->x_add];

        if (svga->firstline_draw == 2000)
            svga->firstline_draw = svga->displine;
        svga->lastline_draw = svga->displine;

        if (!svga->remap_required) {
            for (x = 0; x <= (svga->hdisp + svga->scrollcache); x++) {
                dat  = *(uint32_t *) (&svga->vram[(svga->ma + (x << 2)) & svga->vram_display_mask]);
                *p++ = lookup_lut(((dat & 0xff0000) >> 16) | (dat & 0x00ff00) | ((dat & 0x0000ff) << 16));
            }
            svga->ma += x * 4;
        } else {
            for (x = 0; x <= (svga->hdisp + svga->scrollcache); x++) {
                addr = svga->remap_func(svga, svga->ma);
                dat  = *(uint32_t *) (&svga->vram[addr & svga->vram_display_mask]);
                *p++ = lookup_lut(((dat & 0xff0000) >> 16) | (dat & 0x00ff00) | ((dat & 0x0000ff) << 16));

                svga->ma += 4;
            }
        }
        svga->ma &= svga->vram_display_mask;
    }
}

void
svga_render_RGBA8888_highres(svga_t *svga)
{
    int       x;
    uint32_t *p;
    uint32_t  dat;
    uint32_t  changed_addr;
    uint32_t  addr;

    if ((svga->displine + svga->y_add) < 0)
        return;

    changed_addr = svga->remap_func(svga, svga->ma);

    if (svga->changedvram[changed_addr >> 12] || svga->changedvram[(changed_addr >> 12) + 1] || svga->fullchange) {
#ifdef USE_CLI
        cli_render_gfx("VGA %dx%d");
#endif

        p = &svga->monitor->target_buffer->line[svga->displine + svga->y_add][svga->x_add];

        if (svga->firstline_draw == 2000)
            svga->firstline_draw = svga->displine;
        svga->lastline_draw = svga->displine;

        if (!svga->remap_required) {
            for (x = 0; x <= (svga->hdisp + svga->scrollcache); x++) {
                dat  = *(uint32_t *) (&svga->vram[(svga->ma + (x << 2)) & svga->vram_display_mask]);
                *p++ = lookup_lut(dat >> 8);
            }
            svga->ma += (x * 4);
        } else {
            for (x = 0; x <= (svga->hdisp + svga->scrollcache); x++) {
                addr = svga->remap_func(svga, svga->ma);
                dat  = *(uint32_t *) (&svga->vram[addr & svga->vram_display_mask]);
                *p++ = lookup_lut(dat >> 8);

                svga->ma += 4;
            }
        }
        svga->ma &= svga->vram_display_mask;
    }
}<|MERGE_RESOLUTION|>--- conflicted
+++ resolved
@@ -88,8 +88,9 @@
 
     uint32_t *line_ptr   = &svga->monitor->target_buffer->line[svga->displine + svga->y_add][svga->x_add];
     uint32_t  line_width = (uint32_t) (svga->hdisp + svga->scrollcache) * char_width * sizeof(uint32_t);
-<<<<<<< HEAD
-    memset(line_ptr, 0, line_width);
+
+    if ((svga->hdisp + svga->scrollcache) > 0)
+        memset(line_ptr, 0, line_width);
 
 #ifdef USE_CLI
     if (svga->dpms)
@@ -97,11 +98,6 @@
     else
         cli_render_blank();
 #endif
-=======
-
-    if ((svga->hdisp + svga->scrollcache) > 0)
-        memset(line_ptr, 0, line_width);
->>>>>>> 2007632e
 }
 
 void
