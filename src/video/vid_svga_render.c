/*
 * 86Box	A hypervisor and IBM PC system emulator that specializes in
 *		running old operating systems and software designed for IBM
 *		PC systems and compatibles from 1981 through fairly recent
 *		system designs based on the PCI bus.
 *
 *		This file is part of the 86Box distribution.
 *
 *		SVGA renderers.
 *
 *
 *
 * Authors:	Sarah Walker, <http://pcem-emulator.co.uk/>
 *		Miran Grca, <mgrca8@gmail.com>
 *
 *		Copyright 2008-2019 Sarah Walker.
 *		Copyright 2016-2019 Miran Grca.
 */
#include <stdio.h>
#include <stdint.h>
#include <string.h>
#include <wchar.h>
#include <86box/86box.h>
#include <86box/device.h>
#include <86box/mem.h>
#include <86box/timer.h>
#include <86box/video.h>
#include <86box/vid_svga.h>
#include <86box/vid_svga_render.h>
#include <86box/vid_svga_render_remap.h>

void
svga_render_null(svga_t *svga)
{
    if ((svga->displine + svga->y_add) < 0)
	return;

    if (svga->firstline_draw == 2000)
	svga->firstline_draw = svga->displine;
    svga->lastline_draw = svga->displine;
}

void
svga_render_blank(svga_t *svga)
{
    int x, xx;

    if ((svga->displine + svga->y_add) < 0)
	return;

    if (svga->firstline_draw == 2000)
	svga->firstline_draw = svga->displine;
    svga->lastline_draw = svga->displine;

    for (x = 0; x < (svga->hdisp + svga->scrollcache); x++) {
	switch (svga->seqregs[1] & 9) {
		case 0:
			for (xx = 0; xx < 9; xx++)
				buffer32->line[svga->displine + svga->y_add][svga->x_add + (x * 9) + xx] = 0x00000000;
			break;
		case 1:
			for (xx = 0; xx < 8; xx++)
				buffer32->line[svga->displine + svga->y_add][svga->x_add + (x * 8) + xx] = 0x00000000;
			break;
		case 8:
			for (xx = 0; xx < 18; xx++)
				buffer32->line[svga->displine + svga->y_add][svga->x_add + (x * 18) + xx] = 0x00000000;
			break;
		case 9:
			for (xx = 0; xx < 16; xx++)
				buffer32->line[svga->displine + svga->y_add][svga->x_add + (x * 16) + xx] = 0x00000000;
			break;
	}
    }

#ifdef USE_CLI
    if (svga->dpms)
	cli_render_gfx_box("VGA Sleep");
    else
	cli_render_blank();
#endif
}


void
svga_render_overscan_left(svga_t *svga)
{
    int i;

    if ((svga->displine + svga->y_add) < 0)
	return;

    if (svga->scrblank || (svga->hdisp == 0))
	return;

    for (i = 0; i < svga->x_add; i++)
	buffer32->line[svga->displine + svga->y_add][i] = svga->overscan_color;
}


void
svga_render_overscan_right(svga_t *svga)
{
    int i, right;

    if ((svga->displine + svga->y_add) < 0)
	return;

    if (svga->scrblank || (svga->hdisp == 0))
	return;

    right = (overscan_x >> 1);
    for (i = 0; i < right; i++)
	buffer32->line[svga->displine + svga->y_add][svga->x_add + svga->hdisp + i] = svga->overscan_color;
}


void
svga_render_text_40(svga_t *svga)
{
    uint32_t *p;
    int x, xx;
    int drawcursor, xinc;
    uint8_t chr, attr, dat;
    uint32_t charaddr;
    int fg, bg;
	uint32_t addr = 0;

    if ((svga->displine + svga->y_add) < 0)
	return;

    if (svga->firstline_draw == 2000)
	svga->firstline_draw = svga->displine;
    svga->lastline_draw = svga->displine;

    if (svga->fullchange) {
	p = &buffer32->line[svga->displine + svga->y_add][svga->x_add];
	xinc = (svga->seqregs[1] & 1) ? 16 : 18;

#ifdef USE_CLI
	if ((svga->sc == 0) && (svga->displine < get_actual_size_y()))
		cli_render_cga((svga->ma >> 2) / 40, svga->rowcount,
				svga->hdisp + svga->scrollcache, xinc,
				svga->vram, svga->ma, svga->vram_display_mask, 4,
				svga->crtc[0x17] & 0x80, svga->attrregs[0x10] & 0x08,
				svga->ca, !(svga->crtc[0x0a] & 0x20) && ((svga->crtc[0x0b] & 0x1f) >= (svga->crtc[0x0a] & 0x1f)));
#endif

	for (x = 0; x < (svga->hdisp + svga->scrollcache); x += xinc) {
		if (!svga->force_old_addr)
			addr = svga->remap_func(svga, svga->ma) & svga->vram_display_mask;

		drawcursor = ((svga->ma == svga->ca) && svga->con && svga->cursoron);

		if (svga->crtc[0x17] & 0x80) {
			if (svga->force_old_addr) {
				chr  = svga->vram[(svga->ma << 1) & svga->vram_display_mask];
				attr = svga->vram[((svga->ma << 1) + 1) & svga->vram_display_mask];
			} else {
				chr  = svga->vram[addr];
				attr = svga->vram[addr+1];
			}
		} else
			chr = attr = 0;

		if (attr & 8)	charaddr = svga->charsetb + (chr * 128);
		else		charaddr = svga->charseta + (chr * 128);

		if (drawcursor) {
			bg = svga->pallook[svga->egapal[attr & 15]];
			fg = svga->pallook[svga->egapal[attr >> 4]];
		} else {
			fg = svga->pallook[svga->egapal[attr & 15]];
			bg = svga->pallook[svga->egapal[attr >> 4]];

			if (attr & 0x80 && svga->attrregs[0x10] & 8) {
				bg = svga->pallook[svga->egapal[(attr >> 4) & 7]];
				if (svga->blink & 16)
					fg = bg;
			}
		}

		dat = svga->vram[charaddr + (svga->sc << 2)];
		if (svga->seqregs[1] & 1) {
			for (xx = 0; xx < 16; xx += 2)
				p[xx] = p[xx + 1] = (dat & (0x80 >> (xx >> 1))) ? fg : bg;
		} else {
			for (xx = 0; xx < 16; xx += 2)
				p[xx] = p[xx + 1] = (dat & (0x80 >> (xx >> 1))) ? fg : bg;
			if ((chr & ~0x1f) != 0xc0 || !(svga->attrregs[0x10] & 4))
				p[16] = p[17] = bg;
			else
				p[16] = p[17] = (dat & 1) ? fg : bg;
		}
		svga->ma += 4;
		p += xinc;
	}
	svga->ma &= svga->vram_display_mask;
    }
}


void
svga_render_text_80(svga_t *svga)
{
    uint32_t *p;
    int x, xx;
    int drawcursor, xinc;
    uint8_t chr, attr, dat;
    uint32_t charaddr;
    int fg, bg;
	uint32_t addr = 0;

    if ((svga->displine + svga->y_add) < 0)
	return;

    if (svga->firstline_draw == 2000)
	svga->firstline_draw = svga->displine;
    svga->lastline_draw = svga->displine;

    if (svga->fullchange) {
	p = &buffer32->line[svga->displine + svga->y_add][svga->x_add];
	xinc = (svga->seqregs[1] & 1) ? 8 : 9;

#ifdef USE_CLI
	if ((svga->sc == 0) && (svga->displine < get_actual_size_y()))
		cli_render_cga((svga->ma >> 2) / 80, svga->rowcount,
				svga->hdisp + svga->scrollcache, xinc,
				svga->vram, svga->ma, svga->vram_display_mask, 4,
				svga->crtc[0x17] & 0x80, svga->attrregs[0x10] & 0x08,
				svga->ca, !(svga->crtc[0x0a] & 0x20) && ((svga->crtc[0x0b] & 0x1f) >= (svga->crtc[0x0a] & 0x1f)));
#endif

	for (x = 0; x < (svga->hdisp + svga->scrollcache); x += xinc) {
		if (!svga->force_old_addr)
			addr = svga->remap_func(svga, svga->ma) & svga->vram_display_mask;

		drawcursor = ((svga->ma == svga->ca) && svga->con && svga->cursoron);

		if (svga->crtc[0x17] & 0x80) {
			if (svga->force_old_addr) {
				chr  = svga->vram[(svga->ma << 1) & svga->vram_display_mask];
				attr = svga->vram[((svga->ma << 1) + 1) & svga->vram_display_mask];
			} else {
				chr  = svga->vram[addr];
				attr = svga->vram[addr+1];
			}
		} else
			chr = attr = 0;

		if (attr & 8)	charaddr = svga->charsetb + (chr * 128);
		else		charaddr = svga->charseta + (chr * 128);

		if (drawcursor) {
			bg = svga->pallook[svga->egapal[attr & 15]];
			fg = svga->pallook[svga->egapal[attr >> 4]];
		} else {
			fg = svga->pallook[svga->egapal[attr & 15]];
			bg = svga->pallook[svga->egapal[attr >> 4]];
			if (attr & 0x80 && svga->attrregs[0x10] & 8) {
				bg = svga->pallook[svga->egapal[(attr >> 4) & 7]];
				if (svga->blink & 16)
					fg = bg;
			}
		}

		dat = svga->vram[charaddr + (svga->sc << 2)];
		if (svga->seqregs[1] & 1)  {
			for (xx = 0; xx < 8; xx++)
				p[xx] = (dat & (0x80 >> xx)) ? fg : bg;
		} else {
			for (xx = 0; xx < 8; xx++)
				p[xx] = (dat & (0x80 >> xx)) ? fg : bg;
			if ((chr & ~0x1F) != 0xC0 || !(svga->attrregs[0x10] & 4))
				p[8] = bg;
			else
				p[8] = (dat & 1) ? fg : bg;
		}
		svga->ma += 4;
		p += xinc;
	}
	svga->ma &= svga->vram_display_mask;
    }
}

/*Not available on most generic cards.*/
void
svga_render_text_80_ksc5601(svga_t *svga)
{
    uint32_t *p;
    int x, xx;
    int drawcursor, xinc;
    uint8_t chr, attr, dat, nextchr;
    uint32_t charaddr;
    int fg, bg;

    if ((svga->displine + svga->y_add) < 0)
	return;

    if (svga->firstline_draw == 2000)
	svga->firstline_draw = svga->displine;
    svga->lastline_draw = svga->displine;

    if (svga->fullchange) {
#ifdef USE_CLI
	cli_render_gfx("VGA KSC5601");
#endif

	p = &buffer32->line[svga->displine + svga->y_add][svga->x_add];

	xinc = (svga->seqregs[1] & 1) ? 8 : 9;

	for (x = 0; x < (svga->hdisp + svga->scrollcache); x += xinc) {
		uint32_t addr = svga->remap_func(svga, svga->ma) & svga->vram_display_mask;
		drawcursor = ((svga->ma == svga->ca) && svga->con && svga->cursoron);
		chr  = svga->vram[addr];
		nextchr = svga->vram[addr + 8];
		if (svga->crtc[0x17] & 0x80)
			attr = svga->vram[addr + 1];
		else
			attr = 0;

		if (drawcursor) {
			bg = svga->pallook[svga->egapal[attr & 15]];
			fg = svga->pallook[svga->egapal[attr >> 4]];
		} else {
			fg = svga->pallook[svga->egapal[attr & 15]];
			bg = svga->pallook[svga->egapal[attr >> 4]];
			if (attr & 0x80 && svga->attrregs[0x10] & 8) {
				bg = svga->pallook[svga->egapal[(attr >> 4) & 7]];
				if (svga->blink & 16)
					fg = bg;
			}
		}

		if ((x + xinc) < svga->hdisp && (chr & (nextchr | svga->ksc5601_sbyte_mask) & 0x80)) {
			if ((chr == svga->ksc5601_udc_area_msb[0] || chr == svga->ksc5601_udc_area_msb[1]) && (nextchr > 0xa0 && nextchr < 0xff))
				dat = fontdatksc5601_user[(chr == svga->ksc5601_udc_area_msb[1] ? 96 : 0) + (nextchr & 0x7F) - 0x20].chr[svga->sc];
			else if (nextchr & 0x80) {
				if (svga->ksc5601_swap_mode == 1 && (nextchr > 0xa0 && nextchr < 0xff)) {
					if(chr >= 0x80 && chr < 0x99) chr += 0x30;
					else if(chr >= 0xB0 && chr < 0xC9) chr -= 0x30;
				}
				dat = fontdatksc5601[((chr & 0x7F) << 7) | (nextchr & 0x7F)].chr[svga->sc];
			} else
				dat = 0xff;
		} else {
			if (attr & 8)	charaddr = svga->charsetb + (chr * 128);
			else		charaddr = svga->charseta + (chr * 128);

			if ((svga->ksc5601_english_font_type >> 8) == 1)
				dat = fontdatksc5601[((svga->ksc5601_english_font_type & 0x7F) << 7) | (chr >> 1)].chr[((chr & 1) << 4) | svga->sc];
			else
				dat = svga->vram[charaddr + (svga->sc << 2)];
		}

		if (svga->seqregs[1] & 1) {
			for (xx = 0; xx < 8; xx++)
			p[xx] = (dat & (0x80 >> xx)) ? fg : bg;
		} else {
			for (xx = 0; xx < 8; xx++)
				p[xx] = (dat & (0x80 >> xx)) ? fg : bg;
			if (((chr & ~0x1f) != 0xc0) || !(svga->attrregs[0x10] & 4))
				p[8] = bg;
			else
				p[8] = (dat & 1) ? fg : bg;
		}
		svga->ma += 4;
		p += xinc;

		if ((x + xinc) < svga->hdisp && (chr & (nextchr | svga->ksc5601_sbyte_mask) & 0x80)) {
			attr = svga->vram[((svga->ma << 1) + 1) & svga->vram_display_mask];

			if (drawcursor)  {
				bg = svga->pallook[svga->egapal[attr & 15]];
				fg = svga->pallook[svga->egapal[attr >> 4]];
			} else {
				fg = svga->pallook[svga->egapal[attr & 15]];
				bg = svga->pallook[svga->egapal[attr >> 4]];
				if (attr & 0x80 && svga->attrregs[0x10] & 8) {
					bg = svga->pallook[svga->egapal[(attr >> 4) & 7]];
					if (svga->blink & 16)
						fg = bg;
				}
			}

			if ((chr == svga->ksc5601_udc_area_msb[0] || chr == svga->ksc5601_udc_area_msb[1]) && (nextchr > 0xa0 && nextchr < 0xff))
				dat = fontdatksc5601_user[(chr == svga->ksc5601_udc_area_msb[1] ? 96 : 0) + (nextchr & 0x7F) - 0x20].chr[svga->sc + 16];
			else if(nextchr & 0x80)
				dat = fontdatksc5601[((chr & 0x7f) << 7) | (nextchr & 0x7F)].chr[svga->sc + 16];
			else
				dat = 0xff;

			if (svga->seqregs[1] & 1) {
				for (xx = 0; xx < 8; xx++)
					p[xx] = (dat & (0x80 >> xx)) ? fg : bg;
			} else {
				for (xx = 0; xx < 8; xx++)
					p[xx] = (dat & (0x80 >> xx)) ? fg : bg;
				if (((chr & ~0x1f) != 0xc0) || !(svga->attrregs[0x10] & 4))
					p[8] = bg;
				else
					p[8] = (dat & 1) ? fg : bg;
			}

			svga->ma += 4;
			p += xinc;
			x += xinc;
		}
	}
	svga->ma &= svga->vram_display_mask;
    }
}


void
svga_render_2bpp_lowres(svga_t *svga)
{
	int changed_offset;
    int x;
    uint8_t dat[2];
    uint32_t addr, *p;
	uint32_t changed_addr;

    if ((svga->displine + svga->y_add) < 0)
	return;

<<<<<<< HEAD
	if (svga->force_old_addr) {
		changed_offset = ((svga->ma << 1) + (svga->sc & ~svga->crtc[0x17] & 3) * 0x8000) >> 12;
		
		if (svga->changedvram[changed_offset] || svga->changedvram[changed_offset + 1] || svga->fullchange) {
#ifdef USE_CLI
	cli_render_gfx("VGA %dx%d");
#endif

			p = &buffer32->line[svga->displine + svga->y_add][svga->x_add];
=======
    if (svga->force_old_addr) {
	changed_offset = ((svga->ma << 1) + (svga->sc & ~svga->crtc[0x17] & 3) * 0x8000) >> 12;
>>>>>>> 8d23def0

	if (svga->changedvram[changed_offset] || svga->changedvram[changed_offset + 1] || svga->fullchange) {
		p = &buffer32->line[svga->displine + svga->y_add][svga->x_add];

		if (svga->firstline_draw == 2000)
			svga->firstline_draw = svga->displine;
		svga->lastline_draw = svga->displine;

		for (x = 0; x <= (svga->hdisp + svga->scrollcache); x += 16) {
			addr = svga->ma;

			if (!(svga->crtc[0x17] & 0x40)) {
				addr = (addr << 1) & svga->vram_mask;
				addr &= ~7;

				if ((svga->crtc[0x17] & 0x20) && (svga->ma & 0x20000))
					addr |= 4;

				if (!(svga->crtc[0x17] & 0x20) && (svga->ma & 0x8000))
					addr |= 4;
			}

			if (!(svga->crtc[0x17] & 0x01))
				addr = (addr & ~0x8000) | ((svga->sc & 1) ? 0x8000 : 0);

			if (!(svga->crtc[0x17] & 0x02))
				addr = (addr & ~0x10000) | ((svga->sc & 2) ? 0x10000 : 0);

			dat[0] = svga->vram[addr];
			dat[1] = svga->vram[addr | 0x1];
			if (svga->seqregs[1] & 4)
				svga->ma += 2;
			else
				svga->ma += 4;
			svga->ma &= svga->vram_mask;
			if (svga->crtc[0x17] & 0x80) {
				p[0]  = p[1]  = svga->pallook[svga->egapal[(dat[0] >> 6) & 3]];
				p[2]  = p[3]  = svga->pallook[svga->egapal[(dat[0] >> 4) & 3]];
				p[4]  = p[5]  = svga->pallook[svga->egapal[(dat[0] >> 2) & 3]];
				p[6]  = p[7]  = svga->pallook[svga->egapal[dat[0] & 3]];
				p[8]  = p[9]  = svga->pallook[svga->egapal[(dat[1] >> 6) & 3]];
				p[10] = p[11] = svga->pallook[svga->egapal[(dat[1] >> 4) & 3]];
				p[12] = p[13] = svga->pallook[svga->egapal[(dat[1] >> 2) & 3]];
				p[14] = p[15] = svga->pallook[svga->egapal[dat[1] & 3]];
			} else
				memset(p, 0x00, 16 * sizeof(uint32_t));
			p += 16;
		}
	}
    } else {
	changed_addr = svga->remap_func(svga, svga->ma);

<<<<<<< HEAD
		if (svga->changedvram[changed_addr >> 12] || svga->changedvram[(changed_addr >> 12) + 1] || svga->fullchange) {
#ifdef USE_CLI
	cli_render_gfx("VGA %dx%d");
#endif

			p = &buffer32->line[svga->displine + svga->y_add][svga->x_add];
=======
	if (svga->changedvram[changed_addr >> 12] || svga->changedvram[(changed_addr >> 12) + 1] || svga->fullchange) {
		p = &buffer32->line[svga->displine + svga->y_add][svga->x_add];
>>>>>>> 8d23def0

		if (svga->firstline_draw == 2000)
			svga->firstline_draw = svga->displine;
		svga->lastline_draw = svga->displine;

		for (x = 0; x <= (svga->hdisp + svga->scrollcache); x += 16) {
			addr = svga->remap_func(svga, svga->ma);

			dat[0] = svga->vram[addr];
			dat[1] = svga->vram[addr | 0x1];
			if (svga->seqregs[1] & 4)
				svga->ma += 2;
			else
				svga->ma += 4;

			svga->ma &= svga->vram_mask;

			if (svga->crtc[0x17] & 0x80) {
				p[0]  = p[1]  = svga->pallook[svga->egapal[(dat[0] >> 6) & 3]];
				p[2]  = p[3]  = svga->pallook[svga->egapal[(dat[0] >> 4) & 3]];
				p[4]  = p[5]  = svga->pallook[svga->egapal[(dat[0] >> 2) & 3]];
				p[6]  = p[7]  = svga->pallook[svga->egapal[dat[0] & 3]];
				p[8]  = p[9]  = svga->pallook[svga->egapal[(dat[1] >> 6) & 3]];
				p[10] = p[11] = svga->pallook[svga->egapal[(dat[1] >> 4) & 3]];
				p[12] = p[13] = svga->pallook[svga->egapal[(dat[1] >> 2) & 3]];
				p[14] = p[15] = svga->pallook[svga->egapal[dat[1] & 3]];
			} else
				memset(p, 0x00, 16 * sizeof(uint32_t));

			p += 16;
		}
	}
    }
}


void
svga_render_2bpp_highres(svga_t *svga)
{
	int changed_offset;
    int x;
    uint8_t dat[2];
    uint32_t addr, *p;
	uint32_t changed_addr;

    if ((svga->displine + svga->y_add) < 0)
	return;

    if (svga->force_old_addr) {
		changed_offset = ((svga->ma << 1) + (svga->sc & ~svga->crtc[0x17] & 3) * 0x8000) >> 12;

		if (svga->changedvram[changed_offset] || svga->changedvram[changed_offset + 1] || svga->fullchange) {
#ifdef USE_CLI
	cli_render_gfx("VGA %dx%d");
#endif

		p = &buffer32->line[svga->displine + svga->y_add][svga->x_add];

		if (svga->firstline_draw == 2000)
			svga->firstline_draw = svga->displine;
		svga->lastline_draw = svga->displine;

		for (x = 0; x <= (svga->hdisp + svga->scrollcache); x += 8) {
			addr = svga->ma;

			if (!(svga->crtc[0x17] & 0x40)) {
				addr = (addr << 1) & svga->vram_mask;
				addr &= ~7;

				if ((svga->crtc[0x17] & 0x20) && (svga->ma & 0x20000))
					addr |= 4;

				if (!(svga->crtc[0x17] & 0x20) && (svga->ma & 0x8000))
					addr |= 4;
			}

			if (!(svga->crtc[0x17] & 0x01))
				addr = (addr & ~0x8000) | ((svga->sc & 1) ? 0x8000 : 0);

			if (!(svga->crtc[0x17] & 0x02))
				addr = (addr & ~0x10000) | ((svga->sc & 2) ? 0x10000 : 0);

			dat[0] = svga->vram[addr];
			dat[1] = svga->vram[addr | 0x1];
			if (svga->seqregs[1] & 4)
				svga->ma += 2;
			else
				svga->ma += 4;
			svga->ma &= svga->vram_mask;
			if (svga->crtc[0x17] & 0x80) {
				p[0] = svga->pallook[svga->egapal[(dat[0] >> 6) & 3]];
				p[1] = svga->pallook[svga->egapal[(dat[0] >> 4) & 3]];
				p[2] = svga->pallook[svga->egapal[(dat[0] >> 2) & 3]];
				p[3] = svga->pallook[svga->egapal[dat[0] & 3]];
				p[4] = svga->pallook[svga->egapal[(dat[1] >> 6) & 3]];
				p[5] = svga->pallook[svga->egapal[(dat[1] >> 4) & 3]];
				p[6] = svga->pallook[svga->egapal[(dat[1] >> 2) & 3]];
				p[7] = svga->pallook[svga->egapal[dat[1] & 3]];
			} else
				memset(p, 0x00, 8 * sizeof(uint32_t));
			p += 8;
		}
		}
    } else {
		changed_addr = svga->remap_func(svga, svga->ma);

		if (svga->changedvram[changed_addr >> 12] || svga->changedvram[(changed_addr >> 12) + 1] || svga->fullchange) {
#ifdef USE_CLI
	cli_render_gfx("VGA %dx%d");
#endif

		p = &buffer32->line[svga->displine + svga->y_add][svga->x_add];

		if (svga->firstline_draw == 2000)
			svga->firstline_draw = svga->displine;
		svga->lastline_draw = svga->displine;

		for (x = 0; x <= (svga->hdisp + svga->scrollcache); x += 8) {
			addr = svga->remap_func(svga, svga->ma);

			dat[0] = svga->vram[addr];
			dat[1] = svga->vram[addr | 0x1];
			if (svga->seqregs[1] & 4)
				svga->ma += 2;
			else
				svga->ma += 4;

			svga->ma &= svga->vram_mask;

			if (svga->crtc[0x17] & 0x80) {
				p[0] = svga->pallook[svga->egapal[(dat[0] >> 6) & 3]];
				p[1] = svga->pallook[svga->egapal[(dat[0] >> 4) & 3]];
				p[2] = svga->pallook[svga->egapal[(dat[0] >> 2) & 3]];
				p[3] = svga->pallook[svga->egapal[dat[0] & 3]];
				p[4] = svga->pallook[svga->egapal[(dat[1] >> 6) & 3]];
				p[5] = svga->pallook[svga->egapal[(dat[1] >> 4) & 3]];
				p[6] = svga->pallook[svga->egapal[(dat[1] >> 2) & 3]];
				p[7] = svga->pallook[svga->egapal[dat[1] & 3]];
			} else
				memset(p, 0x00, 8 * sizeof(uint32_t));

			p += 8;
		}
		}
    }
}


void
svga_render_2bpp_headland_highres(svga_t *svga)
{
    int x;
    int oddeven;
    uint32_t addr, *p;
    uint8_t edat[4];
    uint8_t dat;
	uint32_t changed_addr;

    if ((svga->displine + svga->y_add) < 0)
	return;

    changed_addr = svga->remap_func(svga, svga->ma);

     if (svga->changedvram[changed_addr >> 12] || svga->changedvram[(changed_addr >> 12) + 1] || svga->fullchange) {
#ifdef USE_CLI
	cli_render_gfx("VGA %dx%d");
#endif

	p = &buffer32->line[svga->displine + svga->y_add][svga->x_add];

	if (svga->firstline_draw == 2000)
		svga->firstline_draw = svga->displine;
	svga->lastline_draw = svga->displine;

	for (x = 0; x <= (svga->hdisp + svga->scrollcache); x += 8) {
		addr = svga->remap_func(svga, svga->ma);
		oddeven = 0;

		if (svga->seqregs[1] & 4) {
			oddeven = (addr & 4) ? 1 : 0;
			edat[0] = svga->vram[addr | oddeven];
			edat[2] = svga->vram[addr | oddeven | 0x2];
			edat[1] = edat[3] = 0;
		} else {
			*(uint32_t *)(&edat[0]) = *(uint32_t *)(&svga->vram[addr]);
		}
		svga->ma += 4;
		svga->ma &= svga->vram_mask;

		if (svga->crtc[0x17] & 0x80) {
			dat = edatlookup[edat[0] >> 6][edat[1] >> 6] | (edatlookup[edat[2] >> 6][edat[3] >> 6] << 2);
			p[0] = svga->pallook[svga->egapal[(dat >> 4) & svga->plane_mask]];
			p[1] = svga->pallook[svga->egapal[dat & svga->plane_mask]];
			dat = edatlookup[(edat[0] >> 4) & 3][(edat[1] >> 4) & 3] | (edatlookup[(edat[2] >> 4) & 3][(edat[3] >> 4) & 3] << 2);
			p[2] = svga->pallook[svga->egapal[(dat >> 4) & svga->plane_mask]];
			p[3] = svga->pallook[svga->egapal[dat & svga->plane_mask]];
			dat = edatlookup[(edat[0] >> 2) & 3][(edat[1] >> 2) & 3] | (edatlookup[(edat[2] >> 2) & 3][(edat[3] >> 2) & 3] << 2);
			p[4] = svga->pallook[svga->egapal[(dat >> 4) & svga->plane_mask]];
			p[5] = svga->pallook[svga->egapal[dat & svga->plane_mask]];
			dat = edatlookup[edat[0] & 3][edat[1] & 3] | (edatlookup[edat[2] & 3][edat[3] & 3] << 2);
			p[6] = svga->pallook[svga->egapal[(dat >> 4) & svga->plane_mask]];
			p[7] = svga->pallook[svga->egapal[dat & svga->plane_mask]];
		} else
			memset(p, 0x00, 8 * sizeof(uint32_t));

		p += 8;
	}
    }
}

void
svga_render_4bpp_lowres(svga_t *svga)
{
    int x, oddeven;
    uint32_t addr, *p;
    uint8_t edat[4];
    uint8_t dat;
	uint32_t changed_addr;

    if ((svga->displine + svga->y_add) < 0)
		return;

	if (svga->force_old_addr) {
		if (svga->changedvram[svga->ma >> 12] || svga->changedvram[(svga->ma >> 12) + 1] || svga->fullchange) {
#ifdef USE_CLI
	cli_render_gfx("VGA %dx%d");
#endif

		p = &buffer32->line[svga->displine + svga->y_add][svga->x_add];

		if (svga->firstline_draw == 2000)
			svga->firstline_draw = svga->displine;
		svga->lastline_draw = svga->displine;

		for (x = 0; x <= (svga->hdisp + svga->scrollcache); x += 16) {
			addr = svga->ma;
			oddeven = 0;

			if (!(svga->crtc[0x17] & 0x40)) {
				addr = (addr << 1) & svga->vram_mask;

				if (svga->seqregs[1] & 4)
					oddeven = (addr & 4) ? 1 : 0;

				addr &= ~7;

				if ((svga->crtc[0x17] & 0x20) && (svga->ma & 0x20000))
					addr |= 4;
				if (!(svga->crtc[0x17] & 0x20) && (svga->ma & 0x8000))
					addr |= 4;
			}

			if (!(svga->crtc[0x17] & 0x01))
				addr = (addr & ~0x8000) | ((svga->sc & 1) ? 0x8000 : 0);
			if (!(svga->crtc[0x17] & 0x02))
				addr = (addr & ~0x10000) | ((svga->sc & 2) ? 0x10000 : 0);

			if (svga->seqregs[1] & 4) {
				edat[0] = svga->vram[addr | oddeven];
				edat[2] = svga->vram[addr | oddeven | 0x2];
					edat[1] = edat[3] = 0;
				svga->ma += 2;
			} else {
				*(uint32_t *)(&edat[0]) = *(uint32_t *)(&svga->vram[addr]);
				svga->ma += 4;
			}
			svga->ma &= svga->vram_mask;

			if (svga->crtc[0x17] & 0x80) {
				dat = edatlookup[edat[0] >> 6][edat[1] >> 6] | (edatlookup[edat[2] >> 6][edat[3] >> 6] << 2);
				p[0]  = p[1]  = svga->pallook[svga->egapal[(dat >> 4) & svga->plane_mask]];
				p[2]  = p[3]  = svga->pallook[svga->egapal[dat & svga->plane_mask]];
				dat = edatlookup[(edat[0] >> 4) & 3][(edat[1] >> 4) & 3] | (edatlookup[(edat[2] >> 4) & 3][(edat[3] >> 4) & 3] << 2);
				p[4]  = p[5]  = svga->pallook[svga->egapal[(dat >> 4) & svga->plane_mask]];
				p[6]  = p[7]  = svga->pallook[svga->egapal[dat & svga->plane_mask]];
				dat = edatlookup[(edat[0] >> 2) & 3][(edat[1] >> 2) & 3] | (edatlookup[(edat[2] >> 2) & 3][(edat[3] >> 2) & 3] << 2);
				p[8]  = p[9]  = svga->pallook[svga->egapal[(dat >> 4) & svga->plane_mask]];
				p[10] = p[11] = svga->pallook[svga->egapal[dat & svga->plane_mask]];
				dat = edatlookup[edat[0] & 3][edat[1] & 3] | (edatlookup[edat[2] & 3][edat[3] & 3] << 2);
				p[12] = p[13] = svga->pallook[svga->egapal[(dat >> 4) & svga->plane_mask]];
				p[14] = p[15] = svga->pallook[svga->egapal[dat & svga->plane_mask]];
			} else
				memset(p, 0x00, 16 * sizeof(uint32_t));

			p += 16;
		}
		}
	} else {
		changed_addr = svga->remap_func(svga, svga->ma);

		if (svga->changedvram[changed_addr >> 12] || svga->changedvram[(changed_addr >> 12) + 1] || svga->fullchange) {
#ifdef USE_CLI
	cli_render_gfx("VGA %dx%d");
#endif

		p = &buffer32->line[svga->displine + svga->y_add][svga->x_add];

		if (svga->firstline_draw == 2000)
			svga->firstline_draw = svga->displine;
		svga->lastline_draw = svga->displine;

		for (x = 0; x <= (svga->hdisp + svga->scrollcache); x += 16) {
			addr = svga->remap_func(svga, svga->ma);
			oddeven = 0;

			if (svga->seqregs[1] & 4) {
				oddeven = (addr & 4) ? 1 : 0;
				edat[0] = svga->vram[addr | oddeven];
				edat[2] = svga->vram[addr | oddeven | 0x2];
					edat[1] = edat[3] = 0;
				svga->ma += 2;
			} else {
				*(uint32_t *)(&edat[0]) = *(uint32_t *)(&svga->vram[addr]);
				svga->ma += 4;
			}
			svga->ma &= svga->vram_mask;

			if (svga->crtc[0x17] & 0x80) {
				dat = edatlookup[edat[0] >> 6][edat[1] >> 6] | (edatlookup[edat[2] >> 6][edat[3] >> 6] << 2);
				p[0]  = p[1]  = svga->pallook[svga->egapal[(dat >> 4) & svga->plane_mask]];
				p[2]  = p[3]  = svga->pallook[svga->egapal[dat & svga->plane_mask]];
				dat = edatlookup[(edat[0] >> 4) & 3][(edat[1] >> 4) & 3] | (edatlookup[(edat[2] >> 4) & 3][(edat[3] >> 4) & 3] << 2);
				p[4]  = p[5]  = svga->pallook[svga->egapal[(dat >> 4) & svga->plane_mask]];
				p[6]  = p[7]  = svga->pallook[svga->egapal[dat & svga->plane_mask]];
				dat = edatlookup[(edat[0] >> 2) & 3][(edat[1] >> 2) & 3] | (edatlookup[(edat[2] >> 2) & 3][(edat[3] >> 2) & 3] << 2);
				p[8]  = p[9]  = svga->pallook[svga->egapal[(dat >> 4) & svga->plane_mask]];
				p[10] = p[11] = svga->pallook[svga->egapal[dat & svga->plane_mask]];
				dat = edatlookup[edat[0] & 3][edat[1] & 3] | (edatlookup[edat[2] & 3][edat[3] & 3] << 2);
				p[12] = p[13] = svga->pallook[svga->egapal[(dat >> 4) & svga->plane_mask]];
				p[14] = p[15] = svga->pallook[svga->egapal[dat & svga->plane_mask]];
			} else
				memset(p, 0x00, 16 * sizeof(uint32_t));

			p += 16;
		}
		}
	}
}


void
svga_render_4bpp_highres(svga_t *svga)
{
	int changed_offset;
    int x, oddeven;
    uint32_t addr, *p;
    uint8_t edat[4];
    uint8_t dat;
	uint32_t changed_addr;

    if ((svga->displine + svga->y_add) < 0)
		return;

	if (svga->force_old_addr) {
		changed_offset = (svga->ma + (svga->sc & ~svga->crtc[0x17] & 3) * 0x8000) >> 12;

		if (svga->changedvram[changed_offset] || svga->changedvram[changed_offset + 1] || svga->fullchange) {
#ifdef USE_CLI
	cli_render_gfx("VGA %dx%d");
#endif

		p = &buffer32->line[svga->displine + svga->y_add][svga->x_add];

		if (svga->firstline_draw == 2000)
			svga->firstline_draw = svga->displine;
		svga->lastline_draw = svga->displine;

		for (x = 0; x <= (svga->hdisp + svga->scrollcache); x += 8) {
			addr = svga->ma;
			oddeven = 0;

			if (!(svga->crtc[0x17] & 0x40)) {
				addr = (addr << 1) & svga->vram_mask;

				if (svga->seqregs[1] & 4)
					oddeven = (addr & 4) ? 1 : 0;

				addr &= ~7;

				if ((svga->crtc[0x17] & 0x20) && (svga->ma & 0x20000))
					addr |= 4;
				if (!(svga->crtc[0x17] & 0x20) && (svga->ma & 0x8000))
					addr |= 4;
			}

			if (!(svga->crtc[0x17] & 0x01))
				addr = (addr & ~0x8000) | ((svga->sc & 1) ? 0x8000 : 0);
			if (!(svga->crtc[0x17] & 0x02))
				addr = (addr & ~0x10000) | ((svga->sc & 2) ? 0x10000 : 0);

			if (svga->seqregs[1] & 4) {
				edat[0] = svga->vram[addr | oddeven];
				edat[2] = svga->vram[addr | oddeven | 0x2];
					edat[1] = edat[3] = 0;
				svga->ma += 2;
			} else {
				*(uint32_t *)(&edat[0]) = *(uint32_t *)(&svga->vram[addr]);
				svga->ma += 4;
			}
			svga->ma &= svga->vram_mask;

			if (svga->crtc[0x17] & 0x80) {
				dat = edatlookup[edat[0] >> 6][edat[1] >> 6] | (edatlookup[edat[2] >> 6][edat[3] >> 6] << 2);
				p[0] = svga->pallook[svga->egapal[(dat >> 4) & svga->plane_mask]];
				p[1] = svga->pallook[svga->egapal[dat & svga->plane_mask]];
				dat = edatlookup[(edat[0] >> 4) & 3][(edat[1] >> 4) & 3] | (edatlookup[(edat[2] >> 4) & 3][(edat[3] >> 4) & 3] << 2);
				p[2] = svga->pallook[svga->egapal[(dat >> 4) & svga->plane_mask]];
				p[3] = svga->pallook[svga->egapal[dat & svga->plane_mask]];
				dat = edatlookup[(edat[0] >> 2) & 3][(edat[1] >> 2) & 3] | (edatlookup[(edat[2] >> 2) & 3][(edat[3] >> 2) & 3] << 2);
				p[4] = svga->pallook[svga->egapal[(dat >> 4) & svga->plane_mask]];
				p[5] = svga->pallook[svga->egapal[dat & svga->plane_mask]];
				dat = edatlookup[edat[0] & 3][edat[1] & 3] | (edatlookup[edat[2] & 3][edat[3] & 3] << 2);
				p[6] = svga->pallook[svga->egapal[(dat >> 4) & svga->plane_mask]];
				p[7] = svga->pallook[svga->egapal[dat & svga->plane_mask]];
			} else
				memset(p, 0x00, 8 * sizeof(uint32_t));

			p += 8;
		}
		}
	} else {
		changed_addr = svga->remap_func(svga, svga->ma);

		if (svga->changedvram[changed_addr >> 12] || svga->changedvram[(changed_addr >> 12) + 1] || svga->fullchange) {
#ifdef USE_CLI
	cli_render_gfx("VGA %dx%d");
#endif

		p = &buffer32->line[svga->displine + svga->y_add][svga->x_add];

		if (svga->firstline_draw == 2000)
			svga->firstline_draw = svga->displine;
		svga->lastline_draw = svga->displine;

		for (x = 0; x <= (svga->hdisp + svga->scrollcache); x += 8) {
			addr = svga->remap_func(svga, svga->ma);
			oddeven = 0;

			if (svga->seqregs[1] & 4) {
				oddeven = (addr & 4) ? 1 : 0;
				edat[0] = svga->vram[addr | oddeven];
				edat[2] = svga->vram[addr | oddeven | 0x2];
					edat[1] = edat[3] = 0;
				svga->ma += 2;
			} else {
				*(uint32_t *)(&edat[0]) = *(uint32_t *)(&svga->vram[addr]);
				svga->ma += 4;
			}
			svga->ma &= svga->vram_mask;

			if (svga->crtc[0x17] & 0x80) {
				dat = edatlookup[edat[0] >> 6][edat[1] >> 6] | (edatlookup[edat[2] >> 6][edat[3] >> 6] << 2);
				p[0] = svga->pallook[svga->egapal[(dat >> 4) & svga->plane_mask]];
				p[1] = svga->pallook[svga->egapal[dat & svga->plane_mask]];
				dat = edatlookup[(edat[0] >> 4) & 3][(edat[1] >> 4) & 3] | (edatlookup[(edat[2] >> 4) & 3][(edat[3] >> 4) & 3] << 2);
				p[2] = svga->pallook[svga->egapal[(dat >> 4) & svga->plane_mask]];
				p[3] = svga->pallook[svga->egapal[dat & svga->plane_mask]];
				dat = edatlookup[(edat[0] >> 2) & 3][(edat[1] >> 2) & 3] | (edatlookup[(edat[2] >> 2) & 3][(edat[3] >> 2) & 3] << 2);
				p[4] = svga->pallook[svga->egapal[(dat >> 4) & svga->plane_mask]];
				p[5] = svga->pallook[svga->egapal[dat & svga->plane_mask]];
				dat = edatlookup[edat[0] & 3][edat[1] & 3] | (edatlookup[edat[2] & 3][edat[3] & 3] << 2);
				p[6] = svga->pallook[svga->egapal[(dat >> 4) & svga->plane_mask]];
				p[7] = svga->pallook[svga->egapal[dat & svga->plane_mask]];
			} else
				memset(p, 0x00, 8 * sizeof(uint32_t));

			p += 8;
		}
		}
	}
}


void
svga_render_8bpp_lowres(svga_t *svga)
{
    int x;
    uint32_t *p;
    uint32_t dat;
	uint32_t changed_addr;
	uint32_t addr;

    if ((svga->displine + svga->y_add) < 0)
		return;

	if (svga->force_old_addr) {
		if (svga->changedvram[svga->ma >> 12] || svga->changedvram[(svga->ma >> 12) + 1] || svga->fullchange) {
#ifdef USE_CLI
	cli_render_gfx("VGA %dx%d");
#endif

		p = &buffer32->line[svga->displine + svga->y_add][svga->x_add];

		if (svga->firstline_draw == 2000)
			svga->firstline_draw = svga->displine;
		svga->lastline_draw = svga->displine;

		for (x = 0; x <= (svga->hdisp + svga->scrollcache); x += 8) {
			dat = *(uint32_t *)(&svga->vram[svga->ma & svga->vram_display_mask]);

			p[0] = p[1] = svga->map8[dat & 0xff];
			p[2] = p[3] = svga->map8[(dat >> 8) & 0xff];
			p[4] = p[5] = svga->map8[(dat >> 16) & 0xff];
			p[6] = p[7] = svga->map8[(dat >> 24) & 0xff];

			svga->ma += 4;
			p += 8;
		}
		svga->ma &= svga->vram_display_mask;
		}
	} else {
		changed_addr = svga->remap_func(svga, svga->ma);

		if (svga->changedvram[changed_addr >> 12] || svga->changedvram[(changed_addr >> 12) + 1] || svga->fullchange) {
#ifdef USE_CLI
	cli_render_gfx("VGA %dx%d");
#endif

		p = &buffer32->line[svga->displine + svga->y_add][svga->x_add];

		if (svga->firstline_draw == 2000)
			svga->firstline_draw = svga->displine;
		svga->lastline_draw = svga->displine;

		if (!svga->remap_required) {
			for (x = 0; x <= (svga->hdisp + svga->scrollcache); x += 8) {
				dat = *(uint32_t *)(&svga->vram[svga->ma & svga->vram_display_mask]);
				p[0] = p[1] = svga->map8[dat & 0xff];
				p[2] = p[3] = svga->map8[(dat >> 8) & 0xff];
				p[4] = p[5] = svga->map8[(dat >> 16) & 0xff];
				p[6] = p[7] = svga->map8[(dat >> 24) & 0xff];

				svga->ma += 4;
				p += 8;
			}
		} else {
			for (x = 0; x <= (svga->hdisp + svga->scrollcache); x += 8) {
				addr = svga->remap_func(svga, svga->ma);
				dat = *(uint32_t *)(&svga->vram[addr & svga->vram_display_mask]);
				p[0] = p[1] = svga->map8[dat & 0xff];
				p[2] = p[3] = svga->map8[(dat >> 8) & 0xff];
				p[4] = p[5] = svga->map8[(dat >> 16) & 0xff];
				p[6] = p[7] = svga->map8[(dat >> 24) & 0xff];

				svga->ma += 4;
				p += 8;
			}
		}
		svga->ma &= svga->vram_display_mask;
		}
	}
}


void
svga_render_8bpp_highres(svga_t *svga)
{
    int x;
    uint32_t *p;
    uint32_t dat;
	uint32_t changed_addr;
	uint32_t addr;

    if ((svga->displine + svga->y_add) < 0)
		return;

	if (svga->force_old_addr) {
		if (svga->changedvram[svga->ma >> 12] || svga->changedvram[(svga->ma >> 12) + 1] || svga->fullchange) {
#ifdef USE_CLI
	cli_render_gfx("VGA %dx%d");
#endif

		p = &buffer32->line[svga->displine + svga->y_add][svga->x_add];

		if (svga->firstline_draw == 2000)
			svga->firstline_draw = svga->displine;
		svga->lastline_draw = svga->displine;

		for (x = 0; x <= (svga->hdisp/* + svga->scrollcache*/); x += 8) {
			dat = *(uint32_t *)(&svga->vram[svga->ma & svga->vram_display_mask]);
			p[0] = svga->map8[dat & 0xff];
			p[1] = svga->map8[(dat >> 8) & 0xff];
			p[2] = svga->map8[(dat >> 16) & 0xff];
			p[3] = svga->map8[(dat >> 24) & 0xff];

			dat = *(uint32_t *)(&svga->vram[(svga->ma + 4) & svga->vram_display_mask]);
			p[4] = svga->map8[dat & 0xff];
			p[5] = svga->map8[(dat >> 8) & 0xff];
			p[6] = svga->map8[(dat >> 16) & 0xff];
			p[7] = svga->map8[(dat >> 24) & 0xff];

			svga->ma += 8;
			p += 8;
		}
		svga->ma &= svga->vram_display_mask;
		}
	} else {
		changed_addr = svga->remap_func(svga, svga->ma);

		if (svga->changedvram[changed_addr >> 12] || svga->changedvram[(changed_addr >> 12) + 1] || svga->fullchange) {
#ifdef USE_CLI
	cli_render_gfx("VGA %dx%d");
#endif

		p = &buffer32->line[svga->displine + svga->y_add][svga->x_add];

		if (svga->firstline_draw == 2000)
			svga->firstline_draw = svga->displine;
		svga->lastline_draw = svga->displine;

		if (!svga->remap_required) {
			for (x = 0; x <= (svga->hdisp/* + svga->scrollcache*/); x += 8) {
				dat = *(uint32_t *)(&svga->vram[svga->ma & svga->vram_display_mask]);
				p[0] = svga->map8[dat & 0xff];
				p[1] = svga->map8[(dat >> 8) & 0xff];
				p[2] = svga->map8[(dat >> 16) & 0xff];
				p[3] = svga->map8[(dat >> 24) & 0xff];

				dat = *(uint32_t *)(&svga->vram[(svga->ma + 4) & svga->vram_display_mask]);
				p[4] = svga->map8[dat & 0xff];
				p[5] = svga->map8[(dat >> 8) & 0xff];
				p[6] = svga->map8[(dat >> 16) & 0xff];
				p[7] = svga->map8[(dat >> 24) & 0xff];

				svga->ma += 8;
				p += 8;
			}
		} else {
			for (x = 0; x <= (svga->hdisp/* + svga->scrollcache*/); x += 4) {
				addr = svga->remap_func(svga, svga->ma);
				dat = *(uint32_t *)(&svga->vram[addr & svga->vram_display_mask]);
				p[0] = svga->map8[dat & 0xff];
				p[1] = svga->map8[(dat >> 8) & 0xff];
				p[2] = svga->map8[(dat >> 16) & 0xff];
				p[3] = svga->map8[(dat >> 24) & 0xff];

				svga->ma += 4;
				p += 4;
			}
		}
		svga->ma &= svga->vram_display_mask;
		}
	}
}

void
svga_render_8bpp_tseng_lowres(svga_t *svga)
{
    int x;
    uint32_t *p;
    uint32_t dat;

    if ((svga->displine + svga->y_add) < 0)
	return;

    if (svga->changedvram[svga->ma >> 12] || svga->changedvram[(svga->ma >> 12) + 1] || svga->fullchange) {
#ifdef USE_CLI
	cli_render_gfx("VGA %dx%d");
#endif

	p = &buffer32->line[svga->displine + svga->y_add][svga->x_add];

	if (svga->firstline_draw == 2000)
		svga->firstline_draw = svga->displine;
	svga->lastline_draw = svga->displine;

	for (x = 0; x <= (svga->hdisp + svga->scrollcache); x += 8) {
		if (svga->crtc[0x17] & 0x80) {
			dat = *(uint32_t *)(&svga->vram[svga->ma & svga->vram_display_mask]);
			if (svga->attrregs[0x10] & 0x80)
				dat = (dat & ~0xf0) | ((svga->attrregs[0x14] & 0x0f) << 4);
			p[0] = p[1] = svga->map8[dat & 0xff];
			dat >>= 8;
			if (svga->attrregs[0x10] & 0x80)
				dat = (dat & ~0xf0) | ((svga->attrregs[0x14] & 0x0f) << 4);
			p[2] = p[3] = svga->map8[dat & 0xff];
			dat >>= 8;
			if (svga->attrregs[0x10] & 0x80)
				dat = (dat & ~0xf0) | ((svga->attrregs[0x14] & 0x0f) << 4);
			p[4] = p[5] = svga->map8[dat & 0xff];
			dat >>= 8;
			if (svga->attrregs[0x10] & 0x80)
				dat = (dat & ~0xf0) | ((svga->attrregs[0x14] & 0x0f) << 4);
			p[6] = p[7] = svga->map8[dat & 0xff];
		} else
			memset(p, 0x00, 8 * sizeof(uint32_t));

		svga->ma += 4;
		p += 8;
	}
	svga->ma &= svga->vram_display_mask;
    }
}


void
svga_render_8bpp_tseng_highres(svga_t *svga)
{
    int x;
    uint32_t *p;
    uint32_t dat;

    if ((svga->displine + svga->y_add) < 0)
	return;

    if (svga->changedvram[svga->ma >> 12] || svga->changedvram[(svga->ma >> 12) + 1] || svga->fullchange) {
#ifdef USE_CLI
	cli_render_gfx("VGA %dx%d");
#endif

	p = &buffer32->line[svga->displine + svga->y_add][svga->x_add];

	if (svga->firstline_draw == 2000)
		svga->firstline_draw = svga->displine;
	svga->lastline_draw = svga->displine;

	for (x = 0; x <= (svga->hdisp/* + svga->scrollcache*/); x += 8) {
		if (svga->crtc[0x17] & 0x80) {
			dat = *(uint32_t *)(&svga->vram[svga->ma & svga->vram_display_mask]);
			if (svga->attrregs[0x10] & 0x80)
				dat = (dat & ~0xf0) | ((svga->attrregs[0x14] & 0x0f) << 4);
			p[0] = svga->map8[dat & 0xff];
			dat >>= 8;
			if (svga->attrregs[0x10] & 0x80)
				dat = (dat & ~0xf0) | ((svga->attrregs[0x14] & 0x0f) << 4);
			p[1] = svga->map8[dat & 0xff];
			dat >>= 8;
			if (svga->attrregs[0x10] & 0x80)
				dat = (dat & ~0xf0) | ((svga->attrregs[0x14] & 0x0f) << 4);
			p[2] = svga->map8[dat & 0xff];
			dat >>= 8;
			if (svga->attrregs[0x10] & 0x80)
				dat = (dat & ~0xf0) | ((svga->attrregs[0x14] & 0x0f) << 4);
			p[3] = svga->map8[dat & 0xff];

			dat = *(uint32_t *)(&svga->vram[(svga->ma + 4) & svga->vram_display_mask]);
			if (svga->attrregs[0x10] & 0x80)
				dat = (dat & ~0xf0) | ((svga->attrregs[0x14] & 0x0f) << 4);
			p[4] = svga->map8[dat & 0xff];
			dat >>= 8;
			if (svga->attrregs[0x10] & 0x80)
				dat = (dat & ~0xf0) | ((svga->attrregs[0x14] & 0x0f) << 4);
			p[5] = svga->map8[dat & 0xff];
			dat >>= 8;
			if (svga->attrregs[0x10] & 0x80)
				dat = (dat & ~0xf0) | ((svga->attrregs[0x14] & 0x0f) << 4);
			p[6] = svga->map8[dat & 0xff];
			dat >>= 8;
			if (svga->attrregs[0x10] & 0x80)
				dat = (dat & ~0xf0) | ((svga->attrregs[0x14] & 0x0f) << 4);
			p[7] = svga->map8[dat & 0xff];
		} else
			memset(p, 0x00, 8 * sizeof(uint32_t));

		svga->ma += 8;
		p += 8;
	}
	svga->ma &= svga->vram_display_mask;
    }
}


void
svga_render_15bpp_lowres(svga_t *svga)
{
    int x;
    uint32_t *p;
    uint32_t dat;
	uint32_t changed_addr, addr;

    if ((svga->displine + svga->y_add) < 0)
		return;

	if (svga->force_old_addr) {
		if (svga->changedvram[svga->ma >> 12] || svga->changedvram[(svga->ma >> 12) + 1] || svga->fullchange) {
#ifdef USE_CLI
	cli_render_gfx("VGA %dx%d");
#endif

		p = &buffer32->line[svga->displine + svga->y_add][svga->x_add];

		if (svga->firstline_draw == 2000)
			svga->firstline_draw = svga->displine;
		svga->lastline_draw = svga->displine;

		for (x = 0; x <= (svga->hdisp + svga->scrollcache); x += 4) {
			if (svga->crtc[0x17] & 0x80) {
				dat = *(uint32_t *)(&svga->vram[(svga->ma + (x << 1)) & svga->vram_display_mask]);

				p[(x << 1)]     = p[(x << 1) + 1] = video_15to32[dat & 0xffff];
				p[(x << 1) + 2] = p[(x << 1) + 3] = video_15to32[dat >> 16];

				dat = *(uint32_t *)(&svga->vram[(svga->ma + (x << 1) + 4) & svga->vram_display_mask]);

				p[(x << 1) + 4] = p[(x << 1) + 5] = video_15to32[dat & 0xffff];
				p[(x << 1) + 6] = p[(x << 1) + 7] = video_15to32[dat >> 16];
			} else
				memset(&(p[(x << 1)]), 0x00, 8 * sizeof(uint32_t));
		}
		svga->ma += x << 1;
		svga->ma &= svga->vram_display_mask;
		}
	} else {
		changed_addr = svga->remap_func(svga, svga->ma);

		if (svga->changedvram[changed_addr >> 12] || svga->changedvram[(changed_addr >> 12) + 1] || svga->fullchange) {
#ifdef USE_CLI
	cli_render_gfx("VGA %dx%d");
#endif

		p = &buffer32->line[svga->displine + svga->y_add][svga->x_add];

		if (svga->firstline_draw == 2000)
			svga->firstline_draw = svga->displine;
		svga->lastline_draw = svga->displine;

		if (!svga->remap_required) {
			for (x = 0; x <= (svga->hdisp + svga->scrollcache); x += 4) {
				if (svga->crtc[0x17] & 0x80) {
					dat = *(uint32_t *)(&svga->vram[(svga->ma + (x << 1)) & svga->vram_display_mask]);

					*p++ = video_15to32[dat & 0xffff];
					*p++ = video_15to32[dat >> 16];

					dat = *(uint32_t *)(&svga->vram[(svga->ma + (x << 1) + 4) & svga->vram_display_mask]);

					*p++ = video_15to32[dat & 0xffff];
					*p++ = video_15to32[dat >> 16];
				} else
					memset(&(p[(x << 1)]), 0x00, 8 * sizeof(uint32_t));
			}
			svga->ma += x << 1;
		} else {
			for (x = 0; x <= (svga->hdisp + svga->scrollcache); x += 2) {
				if (svga->crtc[0x17] & 0x80) {
					addr = svga->remap_func(svga, svga->ma);
					dat = *(uint32_t *)(&svga->vram[addr & svga->vram_display_mask]);

					*p++ = video_15to32[dat & 0xffff];
					*p++ = video_15to32[dat >> 16];
				} else
					memset(&(p[x]), 0x00, 2 * sizeof(uint32_t));
				svga->ma += 4;
			}
		}
		svga->ma &= svga->vram_display_mask;
		}
	}
}


void
svga_render_15bpp_highres(svga_t *svga)
{
    int x;
    uint32_t *p;
    uint32_t dat;
	uint32_t changed_addr, addr;

    if ((svga->displine + svga->y_add) < 0)
		return;

	if (svga->force_old_addr) {
		if (svga->changedvram[svga->ma >> 12] || svga->changedvram[(svga->ma >> 12) + 1] || svga->fullchange) {
#ifdef USE_CLI
	cli_render_gfx("VGA %dx%d");
#endif

		p = &buffer32->line[svga->displine + svga->y_add][svga->x_add];

		if (svga->firstline_draw == 2000)
			svga->firstline_draw = svga->displine;
		svga->lastline_draw = svga->displine;

		for (x = 0; x <= (svga->hdisp + svga->scrollcache); x += 8) {
			if (svga->crtc[0x17] & 0x80) {
				dat = *(uint32_t *)(&svga->vram[(svga->ma + (x << 1)) & svga->vram_display_mask]);
				p[x]     = video_15to32[dat & 0xffff];
				p[x + 1] = video_15to32[dat >> 16];

				dat = *(uint32_t *)(&svga->vram[(svga->ma + (x << 1) + 4) & svga->vram_display_mask]);
				p[x + 2] = video_15to32[dat & 0xffff];
				p[x + 3] = video_15to32[dat >> 16];

				dat = *(uint32_t *)(&svga->vram[(svga->ma + (x << 1) + 8) & svga->vram_display_mask]);
				p[x + 4] = video_15to32[dat & 0xffff];
				p[x + 5] = video_15to32[dat >> 16];

				dat = *(uint32_t *)(&svga->vram[(svga->ma + (x << 1) + 12) & svga->vram_display_mask]);
				p[x + 6] = video_15to32[dat & 0xffff];
				p[x + 7] = video_15to32[dat >> 16];
			} else
				memset(&(p[x]), 0x00, 8 * sizeof(uint32_t));
		}
		svga->ma += x << 1;
		svga->ma &= svga->vram_display_mask;
		}
	} else {
		changed_addr = svga->remap_func(svga, svga->ma);

		if (svga->changedvram[changed_addr >> 12] || svga->changedvram[(changed_addr >> 12) + 1] || svga->fullchange) {
#ifdef USE_CLI
	cli_render_gfx("VGA %dx%d");
#endif

		p = &buffer32->line[svga->displine + svga->y_add][svga->x_add];

		if (svga->firstline_draw == 2000)
			svga->firstline_draw = svga->displine;
		svga->lastline_draw = svga->displine;

		if (!svga->remap_required) {
			for (x = 0; x <= (svga->hdisp + svga->scrollcache); x += 8) {
				if (svga->crtc[0x17] & 0x80) {
					dat = *(uint32_t *)(&svga->vram[(svga->ma + (x << 1)) & svga->vram_display_mask]);
					*p++ = video_15to32[dat & 0xffff];
					*p++ = video_15to32[dat >> 16];

					dat = *(uint32_t *)(&svga->vram[(svga->ma + (x << 1) + 4) & svga->vram_display_mask]);
					*p++ = video_15to32[dat & 0xffff];
					*p++ = video_15to32[dat >> 16];

					dat = *(uint32_t *)(&svga->vram[(svga->ma + (x << 1) + 8) & svga->vram_display_mask]);
					*p++ = video_15to32[dat & 0xffff];
					*p++ = video_15to32[dat >> 16];

					dat = *(uint32_t *)(&svga->vram[(svga->ma + (x << 1) + 12) & svga->vram_display_mask]);
					*p++ = video_15to32[dat & 0xffff];
					*p++ = video_15to32[dat >> 16];
				} else
					memset(&(p[x]), 0x00, 8 * sizeof(uint32_t));
			}
			svga->ma += x << 1;
		} else {
			for (x = 0; x <= (svga->hdisp + svga->scrollcache); x += 2) {
				if (svga->crtc[0x17] & 0x80) {
					addr = svga->remap_func(svga, svga->ma);
					dat = *(uint32_t *)(&svga->vram[addr & svga->vram_display_mask]);

					*p++ = video_15to32[dat & 0xffff];
					*p++ = video_15to32[dat >> 16];
				} else
					memset(&(p[x]), 0x00, 2 * sizeof(uint32_t));
				svga->ma += 4;
			}
		}
		svga->ma &= svga->vram_display_mask;
		}
	}
}


void
svga_render_15bpp_mix_lowres(svga_t *svga)
{
    int x;
    uint32_t *p;
    uint32_t dat;

    if ((svga->displine + svga->y_add) < 0)
	return;

    if (svga->changedvram[svga->ma >> 12] || svga->changedvram[(svga->ma >> 12) + 1] || svga->fullchange) {
#ifdef USE_CLI
	cli_render_gfx("VGA %dx%d");
#endif

	p = &buffer32->line[svga->displine + svga->y_add][svga->x_add];

	if (svga->firstline_draw == 2000)
		svga->firstline_draw = svga->displine;
	svga->lastline_draw = svga->displine;

	for (x = 0; x <= (svga->hdisp + svga->scrollcache); x += 4) {
		if (svga->crtc[0x17] & 0x80) {
			dat = *(uint32_t *)(&svga->vram[(svga->ma + (x << 1)) & svga->vram_display_mask]);
			p[(x << 1)]     = p[(x << 1) + 1] = (dat & 0x00008000) ? svga->pallook[dat & 0xff] : video_15to32[dat & 0xffff];

			dat >>= 16;
			p[(x << 1) + 2] = p[(x << 1) + 3] = (dat & 0x00008000) ? svga->pallook[dat & 0xff] : video_15to32[dat & 0xffff];

			dat = *(uint32_t *)(&svga->vram[(svga->ma + (x << 1) + 4) & svga->vram_display_mask]);
			p[(x << 1) + 4] = p[(x << 1) + 5] = (dat & 0x00008000) ? svga->pallook[dat & 0xff] : video_15to32[dat & 0xffff];

			dat >>= 16;
			p[(x << 1) + 6] = p[(x << 1) + 7] = (dat & 0x00008000) ? svga->pallook[dat & 0xff] : video_15to32[dat & 0xffff];
		} else
			memset(&(p[(x << 1)]), 0x00, 8 * sizeof(uint32_t));
	}
	svga->ma += x << 1;
	svga->ma &= svga->vram_display_mask;
    }
}


void
svga_render_15bpp_mix_highres(svga_t *svga)
{
    int x;
    uint32_t *p;
    uint32_t dat;

    if ((svga->displine + svga->y_add) < 0)
	return;

    if (svga->changedvram[svga->ma >> 12] || svga->changedvram[(svga->ma >> 12) + 1] || svga->fullchange) {
#ifdef USE_CLI
	cli_render_gfx("VGA %dx%d");
#endif

	p = &buffer32->line[svga->displine + svga->y_add][svga->x_add];

	if (svga->firstline_draw == 2000)
		svga->firstline_draw = svga->displine;
	svga->lastline_draw = svga->displine;

	for (x = 0; x <= (svga->hdisp + svga->scrollcache); x += 8) {
		if (svga->crtc[0x17] & 0x80) {
			dat = *(uint32_t *)(&svga->vram[(svga->ma + (x << 1)) & svga->vram_display_mask]);
			p[x]     = (dat & 0x00008000) ? svga->pallook[dat & 0xff] : video_15to32[dat & 0xffff];
			dat >>= 16;
			p[x + 1] = (dat & 0x00008000) ? svga->pallook[dat & 0xff] : video_15to32[dat & 0xffff];

			dat = *(uint32_t *)(&svga->vram[(svga->ma + (x << 1) + 4) & svga->vram_display_mask]);
			p[x + 2] = (dat & 0x00008000) ? svga->pallook[dat & 0xff] : video_15to32[dat & 0xffff];
			dat >>= 16;
			p[x + 3] = (dat & 0x00008000) ? svga->pallook[dat & 0xff] : video_15to32[dat & 0xffff];

			dat = *(uint32_t *)(&svga->vram[(svga->ma + (x << 1) + 8) & svga->vram_display_mask]);
			p[x + 4] = (dat & 0x00008000) ? svga->pallook[dat & 0xff] : video_15to32[dat & 0xffff];
			dat >>= 16;
			p[x + 5] = (dat & 0x00008000) ? svga->pallook[dat & 0xff] : video_15to32[dat & 0xffff];

			dat = *(uint32_t *)(&svga->vram[(svga->ma + (x << 1) + 12) & svga->vram_display_mask]);
			p[x + 6] = (dat & 0x00008000) ? svga->pallook[dat & 0xff] : video_15to32[dat & 0xffff];
			dat >>= 16;
			p[x + 7] = (dat & 0x00008000) ? svga->pallook[dat & 0xff] : video_15to32[dat & 0xffff];
		} else
			memset(&(p[x]), 0x00, 8 * sizeof(uint32_t));
	}
	svga->ma += x << 1;
	svga->ma &= svga->vram_display_mask;
    }
}


void
svga_render_16bpp_lowres(svga_t *svga)
{
    int x;
    uint32_t *p;
    uint32_t dat;
	uint32_t changed_addr, addr;

    if ((svga->displine + svga->y_add) < 0)
		return;

	if (svga->force_old_addr) {
		if (svga->changedvram[svga->ma >> 12] || svga->changedvram[(svga->ma >> 12) + 1] || svga->fullchange) {
#ifdef USE_CLI
	cli_render_gfx("VGA %dx%d");
#endif

		p = &buffer32->line[svga->displine + svga->y_add][svga->x_add];

		if (svga->firstline_draw == 2000)
			svga->firstline_draw = svga->displine;
		svga->lastline_draw = svga->displine;

		for (x = 0; x <= (svga->hdisp + svga->scrollcache); x += 4) {
			if (svga->crtc[0x17] & 0x80) {
				dat = *(uint32_t *)(&svga->vram[(svga->ma + (x << 1)) & svga->vram_display_mask]);
				p[(x << 1)]     = p[(x << 1) + 1] = video_16to32[dat & 0xffff];
				p[(x << 1) + 2] = p[(x << 1) + 3] = video_16to32[dat >> 16];

				dat = *(uint32_t *)(&svga->vram[(svga->ma + (x << 1) + 4) & svga->vram_display_mask]);
				p[(x << 1) + 4] = p[(x << 1) + 5] = video_16to32[dat & 0xffff];
				p[(x << 1) + 6] = p[(x << 1) + 7] = video_16to32[dat >> 16];
			} else
				memset(&(p[(x << 1)]), 0x00, 8 * sizeof(uint32_t));
		}
		svga->ma += x << 1;
		svga->ma &= svga->vram_display_mask;
		}
	} else {
		changed_addr = svga->remap_func(svga, svga->ma);

		if (svga->changedvram[changed_addr >> 12] || svga->changedvram[(changed_addr >> 12) + 1] || svga->fullchange) {
#ifdef USE_CLI
	cli_render_gfx("VGA %dx%d");
#endif

		p = &buffer32->line[svga->displine + svga->y_add][svga->x_add];

		if (svga->firstline_draw == 2000)
			svga->firstline_draw = svga->displine;
		svga->lastline_draw = svga->displine;

		if (!svga->remap_required) {
			for (x = 0; x <= (svga->hdisp + svga->scrollcache); x += 4) {
				if (svga->crtc[0x17] & 0x80) {
					dat = *(uint32_t *)(&svga->vram[(svga->ma + (x << 1)) & svga->vram_display_mask]);

					*p++ = video_16to32[dat & 0xffff];
					*p++ = video_16to32[dat >> 16];

					dat = *(uint32_t *)(&svga->vram[(svga->ma + (x << 1) + 4) & svga->vram_display_mask]);

					*p++ = video_16to32[dat & 0xffff];
					*p++ = video_16to32[dat >> 16];
				} else
					memset(&(p[(x << 1)]), 0x00, 8 * sizeof(uint32_t));
			}
			svga->ma += x << 1;
		} else {
			for (x = 0; x <= (svga->hdisp + svga->scrollcache); x += 2) {
				if (svga->crtc[0x17] & 0x80) {
				addr = svga->remap_func(svga, svga->ma);
				dat = *(uint32_t *)(&svga->vram[addr & svga->vram_display_mask]);

				*p++ = video_16to32[dat & 0xffff];
				*p++ = video_16to32[dat >> 16];
				} else
					memset(&(p[x]), 0x00, 2 * sizeof(uint32_t));
			}
			svga->ma += 4;
		}
		svga->ma &= svga->vram_display_mask;
		}
	}
}


void
svga_render_16bpp_highres(svga_t *svga)
{
    int x;
    uint32_t *p;
	uint32_t dat;
	uint32_t changed_addr, addr;

    if ((svga->displine + svga->y_add) < 0)
		return;

	if (svga->force_old_addr) {
    if (svga->changedvram[svga->ma >> 12] || svga->changedvram[(svga->ma >> 12) + 1] || svga->fullchange) {
#ifdef USE_CLI
	cli_render_gfx("VGA %dx%d");
#endif

	p = &buffer32->line[svga->displine + svga->y_add][svga->x_add];

	if (svga->firstline_draw == 2000)
		svga->firstline_draw = svga->displine;
	svga->lastline_draw = svga->displine;

	for (x = 0; x <= (svga->hdisp + svga->scrollcache); x += 8) {
		if (svga->crtc[0x17] & 0x80) {
			uint32_t dat = *(uint32_t *)(&svga->vram[(svga->ma + (x << 1)) & svga->vram_display_mask]);
			p[x]     = video_16to32[dat & 0xffff];
			p[x + 1] = video_16to32[dat >> 16];

			dat = *(uint32_t *)(&svga->vram[(svga->ma + (x << 1) + 4) & svga->vram_display_mask]);
			p[x + 2] = video_16to32[dat & 0xffff];
			p[x + 3] = video_16to32[dat >> 16];

			dat = *(uint32_t *)(&svga->vram[(svga->ma + (x << 1) + 8) & svga->vram_display_mask]);
			p[x + 4] = video_16to32[dat & 0xffff];
			p[x + 5] = video_16to32[dat >> 16];

			dat = *(uint32_t *)(&svga->vram[(svga->ma + (x << 1) + 12) & svga->vram_display_mask]);
			p[x + 6] = video_16to32[dat & 0xffff];
			p[x + 7] = video_16to32[dat >> 16];
		} else
			memset(&(p[x]), 0x00, 8 * sizeof(uint32_t));
	}
	svga->ma += x << 1;
	svga->ma &= svga->vram_display_mask;
    }
	} else {
		changed_addr = svga->remap_func(svga, svga->ma);

		if (svga->changedvram[changed_addr >> 12] || svga->changedvram[(changed_addr >> 12) + 1] || svga->fullchange) {
#ifdef USE_CLI
	cli_render_gfx("VGA %dx%d");
#endif

		p = &buffer32->line[svga->displine + svga->y_add][svga->x_add];

		if (svga->firstline_draw == 2000)
			svga->firstline_draw = svga->displine;
		svga->lastline_draw = svga->displine;

		if (!svga->remap_required) {
			for (x = 0; x <= (svga->hdisp + svga->scrollcache); x += 8) {
				if (svga->crtc[0x17] & 0x80) {
					dat = *(uint32_t *)(&svga->vram[(svga->ma + (x << 1)) & svga->vram_display_mask]);
					*p++ = video_16to32[dat & 0xffff];
					*p++ = video_16to32[dat >> 16];

					dat = *(uint32_t *)(&svga->vram[(svga->ma + (x << 1) + 4) & svga->vram_display_mask]);
					*p++ = video_16to32[dat & 0xffff];
					*p++ = video_16to32[dat >> 16];

					dat = *(uint32_t *)(&svga->vram[(svga->ma + (x << 1) + 8) & svga->vram_display_mask]);
					*p++ = video_16to32[dat & 0xffff];
					*p++ = video_16to32[dat >> 16];

					dat = *(uint32_t *)(&svga->vram[(svga->ma + (x << 1) + 12) & svga->vram_display_mask]);
					*p++ = video_16to32[dat & 0xffff];
					*p++ = video_16to32[dat >> 16];
				} else
					memset(&(p[x]), 0x00, 8 * sizeof(uint32_t));
			}
			svga->ma += x << 1;
		} else {
			for (x = 0; x <= (svga->hdisp + svga->scrollcache); x += 2) {
				if (svga->crtc[0x17] & 0x80) {
					addr = svga->remap_func(svga, svga->ma);
					dat = *(uint32_t *)(&svga->vram[addr & svga->vram_display_mask]);

					*p++ = video_16to32[dat & 0xffff];
					*p++ = video_16to32[dat >> 16];
				} else
					memset(&(p[x]), 0x00, 2 * sizeof(uint32_t));

				svga->ma += 4;
			}
		}
		svga->ma &= svga->vram_display_mask;
		}
	}
}


void
svga_render_24bpp_lowres(svga_t *svga)
{
    int x;
    uint32_t *p;
	uint32_t changed_addr, addr;
	uint32_t dat0, dat1, dat2;
	uint32_t fg;

    if ((svga->displine + svga->y_add) < 0)
		return;

	if (svga->force_old_addr) {
		if ((svga->displine + svga->y_add) < 0)
		return;

		if (svga->changedvram[svga->ma >> 12] || svga->changedvram[(svga->ma >> 12) + 1] || svga->fullchange) {
<<<<<<< HEAD
#ifdef USE_CLI
	cli_render_gfx("VGA %dx%d");
#endif

		if (svga->firstline_draw == 2000) 
=======
		if (svga->firstline_draw == 2000)
>>>>>>> 8d23def0
			svga->firstline_draw = svga->displine;
		svga->lastline_draw = svga->displine;

		for (x = 0; x <= (svga->hdisp + svga->scrollcache); x++) {
			if (svga->crtc[0x17] & 0x80)
				fg = svga->vram[svga->ma] | (svga->vram[svga->ma + 1] << 8) | (svga->vram[svga->ma + 2] << 16);
			else
				fg = 0x00000000;
			svga->ma += 3;
			svga->ma &= svga->vram_display_mask;
			buffer32->line[svga->displine + svga->y_add][(x << 1) + svga->x_add] =
			buffer32->line[svga->displine + svga->y_add][(x << 1) + 1 + svga->x_add] = fg;
		}
		}
	} else {
		changed_addr = svga->remap_func(svga, svga->ma);

		if (svga->changedvram[changed_addr >> 12] || svga->changedvram[(changed_addr >> 12) + 1] || svga->fullchange) {
#ifdef USE_CLI
	cli_render_gfx("VGA %dx%d");
#endif

		p = &buffer32->line[svga->displine + svga->y_add][svga->x_add];

		if (svga->firstline_draw == 2000)
			svga->firstline_draw = svga->displine;
		svga->lastline_draw = svga->displine;

		if (!svga->remap_required) {
			for (x = 0; x <= (svga->hdisp + svga->scrollcache); x++) {
				if (svga->crtc[0x17] & 0x80) {
					dat0 = *(uint32_t *)(&svga->vram[svga->ma & svga->vram_display_mask]);
					dat1 = *(uint32_t *)(&svga->vram[(svga->ma + 4) & svga->vram_display_mask]);
					dat2 = *(uint32_t *)(&svga->vram[(svga->ma + 8) & svga->vram_display_mask]);
				} else
					dat0 = dat1 = dat2 = 0x00000000;

				p[0] = p[1] = dat0 & 0xffffff;
				p[2] = p[3] = (dat0 >> 24) | ((dat1 & 0xffff) << 8);
				p[4] = p[5] = (dat1 >> 16) | ((dat2 & 0xff) << 16);
				p[6] = p[7] = dat2 >> 8;

				svga->ma += 12;
			}
		} else {
			for (x = 0; x <= (svga->hdisp + svga->scrollcache); x += 4) {
				if (svga->crtc[0x17] & 0x80) {
					addr = svga->remap_func(svga, svga->ma);
					dat0 = *(uint32_t *)(&svga->vram[addr & svga->vram_display_mask]);
					addr = svga->remap_func(svga, svga->ma + 4);
					dat1 = *(uint32_t *)(&svga->vram[addr & svga->vram_display_mask]);
					addr = svga->remap_func(svga, svga->ma + 8);
					dat2 = *(uint32_t *)(&svga->vram[addr & svga->vram_display_mask]);
				} else
					dat0 = dat1 = dat2 = 0x00000000;

				p[0] = p[1] = dat0 & 0xffffff;
				p[2] = p[3] = (dat0 >> 24) | ((dat1 & 0xffff) << 8);
				p[4] = p[5] = (dat1 >> 16) | ((dat2 & 0xff) << 16);
				p[6] = p[7] = dat2 >> 8;

				svga->ma += 12;
			}
		}
		svga->ma &= svga->vram_display_mask;
		}
	}
}


void
svga_render_24bpp_highres(svga_t *svga)
{
    int x;
    uint32_t *p;
	uint32_t changed_addr, addr;
	uint32_t dat0, dat1, dat2;
	uint32_t dat;

    if ((svga->displine + svga->y_add) < 0)
		return;

	if (svga->force_old_addr) {
		if (svga->changedvram[svga->ma >> 12] || svga->changedvram[(svga->ma >> 12) + 1] || svga->fullchange) {
#ifdef USE_CLI
	cli_render_gfx("VGA %dx%d");
#endif

		p = &buffer32->line[svga->displine + svga->y_add][svga->x_add];

		if (svga->firstline_draw == 2000)
			svga->firstline_draw = svga->displine;
		svga->lastline_draw = svga->displine;

		for (x = 0; x <= (svga->hdisp + svga->scrollcache); x += 4) {
			if (svga->crtc[0x17] & 0x80) {
				dat = *(uint32_t *)(&svga->vram[svga->ma & svga->vram_display_mask]);
				p[x] = dat & 0xffffff;

				dat = *(uint32_t *)(&svga->vram[(svga->ma + 3) & svga->vram_display_mask]);
				p[x + 1] = dat & 0xffffff;

				dat = *(uint32_t *)(&svga->vram[(svga->ma + 6) & svga->vram_display_mask]);
				p[x + 2] = dat & 0xffffff;

				dat = *(uint32_t *)(&svga->vram[(svga->ma + 9) & svga->vram_display_mask]);
				p[x + 3] = dat & 0xffffff;
			} else
				memset(&(p[x]), 0x0, 4 * sizeof(uint32_t));

			svga->ma += 12;
		}
		svga->ma &= svga->vram_display_mask;
		}
	} else {
		changed_addr = svga->remap_func(svga, svga->ma);

		if (svga->changedvram[changed_addr >> 12] || svga->changedvram[(changed_addr >> 12) + 1] || svga->fullchange) {
#ifdef USE_CLI
	cli_render_gfx("VGA %dx%d");
#endif

		p = &buffer32->line[svga->displine + svga->y_add][svga->x_add];

		if (svga->firstline_draw == 2000)
			svga->firstline_draw = svga->displine;
		svga->lastline_draw = svga->displine;

		if (!svga->remap_required) {
			for (x = 0; x <= (svga->hdisp + svga->scrollcache); x += 4) {
				if (svga->crtc[0x17] & 0x80) {
					dat0 = *(uint32_t *)(&svga->vram[svga->ma & svga->vram_display_mask]);
					dat1 = *(uint32_t *)(&svga->vram[(svga->ma + 4) & svga->vram_display_mask]);
					dat2 = *(uint32_t *)(&svga->vram[(svga->ma + 8) & svga->vram_display_mask]);

					*p++ = dat0 & 0xffffff;
					*p++ = (dat0 >> 24) | ((dat1 & 0xffff) << 8);
					*p++ = (dat1 >> 16) | ((dat2 & 0xff) << 16);
					*p++ = dat2 >> 8;
				} else
					memset(&(p[x]), 0x0, 4 * sizeof(uint32_t));

				svga->ma += 12;
			}
		} else {
			for (x = 0; x <= (svga->hdisp + svga->scrollcache); x += 4) {
				if (svga->crtc[0x17] & 0x80) {
					addr = svga->remap_func(svga, svga->ma);
					dat0 = *(uint32_t *)(&svga->vram[addr & svga->vram_display_mask]);
					addr = svga->remap_func(svga, svga->ma + 4);
					dat1 = *(uint32_t *)(&svga->vram[addr & svga->vram_display_mask]);
					addr = svga->remap_func(svga, svga->ma + 8);
					dat2 = *(uint32_t *)(&svga->vram[addr & svga->vram_display_mask]);

					*p++ = dat0 & 0xffffff;
					*p++ = (dat0 >> 24) | ((dat1 & 0xffff) << 8);
					*p++ = (dat1 >> 16) | ((dat2 & 0xff) << 16);
					*p++ = dat2 >> 8;
				} else
					memset(&(p[x]), 0x0, 4 * sizeof(uint32_t));

				svga->ma += 12;
			}
		}
		svga->ma &= svga->vram_display_mask;
		}
	}
}


void
svga_render_32bpp_lowres(svga_t *svga)
{
    int x;
	uint32_t *p;
    uint32_t dat;
	uint32_t changed_addr, addr;

    if ((svga->displine + svga->y_add) < 0)
		return;

	if (svga->force_old_addr) {
		if (svga->changedvram[svga->ma >> 12] || svga->changedvram[(svga->ma >> 12) + 1] || svga->fullchange) {
<<<<<<< HEAD
#ifdef USE_CLI
	cli_render_gfx("VGA %dx%d");
#endif

		if (svga->firstline_draw == 2000) 
=======
		if (svga->firstline_draw == 2000)
>>>>>>> 8d23def0
			svga->firstline_draw = svga->displine;
		svga->lastline_draw = svga->displine;

		for (x = 0; x <= (svga->hdisp + svga->scrollcache); x++) {
			if (svga->crtc[0x17] & 0x80)
				dat = svga->vram[svga->ma] | (svga->vram[svga->ma + 1] << 8) | (svga->vram[svga->ma + 2] << 16);
			else
				dat = 0x00000000;
			svga->ma += 4;
			svga->ma &= svga->vram_display_mask;
			buffer32->line[svga->displine + svga->y_add][(x << 1) + svga->x_add] =
			buffer32->line[svga->displine + svga->y_add][(x << 1) + 1 + svga->x_add] = dat;
		}
		}
	} else {
		changed_addr = svga->remap_func(svga, svga->ma);

		if (svga->changedvram[changed_addr >> 12] || svga->changedvram[(changed_addr >> 12) + 1] || svga->fullchange) {
#ifdef USE_CLI
	cli_render_gfx("VGA %dx%d");
#endif

		p = &buffer32->line[svga->displine + svga->y_add][svga->x_add];

		if (svga->firstline_draw == 2000)
			svga->firstline_draw = svga->displine;
		svga->lastline_draw = svga->displine;

		if (!svga->remap_required) {
			for (x = 0; x <= (svga->hdisp + svga->scrollcache); x++) {
				if (svga->crtc[0x17] & 0x80)
					dat = *(uint32_t *)(&svga->vram[(svga->ma + (x << 2)) & svga->vram_display_mask]);
				else
					dat = 0x00000000;
				*p++ = dat & 0xffffff;
				*p++ = dat & 0xffffff;
			}
			svga->ma += (x * 4);
		} else {
			for (x = 0; x <= (svga->hdisp + svga->scrollcache); x++) {
				if (svga->crtc[0x17] & 0x80) {
					addr = svga->remap_func(svga, svga->ma);
					dat = *(uint32_t *)(&svga->vram[addr & svga->vram_display_mask]);
				} else
					dat = 0x00000000;
				*p++ = dat & 0xffffff;
				*p++ = dat & 0xffffff;
				svga->ma += 4;
			}
			svga->ma &= svga->vram_display_mask;
		}
		}
	}
}


void
svga_render_32bpp_highres(svga_t *svga)
{
    int x;
    uint32_t *p;
    uint32_t dat;
	uint32_t changed_addr, addr;

    if ((svga->displine + svga->y_add) < 0)
		return;

	if (svga->force_old_addr) {
		if (svga->changedvram[svga->ma >> 12] ||  svga->changedvram[(svga->ma >> 12) + 1] || svga->changedvram[(svga->ma >> 12) + 2] || svga->fullchange) {
#ifdef USE_CLI
	cli_render_gfx("VGA %dx%d");
#endif

		p = &buffer32->line[svga->displine + svga->y_add][svga->x_add];

		if (svga->firstline_draw == 2000)
			svga->firstline_draw = svga->displine;
		svga->lastline_draw = svga->displine;

		for (x = 0; x <= (svga->hdisp + svga->scrollcache); x++) {
			if (svga->crtc[0x17] & 0x80)
				dat = *(uint32_t *)(&svga->vram[(svga->ma + (x << 2)) & svga->vram_display_mask]);
			else
				dat = 0x00000000;
			p[x] = dat & 0xffffff;
		}
		svga->ma += 4;
		svga->ma &= svga->vram_display_mask;
		}
	} else {
		changed_addr = svga->remap_func(svga, svga->ma);

		if (svga->changedvram[changed_addr >> 12] || svga->changedvram[(changed_addr >> 12) + 1] || svga->fullchange) {
#ifdef USE_CLI
	cli_render_gfx("VGA %dx%d");
#endif

		p = &buffer32->line[svga->displine + svga->y_add][svga->x_add];

		if (svga->firstline_draw == 2000)
			svga->firstline_draw = svga->displine;
		svga->lastline_draw = svga->displine;

		if (!svga->remap_required) {
			for (x = 0; x <= (svga->hdisp + svga->scrollcache); x++) {
				if (svga->crtc[0x17] & 0x80) {
					dat = *(uint32_t *)(&svga->vram[(svga->ma + (x << 2)) & svga->vram_display_mask]);
					*p++ = dat & 0xffffff;
				} else
					memset(&(p[x]), 0x0, 1 * sizeof(uint32_t));
			}
			svga->ma += (x * 4);
		} else {
			for (x = 0; x <= (svga->hdisp + svga->scrollcache); x++) {
				if (svga->crtc[0x17] & 0x80) {
					addr = svga->remap_func(svga, svga->ma);
					dat = *(uint32_t *)(&svga->vram[addr & svga->vram_display_mask]);
					*p++ = dat & 0xffffff;
				} else
					memset(&(p[x]), 0x0, 1 * sizeof(uint32_t));

				svga->ma += 4;
			}
		}
		svga->ma &= svga->vram_display_mask;
		}
	}
}


void
svga_render_ABGR8888_highres(svga_t *svga)
{
    int x;
    uint32_t *p;
    uint32_t dat;
	uint32_t changed_addr, addr;

    if ((svga->displine + svga->y_add) < 0)
		return;

	changed_addr = svga->remap_func(svga, svga->ma);

    if (svga->changedvram[changed_addr >> 12] || svga->changedvram[(changed_addr >> 12) + 1] || svga->fullchange) {
#ifdef USE_CLI
	cli_render_gfx("VGA %dx%d");
#endif

	p = &buffer32->line[svga->displine + svga->y_add][svga->x_add];

	if (svga->firstline_draw == 2000)
		svga->firstline_draw = svga->displine;
	svga->lastline_draw = svga->displine;

	if (!svga->remap_required) {
		for (x = 0; x <= (svga->hdisp + svga->scrollcache); x++) {
			if (svga->crtc[0x17] & 0x80) {
				dat = *(uint32_t *)(&svga->vram[(svga->ma + (x << 2)) & svga->vram_display_mask]);
				*p++ = ((dat & 0xff0000) >> 16) | (dat & 0x00ff00) | ((dat & 0x0000ff) << 16);
			} else
				memset(&(p[x]), 0x0, 1 * sizeof(uint32_t));
		}
		svga->ma += x*4;
	} else {
		for (x = 0; x <= (svga->hdisp + svga->scrollcache); x++) {
			if (svga->crtc[0x17] & 0x80) {
				addr = svga->remap_func(svga, svga->ma);
				dat = *(uint32_t *)(&svga->vram[addr & svga->vram_display_mask]);
				*p++ = ((dat & 0xff0000) >> 16) | (dat & 0x00ff00) | ((dat & 0x0000ff) << 16);
			} else
				memset(&(p[x]), 0x0, 1 * sizeof(uint32_t));

			svga->ma += 4;
		}
	}
	svga->ma &= svga->vram_display_mask;
    }
}


void
svga_render_RGBA8888_highres(svga_t *svga)
{
    int x;
    uint32_t *p;
    uint32_t dat;
	uint32_t changed_addr, addr;

    if ((svga->displine + svga->y_add) < 0)
		return;

	changed_addr = svga->remap_func(svga, svga->ma);

    if (svga->changedvram[changed_addr >> 12] || svga->changedvram[(changed_addr >> 12) + 1] || svga->fullchange) {
#ifdef USE_CLI
	cli_render_gfx("VGA %dx%d");
#endif

	p = &buffer32->line[svga->displine + svga->y_add][svga->x_add];

	if (svga->firstline_draw == 2000)
		svga->firstline_draw = svga->displine;
	svga->lastline_draw = svga->displine;

	if (!svga->remap_required) {
		for (x = 0; x <= (svga->hdisp + svga->scrollcache); x++) {
			if (svga->crtc[0x17] & 0x80) {
				dat = *(uint32_t *)(&svga->vram[(svga->ma + (x << 2)) & svga->vram_display_mask]);
				*p++ = dat >> 8;
			} else
				memset(&(p[x]), 0x0, 1 * sizeof(uint32_t));
		}
		svga->ma += (x * 4);
	} else {
		for (x = 0; x <= (svga->hdisp + svga->scrollcache); x++) {
			if (svga->crtc[0x17] & 0x80) {
				addr = svga->remap_func(svga, svga->ma);
				dat = *(uint32_t *)(&svga->vram[addr & svga->vram_display_mask]);
				*p++ = dat >> 8;
			} else
				memset(&(p[x]), 0x0, 1 * sizeof(uint32_t));

			svga->ma += 4;
		}
	}
	svga->ma &= svga->vram_display_mask;
    }
}<|MERGE_RESOLUTION|>--- conflicted
+++ resolved
@@ -425,22 +425,14 @@
     if ((svga->displine + svga->y_add) < 0)
 	return;
 
-<<<<<<< HEAD
-	if (svga->force_old_addr) {
-		changed_offset = ((svga->ma << 1) + (svga->sc & ~svga->crtc[0x17] & 3) * 0x8000) >> 12;
-		
-		if (svga->changedvram[changed_offset] || svga->changedvram[changed_offset + 1] || svga->fullchange) {
-#ifdef USE_CLI
-	cli_render_gfx("VGA %dx%d");
-#endif
-
-			p = &buffer32->line[svga->displine + svga->y_add][svga->x_add];
-=======
     if (svga->force_old_addr) {
 	changed_offset = ((svga->ma << 1) + (svga->sc & ~svga->crtc[0x17] & 3) * 0x8000) >> 12;
->>>>>>> 8d23def0
 
 	if (svga->changedvram[changed_offset] || svga->changedvram[changed_offset + 1] || svga->fullchange) {
+#ifdef USE_CLI
+	cli_render_gfx("VGA %dx%d");
+#endif
+
 		p = &buffer32->line[svga->displine + svga->y_add][svga->x_add];
 
 		if (svga->firstline_draw == 2000)
@@ -491,17 +483,12 @@
     } else {
 	changed_addr = svga->remap_func(svga, svga->ma);
 
-<<<<<<< HEAD
-		if (svga->changedvram[changed_addr >> 12] || svga->changedvram[(changed_addr >> 12) + 1] || svga->fullchange) {
-#ifdef USE_CLI
-	cli_render_gfx("VGA %dx%d");
-#endif
-
-			p = &buffer32->line[svga->displine + svga->y_add][svga->x_add];
-=======
 	if (svga->changedvram[changed_addr >> 12] || svga->changedvram[(changed_addr >> 12) + 1] || svga->fullchange) {
-		p = &buffer32->line[svga->displine + svga->y_add][svga->x_add];
->>>>>>> 8d23def0
+#ifdef USE_CLI
+	cli_render_gfx("VGA %dx%d");
+#endif
+
+		p = &buffer32->line[svga->displine + svga->y_add][svga->x_add];
 
 		if (svga->firstline_draw == 2000)
 			svga->firstline_draw = svga->displine;
@@ -1754,15 +1741,11 @@
 		return;
 
 		if (svga->changedvram[svga->ma >> 12] || svga->changedvram[(svga->ma >> 12) + 1] || svga->fullchange) {
-<<<<<<< HEAD
-#ifdef USE_CLI
-	cli_render_gfx("VGA %dx%d");
-#endif
-
-		if (svga->firstline_draw == 2000) 
-=======
-		if (svga->firstline_draw == 2000)
->>>>>>> 8d23def0
+#ifdef USE_CLI
+	cli_render_gfx("VGA %dx%d");
+#endif
+
+		if (svga->firstline_draw == 2000)
 			svga->firstline_draw = svga->displine;
 		svga->lastline_draw = svga->displine;
 
@@ -1946,15 +1929,10 @@
 
 	if (svga->force_old_addr) {
 		if (svga->changedvram[svga->ma >> 12] || svga->changedvram[(svga->ma >> 12) + 1] || svga->fullchange) {
-<<<<<<< HEAD
-#ifdef USE_CLI
-	cli_render_gfx("VGA %dx%d");
-#endif
-
-		if (svga->firstline_draw == 2000) 
-=======
-		if (svga->firstline_draw == 2000)
->>>>>>> 8d23def0
+#ifdef USE_CLI
+	cli_render_gfx("VGA %dx%d");
+#endif
+		if (svga->firstline_draw == 2000)
 			svga->firstline_draw = svga->displine;
 		svga->lastline_draw = svga->displine;
 
