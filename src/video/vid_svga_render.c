/*
 * 86Box    A hypervisor and IBM PC system emulator that specializes in
 *          running old operating systems and software designed for IBM
 *          PC systems and compatibles from 1981 through fairly recent
 *          system designs based on the PCI bus.
 *
 *          This file is part of the 86Box distribution.
 *
 *          SVGA renderers.
 *
 *
 *
 * Authors: Sarah Walker, <https://pcem-emulator.co.uk/>
 *          Miran Grca, <mgrca8@gmail.com>
 *
 *          Copyright 2008-2019 Sarah Walker.
 *          Copyright 2016-2019 Miran Grca.
 */
#include <stdbool.h>
#include <stdio.h>
#include <stdint.h>
#include <string.h>
#include <wchar.h>
#include <86box/86box.h>
#include <86box/device.h>
#include <86box/mem.h>
#include <86box/timer.h>
#include <86box/video.h>
#include <86box/vid_svga.h>
#include <86box/vid_svga_render.h>
#include <86box/vid_svga_render_remap.h>
#include <86box/cli.h>

uint32_t
svga_lookup_lut_ram(svga_t* svga, uint32_t val)
{
    if (!svga->lut_map)
        return val;

    uint8_t r = getcolr(svga->pallook[getcolr(val)]);
    uint8_t g = getcolg(svga->pallook[getcolg(val)]);
    uint8_t b = getcolb(svga->pallook[getcolb(val)]);
    return makecol32(r, g, b) | (val & 0xFF000000);
}

#define lookup_lut(val) svga_lookup_lut_ram(svga, val)

void
svga_render_null(svga_t *svga)
{
    if ((svga->displine + svga->y_add) < 0)
        return;

    if (svga->firstline_draw == 2000)
        svga->firstline_draw = svga->displine;
    svga->lastline_draw = svga->displine;
}

void
svga_render_blank(svga_t *svga)
{
    if ((svga->displine + svga->y_add) < 0)
        return;

    if (svga->firstline_draw == 2000)
        svga->firstline_draw = svga->displine;
    svga->lastline_draw = svga->displine;

    uint32_t char_width = 0;

    switch (svga->seqregs[1] & 9) {
        case 0:
            char_width = 9;
            break;
        case 1:
            char_width = 8;
            break;
        case 8:
            char_width = 18;
            break;
        case 9:
            char_width = 16;
            break;

        default:
            break;
    }

    uint32_t *line_ptr   = &svga->monitor->target_buffer->line[svga->displine + svga->y_add][svga->x_add];
    uint32_t  line_width = (uint32_t) (svga->hdisp + svga->scrollcache) * char_width * sizeof(uint32_t);
    memset(line_ptr, 0, line_width);

#ifdef USE_CLI
    if (svga->dpms)
        cli_render_gfx_box("VGA Sleep");
    else
        cli_render_blank();
#endif
}

void
svga_render_overscan_left(svga_t *svga)
{
    if ((svga->displine + svga->y_add) < 0)
        return;

    if (svga->scrblank || (svga->hdisp == 0))
        return;

    uint32_t *line_ptr = svga->monitor->target_buffer->line[svga->displine + svga->y_add];
    for (int i = 0; i < svga->x_add; i++)
        *line_ptr++ = svga->overscan_color;
}

void
svga_render_overscan_right(svga_t *svga)
{
    int right;

    if ((svga->displine + svga->y_add) < 0)
        return;

    if (svga->scrblank || (svga->hdisp == 0))
        return;

    uint32_t *line_ptr = &svga->monitor->target_buffer->line[svga->displine + svga->y_add][svga->x_add + svga->hdisp];
    right              = (overscan_x >> 1);
    for (int i = 0; i < right; i++)
        *line_ptr++ = svga->overscan_color;
}

void
svga_render_text_40(svga_t *svga)
{
    uint32_t *p;
    int       xx;
    int       drawcursor;
    int       xinc;
    uint8_t   chr;
    uint8_t   attr;
    uint8_t   dat;
    uint32_t  charaddr;
    int       fg;
    int       bg;
    uint32_t  addr = 0;

    if ((svga->displine + svga->y_add) < 0)
        return;

    if (svga->firstline_draw == 2000)
        svga->firstline_draw = svga->displine;
    svga->lastline_draw = svga->displine;

    if (svga->fullchange) {
        p    = &svga->monitor->target_buffer->line[svga->displine + svga->y_add][svga->x_add];
        xinc = (svga->seqregs[1] & 1) ? 16 : 18;

#ifdef USE_CLI
    if ((svga->sc == 0) && (svga->displine < get_actual_size_y()))
        cli_render_cga((svga->ma >> 2) / 40, svga->rowcount,
                svga->hdisp + svga->scrollcache, xinc,
                svga->vram, svga->ma, svga->vram_display_mask, 4,
                svga->crtc[0x17] & 0x80, svga->attrregs[0x10] & 0x08,
                svga->ca, !(svga->crtc[0x0a] & 0x20) && ((svga->crtc[0x0b] & 0x1f) >= (svga->crtc[0x0a] & 0x1f)));
#endif

        for (int x = 0; x < (svga->hdisp + svga->scrollcache); x += xinc) {
            if (!svga->force_old_addr)
                addr = svga->remap_func(svga, svga->ma) & svga->vram_display_mask;

            drawcursor = ((svga->ma == svga->ca) && svga->con && svga->cursoron);

            if (svga->force_old_addr) {
                chr  = svga->vram[(svga->ma << 1) & svga->vram_display_mask];
                attr = svga->vram[((svga->ma << 1) + 1) & svga->vram_display_mask];
            } else {
                chr  = svga->vram[addr];
                attr = svga->vram[addr + 1];
            }

            if (attr & 8)
                charaddr = svga->charsetb + (chr * 128);
            else
                charaddr = svga->charseta + (chr * 128);

            if (drawcursor) {
                bg = svga->pallook[svga->egapal[attr & 15]];
                fg = svga->pallook[svga->egapal[attr >> 4]];
            } else {
                fg = svga->pallook[svga->egapal[attr & 15]];
                bg = svga->pallook[svga->egapal[attr >> 4]];

                if (attr & 0x80 && svga->attrregs[0x10] & 8) {
                    bg = svga->pallook[svga->egapal[(attr >> 4) & 7]];
                    if (svga->blink & 16)
                        fg = bg;
                }
            }

            dat = svga->vram[charaddr + (svga->sc << 2)];
            if (svga->seqregs[1] & 1) {
                for (xx = 0; xx < 16; xx += 2)
                    p[xx] = p[xx + 1] = (dat & (0x80 >> (xx >> 1))) ? fg : bg;
            } else {
                for (xx = 0; xx < 16; xx += 2)
                    p[xx] = p[xx + 1] = (dat & (0x80 >> (xx >> 1))) ? fg : bg;
                if ((chr & ~0x1f) != 0xc0 || !(svga->attrregs[0x10] & 4))
                    p[16] = p[17] = bg;
                else
                    p[16] = p[17] = (dat & 1) ? fg : bg;
            }
            svga->ma += 4;
            p += xinc;
        }
        svga->ma &= svga->vram_display_mask;
    }
}

void
svga_render_text_80(svga_t *svga)
{
    uint32_t *p;
    int       xx;
    int       drawcursor;
    int       xinc;
    uint8_t   chr;
    uint8_t   attr;
    uint8_t   dat;
    uint32_t  charaddr;
    int       fg;
    int       bg;
    uint32_t  addr = 0;

    if ((svga->displine + svga->y_add) < 0)
        return;

    if (svga->firstline_draw == 2000)
        svga->firstline_draw = svga->displine;
    svga->lastline_draw = svga->displine;

    if (svga->fullchange) {
        p    = &svga->monitor->target_buffer->line[svga->displine + svga->y_add][svga->x_add];
        xinc = (svga->seqregs[1] & 1) ? 8 : 9;

#ifdef USE_CLI
    if ((svga->sc == 0) && (svga->displine < get_actual_size_y()))
        cli_render_cga((svga->ma >> 2) / 80, svga->rowcount,
                svga->hdisp + svga->scrollcache, xinc,
                svga->vram, svga->ma, svga->vram_display_mask, 4,
                svga->crtc[0x17] & 0x80, svga->attrregs[0x10] & 0x08,
                svga->ca, !(svga->crtc[0x0a] & 0x20) && ((svga->crtc[0x0b] & 0x1f) >= (svga->crtc[0x0a] & 0x1f)));
#endif

        for (int x = 0; x < (svga->hdisp + svga->scrollcache); x += xinc) {
            if (!svga->force_old_addr)
                addr = svga->remap_func(svga, svga->ma) & svga->vram_display_mask;

            drawcursor = ((svga->ma == svga->ca) && svga->con && svga->cursoron);

            if (svga->force_old_addr) {
                chr  = svga->vram[(svga->ma << 1) & svga->vram_display_mask];
                attr = svga->vram[((svga->ma << 1) + 1) & svga->vram_display_mask];
            } else {
                chr  = svga->vram[addr];
                attr = svga->vram[addr + 1];
            }

            if (attr & 8)
                charaddr = svga->charsetb + (chr * 128);
            else
                charaddr = svga->charseta + (chr * 128);

            if (drawcursor) {
                bg = svga->pallook[svga->egapal[attr & 15]];
                fg = svga->pallook[svga->egapal[attr >> 4]];
            } else {
                fg = svga->pallook[svga->egapal[attr & 15]];
                bg = svga->pallook[svga->egapal[attr >> 4]];
                if (attr & 0x80 && svga->attrregs[0x10] & 8) {
                    bg = svga->pallook[svga->egapal[(attr >> 4) & 7]];
                    if (svga->blink & 16)
                        fg = bg;
                }
            }

            dat = svga->vram[charaddr + (svga->sc << 2)];
            if (svga->seqregs[1] & 1) {
                for (xx = 0; xx < 8; xx++)
                    p[xx] = (dat & (0x80 >> xx)) ? fg : bg;
            } else {
                for (xx = 0; xx < 8; xx++)
                    p[xx] = (dat & (0x80 >> xx)) ? fg : bg;
                if ((chr & ~0x1F) != 0xC0 || !(svga->attrregs[0x10] & 4))
                    p[8] = bg;
                else
                    p[8] = (dat & 1) ? fg : bg;
            }
            svga->ma += 4;
            p += xinc;
        }
        svga->ma &= svga->vram_display_mask;
    }
}

/*Not available on most generic cards.*/
void
svga_render_text_80_ksc5601(svga_t *svga)
{
    uint32_t *p;
    int       xx;
    int       drawcursor;
    int       xinc;
    uint8_t   chr;
    uint8_t   attr;
    uint8_t   dat;
    uint8_t   nextchr;
    uint32_t  charaddr;
    int       fg;
    int       bg;

    if ((svga->displine + svga->y_add) < 0)
        return;

    if (svga->firstline_draw == 2000)
        svga->firstline_draw = svga->displine;
    svga->lastline_draw = svga->displine;

    if (svga->fullchange) {
#ifdef USE_CLI
        cli_render_gfx("VGA KSC5601");
#endif

        p = &svga->monitor->target_buffer->line[svga->displine + svga->y_add][svga->x_add];

        xinc = (svga->seqregs[1] & 1) ? 8 : 9;

        for (int x = 0; x < (svga->hdisp + svga->scrollcache); x += xinc) {
            uint32_t addr = svga->remap_func(svga, svga->ma) & svga->vram_display_mask;
            drawcursor    = ((svga->ma == svga->ca) && svga->con && svga->cursoron);
            chr           = svga->vram[addr];
            nextchr       = svga->vram[addr + 8];
            attr          = svga->vram[addr + 1];

            if (drawcursor) {
                bg = svga->pallook[svga->egapal[attr & 15]];
                fg = svga->pallook[svga->egapal[attr >> 4]];
            } else {
                fg = svga->pallook[svga->egapal[attr & 15]];
                bg = svga->pallook[svga->egapal[attr >> 4]];
                if (attr & 0x80 && svga->attrregs[0x10] & 8) {
                    bg = svga->pallook[svga->egapal[(attr >> 4) & 7]];
                    if (svga->blink & 16)
                        fg = bg;
                }
            }

            if ((x + xinc) < svga->hdisp && (chr & (nextchr | svga->ksc5601_sbyte_mask) & 0x80)) {
                if ((chr == svga->ksc5601_udc_area_msb[0] || chr == svga->ksc5601_udc_area_msb[1]) && (nextchr > 0xa0 && nextchr < 0xff))
                    dat = fontdatksc5601_user[(chr == svga->ksc5601_udc_area_msb[1] ? 96 : 0) + (nextchr & 0x7F) - 0x20].chr[svga->sc];
                else if (nextchr & 0x80) {
                    if (svga->ksc5601_swap_mode == 1 && (nextchr > 0xa0 && nextchr < 0xff)) {
                        if (chr >= 0x80 && chr < 0x99)
                            chr += 0x30;
                        else if (chr >= 0xB0 && chr < 0xC9)
                            chr -= 0x30;
                    }
                    dat = fontdatksc5601[((chr & 0x7F) << 7) | (nextchr & 0x7F)].chr[svga->sc];
                } else
                    dat = 0xff;
            } else {
                if (attr & 8)
                    charaddr = svga->charsetb + (chr * 128);
                else
                    charaddr = svga->charseta + (chr * 128);

                if ((svga->ksc5601_english_font_type >> 8) == 1)
                    dat = fontdatksc5601[((svga->ksc5601_english_font_type & 0x7F) << 7) | (chr >> 1)].chr[((chr & 1) << 4) | svga->sc];
                else
                    dat = svga->vram[charaddr + (svga->sc << 2)];
            }

            if (svga->seqregs[1] & 1) {
                for (xx = 0; xx < 8; xx++)
                    p[xx] = (dat & (0x80 >> xx)) ? fg : bg;
            } else {
                for (xx = 0; xx < 8; xx++)
                    p[xx] = (dat & (0x80 >> xx)) ? fg : bg;
                if (((chr & ~0x1f) != 0xc0) || !(svga->attrregs[0x10] & 4))
                    p[8] = bg;
                else
                    p[8] = (dat & 1) ? fg : bg;
            }
            svga->ma += 4;
            p += xinc;

            if ((x + xinc) < svga->hdisp && (chr & (nextchr | svga->ksc5601_sbyte_mask) & 0x80)) {
                attr = svga->vram[((svga->ma << 1) + 1) & svga->vram_display_mask];

                if (drawcursor) {
                    bg = svga->pallook[svga->egapal[attr & 15]];
                    fg = svga->pallook[svga->egapal[attr >> 4]];
                } else {
                    fg = svga->pallook[svga->egapal[attr & 15]];
                    bg = svga->pallook[svga->egapal[attr >> 4]];
                    if (attr & 0x80 && svga->attrregs[0x10] & 8) {
                        bg = svga->pallook[svga->egapal[(attr >> 4) & 7]];
                        if (svga->blink & 16)
                            fg = bg;
                    }
                }

                if ((chr == svga->ksc5601_udc_area_msb[0] || chr == svga->ksc5601_udc_area_msb[1]) && (nextchr > 0xa0 && nextchr < 0xff))
                    dat = fontdatksc5601_user[(chr == svga->ksc5601_udc_area_msb[1] ? 96 : 0) + (nextchr & 0x7F) - 0x20].chr[svga->sc + 16];
                else if (nextchr & 0x80)
                    dat = fontdatksc5601[((chr & 0x7f) << 7) | (nextchr & 0x7F)].chr[svga->sc + 16];
                else
                    dat = 0xff;

                if (svga->seqregs[1] & 1) {
                    for (xx = 0; xx < 8; xx++)
                        p[xx] = (dat & (0x80 >> xx)) ? fg : bg;
                } else {
                    for (xx = 0; xx < 8; xx++)
                        p[xx] = (dat & (0x80 >> xx)) ? fg : bg;
                    if (((chr & ~0x1f) != 0xc0) || !(svga->attrregs[0x10] & 4))
                        p[8] = bg;
                    else
                        p[8] = (dat & 1) ? fg : bg;
                }

                svga->ma += 4;
                p += xinc;
                x += xinc;
            }
        }
        svga->ma &= svga->vram_display_mask;
    }
}

void
<<<<<<< HEAD
svga_render_2bpp_lowres(svga_t *svga)
{
    int       changed_offset;
    int       x;
    uint8_t   dat[2];
    uint32_t  addr;
    uint32_t *p;
    uint32_t  changed_addr;

    if ((svga->displine + svga->y_add) < 0)
        return;

    if (svga->force_old_addr) {
        changed_offset = ((svga->ma << 1) + (svga->sc & ~svga->crtc[0x17] & 3) * 0x8000) >> 12;

        if (svga->changedvram[changed_offset] || svga->changedvram[changed_offset + 1] || svga->fullchange) {
#ifdef USE_CLI
            cli_render_gfx("VGA %dx%d");
#endif

            p = &svga->monitor->target_buffer->line[svga->displine + svga->y_add][svga->x_add];

            if (svga->firstline_draw == 2000)
                svga->firstline_draw = svga->displine;
            svga->lastline_draw = svga->displine;

            for (x = 0; x <= (svga->hdisp + svga->scrollcache); x += 16) {
                addr = svga->ma;

                if (!(svga->crtc[0x17] & 0x40)) {
                    addr = (addr << 1) & svga->vram_mask;
                    addr &= ~7;

                    if ((svga->crtc[0x17] & 0x20) && (svga->ma & 0x20000))
                        addr |= 4;

                    if (!(svga->crtc[0x17] & 0x20) && (svga->ma & 0x8000))
                        addr |= 4;
                }

                if (!(svga->crtc[0x17] & 0x01))
                    addr = (addr & ~0x8000) | ((svga->sc & 1) ? 0x8000 : 0);

                if (!(svga->crtc[0x17] & 0x02))
                    addr = (addr & ~0x10000) | ((svga->sc & 2) ? 0x10000 : 0);

                dat[0] = svga->vram[addr];
                dat[1] = svga->vram[addr | 0x1];
                if (svga->seqregs[1] & 4)
                    svga->ma += 2;
                else
                    svga->ma += 4;
                svga->ma &= svga->vram_mask;
                p[0] = p[1] = svga->pallook[svga->egapal[(dat[0] >> 6) & 3]];
                p[2] = p[3] = svga->pallook[svga->egapal[(dat[0] >> 4) & 3]];
                p[4] = p[5] = svga->pallook[svga->egapal[(dat[0] >> 2) & 3]];
                p[6] = p[7] = svga->pallook[svga->egapal[dat[0] & 3]];
                p[8] = p[9] = svga->pallook[svga->egapal[(dat[1] >> 6) & 3]];
                p[10] = p[11] = svga->pallook[svga->egapal[(dat[1] >> 4) & 3]];
                p[12] = p[13] = svga->pallook[svga->egapal[(dat[1] >> 2) & 3]];
                p[14] = p[15] = svga->pallook[svga->egapal[dat[1] & 3]];
                p += 16;
            }
        }
    } else {
        changed_addr = svga->remap_func(svga, svga->ma);

        if (svga->changedvram[changed_addr >> 12] || svga->changedvram[(changed_addr >> 12) + 1] || svga->fullchange) {
#ifdef USE_CLI
            cli_render_gfx("VGA %dx%d");
#endif

            p = &svga->monitor->target_buffer->line[svga->displine + svga->y_add][svga->x_add];

            if (svga->firstline_draw == 2000)
                svga->firstline_draw = svga->displine;
            svga->lastline_draw = svga->displine;

            for (x = 0; x <= (svga->hdisp + svga->scrollcache); x += 16) {
                addr = svga->remap_func(svga, svga->ma);

                dat[0] = svga->vram[addr];
                dat[1] = svga->vram[addr | 0x1];
                if (svga->seqregs[1] & 4)
                    svga->ma += 2;
                else
                    svga->ma += 4;

                svga->ma &= svga->vram_mask;

                p[0] = p[1] = svga->pallook[svga->egapal[(dat[0] >> 6) & 3]];
                p[2] = p[3] = svga->pallook[svga->egapal[(dat[0] >> 4) & 3]];
                p[4] = p[5] = svga->pallook[svga->egapal[(dat[0] >> 2) & 3]];
                p[6] = p[7] = svga->pallook[svga->egapal[dat[0] & 3]];
                p[8] = p[9] = svga->pallook[svga->egapal[(dat[1] >> 6) & 3]];
                p[10] = p[11] = svga->pallook[svga->egapal[(dat[1] >> 4) & 3]];
                p[12] = p[13] = svga->pallook[svga->egapal[(dat[1] >> 2) & 3]];
                p[14] = p[15] = svga->pallook[svga->egapal[dat[1] & 3]];

                p += 16;
            }
        }
    }
}

void
svga_render_2bpp_highres(svga_t *svga)
{
    int       changed_offset;
    int       x;
    uint8_t   dat[2];
    uint32_t  addr;
    uint32_t *p;
    uint32_t  changed_addr;

    if ((svga->displine + svga->y_add) < 0)
        return;

    if (svga->force_old_addr) {
        changed_offset = ((svga->ma << 1) + (svga->sc & ~svga->crtc[0x17] & 3) * 0x8000) >> 12;

        if (svga->changedvram[changed_offset] || svga->changedvram[changed_offset + 1] || svga->fullchange) {
#ifdef USE_CLI
            cli_render_gfx("VGA %dx%d");
#endif

            p = &svga->monitor->target_buffer->line[svga->displine + svga->y_add][svga->x_add];

            if (svga->firstline_draw == 2000)
                svga->firstline_draw = svga->displine;
            svga->lastline_draw = svga->displine;

            for (x = 0; x <= (svga->hdisp + svga->scrollcache); x += 8) {
                addr = svga->ma;

                if (!(svga->crtc[0x17] & 0x40)) {
                    addr = (addr << 1) & svga->vram_mask;
                    addr &= ~7;

                    if ((svga->crtc[0x17] & 0x20) && (svga->ma & 0x20000))
                        addr |= 4;

                    if (!(svga->crtc[0x17] & 0x20) && (svga->ma & 0x8000))
                        addr |= 4;
                }

                if (!(svga->crtc[0x17] & 0x01))
                    addr = (addr & ~0x8000) | ((svga->sc & 1) ? 0x8000 : 0);

                if (!(svga->crtc[0x17] & 0x02))
                    addr = (addr & ~0x10000) | ((svga->sc & 2) ? 0x10000 : 0);

                dat[0] = svga->vram[addr];
                dat[1] = svga->vram[addr | 0x1];
                if (svga->seqregs[1] & 4)
                    svga->ma += 2;
                else
                    svga->ma += 4;
                svga->ma &= svga->vram_mask;
                p[0] = svga->pallook[svga->egapal[(dat[0] >> 6) & 3]];
                p[1] = svga->pallook[svga->egapal[(dat[0] >> 4) & 3]];
                p[2] = svga->pallook[svga->egapal[(dat[0] >> 2) & 3]];
                p[3] = svga->pallook[svga->egapal[dat[0] & 3]];
                p[4] = svga->pallook[svga->egapal[(dat[1] >> 6) & 3]];
                p[5] = svga->pallook[svga->egapal[(dat[1] >> 4) & 3]];
                p[6] = svga->pallook[svga->egapal[(dat[1] >> 2) & 3]];
                p[7] = svga->pallook[svga->egapal[dat[1] & 3]];
                p += 8;
            }
        }
    } else {
        changed_addr = svga->remap_func(svga, svga->ma);

        if (svga->changedvram[changed_addr >> 12] || svga->changedvram[(changed_addr >> 12) + 1] || svga->fullchange) {
#ifdef USE_CLI
            cli_render_gfx("VGA %dx%d");
#endif

            p = &svga->monitor->target_buffer->line[svga->displine + svga->y_add][svga->x_add];

            if (svga->firstline_draw == 2000)
                svga->firstline_draw = svga->displine;
            svga->lastline_draw = svga->displine;

            for (x = 0; x <= (svga->hdisp + svga->scrollcache); x += 8) {
                addr = svga->remap_func(svga, svga->ma);

                dat[0] = svga->vram[addr];
                dat[1] = svga->vram[addr | 0x1];
                if (svga->seqregs[1] & 4)
                    svga->ma += 2;
                else
                    svga->ma += 4;

                svga->ma &= svga->vram_mask;

                p[0] = svga->pallook[svga->egapal[(dat[0] >> 6) & 3]];
                p[1] = svga->pallook[svga->egapal[(dat[0] >> 4) & 3]];
                p[2] = svga->pallook[svga->egapal[(dat[0] >> 2) & 3]];
                p[3] = svga->pallook[svga->egapal[dat[0] & 3]];
                p[4] = svga->pallook[svga->egapal[(dat[1] >> 6) & 3]];
                p[5] = svga->pallook[svga->egapal[(dat[1] >> 4) & 3]];
                p[6] = svga->pallook[svga->egapal[(dat[1] >> 2) & 3]];
                p[7] = svga->pallook[svga->egapal[dat[1] & 3]];

                p += 8;
            }
        }
    }
}

void
=======
>>>>>>> 46d01e30
svga_render_2bpp_headland_highres(svga_t *svga)
{
    int       oddeven;
    uint32_t  addr;
    uint32_t *p;
    uint8_t   edat[4];
    uint8_t   dat;
    uint32_t  changed_addr;

    if ((svga->displine + svga->y_add) < 0)
        return;

    changed_addr = svga->remap_func(svga, svga->ma);

    if (svga->changedvram[changed_addr >> 12] || svga->changedvram[(changed_addr >> 12) + 1] || svga->fullchange) {
#ifdef USE_CLI
        cli_render_gfx("VGA %dx%d");
#endif

        p = &svga->monitor->target_buffer->line[svga->displine + svga->y_add][svga->x_add];

        if (svga->firstline_draw == 2000)
            svga->firstline_draw = svga->displine;
        svga->lastline_draw = svga->displine;

        for (int x = 0; x <= (svga->hdisp + svga->scrollcache); x += 8) {
            addr    = svga->remap_func(svga, svga->ma);
            oddeven = 0;

            if (svga->seqregs[1] & 4) {
                oddeven = (addr & 4) ? 1 : 0;
                edat[0] = svga->vram[addr | oddeven];
                edat[2] = svga->vram[addr | oddeven | 0x2];
                edat[1] = edat[3] = 0;
            } else {
                *(uint32_t *) (&edat[0]) = *(uint32_t *) (&svga->vram[addr]);
            }
            svga->ma += 4;
            svga->ma &= svga->vram_mask;

            dat  = edatlookup[edat[0] >> 6][edat[1] >> 6] | (edatlookup[edat[2] >> 6][edat[3] >> 6] << 2);
            p[0] = svga->pallook[svga->egapal[(dat >> 4) & svga->plane_mask]];
            p[1] = svga->pallook[svga->egapal[dat & svga->plane_mask]];
            dat  = edatlookup[(edat[0] >> 4) & 3][(edat[1] >> 4) & 3] | (edatlookup[(edat[2] >> 4) & 3][(edat[3] >> 4) & 3] << 2);
            p[2] = svga->pallook[svga->egapal[(dat >> 4) & svga->plane_mask]];
            p[3] = svga->pallook[svga->egapal[dat & svga->plane_mask]];
            dat  = edatlookup[(edat[0] >> 2) & 3][(edat[1] >> 2) & 3] | (edatlookup[(edat[2] >> 2) & 3][(edat[3] >> 2) & 3] << 2);
            p[4] = svga->pallook[svga->egapal[(dat >> 4) & svga->plane_mask]];
            p[5] = svga->pallook[svga->egapal[dat & svga->plane_mask]];
            dat  = edatlookup[edat[0] & 3][edat[1] & 3] | (edatlookup[edat[2] & 3][edat[3] & 3] << 2);
            p[6] = svga->pallook[svga->egapal[(dat >> 4) & svga->plane_mask]];
            p[7] = svga->pallook[svga->egapal[dat & svga->plane_mask]];

            p += 8;
        }
    }
}

static void
svga_render_indexed_gfx(svga_t *svga, bool highres, bool combine8bits)
{
    int       x;
    uint32_t  addr;
    uint32_t *p;
    uint32_t  changed_offset;

    const bool blinked   = !!(svga->blink & 0x10);
    const bool attrblink = (!svga->disable_blink) && ((svga->attrregs[0x10] & 0x08) != 0);

    /*
       The following is likely how it works on an IBM VGA - that is, it works with its BIOS.
       But on some cards, certain modes are broken.
       - S3 Trio: mode 13h (320x200x8), incbypow2 given as 2 treated as 0
       - ET4000/W32i: mode 2Eh (640x480x8), incevery given as 2 treated as 1
     */
    const bool forcepacked = combine8bits && (svga->force_old_addr || svga->packed_chain4);

    /*
       SVGA cards with a high-resolution 8bpp mode may actually bypass the VGA shifter logic.
       - HT-216 (+ other Video7 chipsets?) has 0x3C4.0xC8 bit 4 which, when set to 1, loads
         bytes directly, bypassing the shifters.
     */
    const bool highres8bpp = combine8bits && highres;

    const bool     dwordload  = ((svga->seqregs[0x01] & 0x10) != 0);
    const bool     wordload   = ((svga->seqregs[0x01] & 0x04) != 0) && !dwordload;
    const bool     wordincr   = ((svga->crtc[0x17] & 0x08) != 0);
    const bool     dwordincr  = ((svga->crtc[0x14] & 0x20) != 0) && !wordincr;
    const bool     dwordshift = ((svga->crtc[0x14] & 0x40) != 0);
    const bool     wordshift  = ((svga->crtc[0x17] & 0x40) == 0) && !dwordshift;
    const uint32_t incbypow2  = forcepacked ? 0 : (dwordshift ? 2 : wordshift ? 1 : 0);
    const uint32_t incevery   = forcepacked ? 1 : (dwordincr ? 4 : wordincr ? 2 : 1);
    const uint32_t loadevery  = forcepacked ? 1 : (dwordload ? 4 : wordload ? 2 : 1);

    const bool shift4bit = ((svga->gdcreg[0x05] & 0x40) == 0x40) || highres8bpp;
    const bool shift2bit = (((svga->gdcreg[0x05] & 0x60) == 0x20) && !shift4bit);

    const int      dwshift   = highres ? 0 : 1;
    const int      dotwidth  = 1 << dwshift;
    const int      charwidth = dotwidth * ((combine8bits && !svga->packed_4bpp) ? 4 : 8);
    const uint32_t planemask = 0x11111111 * (uint32_t) (svga->plane_mask);
    const uint32_t blinkmask = (attrblink ? 0x88888888 : 0x0);
    const uint32_t blinkval  = (attrblink && blinked ? 0x88888888 : 0x0);

    /*
       This is actually a 8x 3-bit lookup table,
       preshifted by 2 bits to allow shifting by multiples of 4 bits.

       Anyway, when we perform a planar-to-chunky conversion,
       we keep the pixel values in a scrambled order.
       This lookup table unscrambles them.

       WARNING: Octal values are used here!
     */
    const uint32_t shift_values = (shift4bit
                                       ? ((067452301) << 2)
                                       : shift2bit
                                       ? ((026370415) << 2)
                                       : ((002461357) << 2));

    if ((svga->displine + svga->y_add) < 0)
        return;

<<<<<<< HEAD
    if (svga->force_old_addr) {
        if (svga->changedvram[svga->ma >> 12] || svga->changedvram[(svga->ma >> 12) + 1] || svga->fullchange) {
#ifdef USE_CLI
            cli_render_gfx("VGA %dx%d");
#endif

            p = &svga->monitor->target_buffer->line[svga->displine + svga->y_add][svga->x_add];

            if (svga->firstline_draw == 2000)
                svga->firstline_draw = svga->displine;
            svga->lastline_draw = svga->displine;

            for (x = 0; x <= (svga->hdisp + svga->scrollcache); x += 16) {
                addr    = svga->ma;
                oddeven = 0;

                if (!(svga->crtc[0x17] & 0x40)) {
                    addr = (addr << 1) & svga->vram_mask;
=======
    if (svga->force_old_addr)
        changed_offset = (svga->ma + (svga->sc & ~svga->crtc[0x17] & 3) * 0x8000) >> 12;
    else
        changed_offset = svga->remap_func(svga, svga->ma) >> 12;
>>>>>>> 46d01e30

    if (!(svga->changedvram[changed_offset] || svga->changedvram[changed_offset + 1] || svga->fullchange))
        return;
    p = &svga->monitor->target_buffer->line[svga->displine + svga->y_add][svga->x_add];

    if (svga->firstline_draw == 2000)
        svga->firstline_draw = svga->displine;
    svga->lastline_draw = svga->displine;

    uint32_t incr_counter = 0;
    uint32_t load_counter = 0;
    uint32_t edat         = 0;
    for (x = 0; x <= (svga->hdisp + svga->scrollcache); x += charwidth) {
        if (load_counter == 0) {
            /* Find our address */
            if (svga->force_old_addr) {
                addr = ((svga->ma & ~0x3) << incbypow2);

                if (incbypow2 == 2) {
                    if (svga->ma & (4 << 15))
                        addr |= 0x8;
                    if (svga->ma & (4 << 14))
                        addr |= 0x4;
                } else if (incbypow2 == 1) {
                    if ((svga->crtc[0x17] & 0x20)) {
                        if (svga->ma & (4 << 15))
                            addr |= 0x4;
                    } else {
                        if (svga->ma & (4 << 13))
                            addr |= 0x4;
                    }
                } else {
                    /* Nothing */
                }

                if (!(svga->crtc[0x17] & 0x01))
                    addr = (addr & ~0x8000) | ((svga->sc & 1) ? 0x8000 : 0);
                if (!(svga->crtc[0x17] & 0x02))
                    addr = (addr & ~0x10000) | ((svga->sc & 2) ? 0x10000 : 0);
            } else if (svga->remap_required)
                addr = svga->remap_func(svga, svga->ma);
            else
                addr = svga->ma;

            addr &= svga->vram_display_mask;

            /* Load VRAM */
            edat = *(uint32_t *) &svga->vram[addr];

            /*
               EGA and VGA actually use 4bpp planar as its native format.
               But 4bpp chunky is generally easier to deal with on a modern CPU.
               shift4bit is the native format for this renderer (4bpp chunky).
             */
            if (svga->ati_4color || !shift4bit) {
                if (shift2bit && !svga->ati_4color) {
                    /* Group 2x 2bpp values into 4bpp values */
                    edat = (edat & 0xCCCC3333) | ((edat << 14) & 0x33330000) | ((edat >> 14) & 0x0000CCCC);
                } else {
                    /* Group 4x 1bpp values into 4bpp values */
                    edat = (edat & 0xAA55AA55) | ((edat << 7) & 0x55005500) | ((edat >> 7) & 0x00AA00AA);
                    edat = (edat & 0xCCCC3333) | ((edat << 14) & 0x33330000) | ((edat >> 14) & 0x0000CCCC);
                }
            }
        } else {
            /*
               According to the 82C451 VGA clone chipset datasheet, all 4 planes chain in a ring.
               So, rotate them all around.
               Planar version: edat = (edat >> 8) | (edat << 24);
               Here's the chunky version...
             */
            edat = ((edat >> 1) & 0x77777777) | ((edat << 3) & 0x88888888);
        }
<<<<<<< HEAD
    } else {
        changed_addr = svga->remap_func(svga, svga->ma);

        if (svga->changedvram[changed_addr >> 12] || svga->changedvram[(changed_addr >> 12) + 1] || svga->fullchange) {
#ifdef USE_CLI
            cli_render_gfx("VGA %dx%d");
#endif

            p = &svga->monitor->target_buffer->line[svga->displine + svga->y_add][svga->x_add];
=======
        load_counter += 1;
        if (load_counter >= loadevery)
            load_counter = 0;
>>>>>>> 46d01e30

        incr_counter += 1;
        if (incr_counter >= incevery) {
            incr_counter = 0;
            svga->ma += 4;
            /* DISCREPANCY TODO FIXME 2/4bpp used vram_mask, 8bpp used vram_display_mask --GM */
            svga->ma &= svga->vram_display_mask;
        }

        uint32_t current_shift = shift_values;
        uint32_t out_edat      = edat;
        /*
           Apply blink
           FIXME: Confirm blink behaviour on real hardware

           The VGA 4bpp graphics blink logic was a pain to work out.

           If plane 3 is enabled in the attribute controller, then:
           - if bit 3 is 0, then we force the output of it to be 1.
           - if bit 3 is 1, then the output blinks.
           This can be tested with Lotus 1-2-3 release 2.3 with the WYSIWYG addon.

           If plane 3 is disabled in the attribute controller, then the output blinks.
           This can be tested with QBASIC SCREEN 10 - anything using color #2 should
           blink and nothing else.

           If you can simplify the following and have it still work, give yourself a medal.
         */
        out_edat = ((out_edat & planemask & ~blinkmask) | ((out_edat | ~planemask) & blinkmask & blinkval)) ^ blinkmask;

        for (int i = 0; i < (8 + (svga->ati_4color ? 8 : 0)); i += (svga->ati_4color ? 4 : 2)) {
            /*
               c0 denotes the first 4bpp pixel shifted, while c1 denotes the second.
               For 8bpp modes, the first 4bpp pixel is the upper 4 bits.
             */
            uint32_t c0 = (out_edat >> (current_shift & 0x1C)) & 0xF;
            current_shift >>= 3;
            uint32_t c1 = (out_edat >> (current_shift & 0x1C)) & 0xF;
            current_shift >>= 3;

            if (svga->ati_4color) {
                uint32_t  q[4];
                q[0]      = svga->pallook[svga->egapal[(c0 & 0x0c) >> 2]];
                q[1]      = svga->pallook[svga->egapal[c0 & 0x03]];
                q[2]      = svga->pallook[svga->egapal[(c1 & 0x0c) >> 2]];
                q[3]      = svga->pallook[svga->egapal[c1 & 0x03]];

                const int outoffs = i << dwshift;
                for (int ch = 0; ch < 4; ch++) {
                    for (int subx = 0; subx < dotwidth; subx++)
                        p[outoffs + subx + (dotwidth * ch)] = q[ch];
                }
            } else if (combine8bits) {
                if (svga->packed_4bpp) {
                    uint32_t  p0      = svga->map8[c0];
                    uint32_t  p1      = svga->map8[c1];
                    const int outoffs = i << dwshift;
                    for (int subx = 0; subx < dotwidth; subx++)
                        p[outoffs + subx] = p0;
                    for (int subx = 0; subx < dotwidth; subx++)
                        p[outoffs + subx + dotwidth] = p1;
                } else {
                    uint32_t  ccombined = (c0 << 4) | c1;
                    uint32_t  p0        = svga->map8[ccombined];
                    const int outoffs   = (i >> 1) << dwshift;
                    for (int subx = 0; subx < dotwidth; subx++)
                        p[outoffs + subx] = p0;
                }
            } else {
                uint32_t  p0      = svga->pallook[svga->egapal[c0]];
                uint32_t  p1      = svga->pallook[svga->egapal[c1]];
                const int outoffs = i << dwshift;
                for (int subx = 0; subx < dotwidth; subx++)
                    p[outoffs + subx] = p0;
                for (int subx = 0; subx < dotwidth; subx++)
                    p[outoffs + subx + dotwidth] = p1;
            }
        }

        if (svga->ati_4color)
            p += (charwidth << 1);
            // p += charwidth;
        else
            p += charwidth;
    }
}

/*
   Remap these to the paletted renderer
   (*, highres, combine8bits)
 */
void svga_render_2bpp_lowres(svga_t *svga) { svga_render_indexed_gfx(svga, false, false); }
void svga_render_2bpp_highres(svga_t *svga) { svga_render_indexed_gfx(svga, true, false); }
void svga_render_4bpp_lowres(svga_t *svga) { svga_render_indexed_gfx(svga, false, false); }
void svga_render_4bpp_highres(svga_t *svga) { svga_render_indexed_gfx(svga, true, false); }
void svga_render_8bpp_lowres(svga_t *svga) { svga_render_indexed_gfx(svga, false, true); }
void svga_render_8bpp_highres(svga_t *svga) { svga_render_indexed_gfx(svga, true, true); }

void
svga_render_8bpp_incompatible_highres(svga_t *svga)
{
    int       x;
    uint32_t *p;
    uint32_t  dat;
    uint32_t  changed_addr;
    uint32_t  addr;

    if ((svga->displine + svga->y_add) < 0)
        return;

    if (svga->force_old_addr) {
<<<<<<< HEAD
        changed_offset = (svga->ma + (svga->sc & ~svga->crtc[0x17] & 3) * 0x8000) >> 12;

        if (svga->changedvram[changed_offset] || svga->changedvram[changed_offset + 1] || svga->fullchange) {
#ifdef USE_CLI
            cli_render_gfx("VGA %dx%d");
#endif

=======
        if (svga->changedvram[svga->ma >> 12] || svga->changedvram[(svga->ma >> 12) + 1] || svga->fullchange) {
>>>>>>> 46d01e30
            p = &svga->monitor->target_buffer->line[svga->displine + svga->y_add][svga->x_add];

            if (svga->firstline_draw == 2000)
                svga->firstline_draw = svga->displine;
            svga->lastline_draw = svga->displine;

            for (x = 0; x <= (svga->hdisp /* + svga->scrollcache*/); x += 8) {
                dat  = *(uint32_t *) (&svga->vram[svga->ma & svga->vram_display_mask]);
                p[0] = svga->map8[dat & 0xff];
                p[1] = svga->map8[(dat >> 8) & 0xff];
                p[2] = svga->map8[(dat >> 16) & 0xff];
                p[3] = svga->map8[(dat >> 24) & 0xff];

                dat  = *(uint32_t *) (&svga->vram[(svga->ma + 4) & svga->vram_display_mask]);
                p[4] = svga->map8[dat & 0xff];
                p[5] = svga->map8[(dat >> 8) & 0xff];
                p[6] = svga->map8[(dat >> 16) & 0xff];
                p[7] = svga->map8[(dat >> 24) & 0xff];

                svga->ma += 8;
                p += 8;
            }
            svga->ma &= svga->vram_display_mask;
        }
    } else {
        changed_addr = svga->remap_func(svga, svga->ma);

        if (svga->changedvram[changed_addr >> 12] || svga->changedvram[(changed_addr >> 12) + 1] || svga->fullchange) {
#ifdef USE_CLI
            cli_render_gfx("VGA %dx%d");
#endif

            p = &svga->monitor->target_buffer->line[svga->displine + svga->y_add][svga->x_add];

            if (svga->firstline_draw == 2000)
                svga->firstline_draw = svga->displine;
            svga->lastline_draw = svga->displine;

            if (!svga->remap_required) {
                for (x = 0; x <= (svga->hdisp /* + svga->scrollcache*/); x += 8) {
                    dat  = *(uint32_t *) (&svga->vram[svga->ma & svga->vram_display_mask]);
                    p[0] = svga->map8[dat & 0xff];
                    p[1] = svga->map8[(dat >> 8) & 0xff];
                    p[2] = svga->map8[(dat >> 16) & 0xff];
                    p[3] = svga->map8[(dat >> 24) & 0xff];

                    dat  = *(uint32_t *) (&svga->vram[(svga->ma + 4) & svga->vram_display_mask]);
                    p[4] = svga->map8[dat & 0xff];
                    p[5] = svga->map8[(dat >> 8) & 0xff];
                    p[6] = svga->map8[(dat >> 16) & 0xff];
                    p[7] = svga->map8[(dat >> 24) & 0xff];

                    svga->ma += 8;
                    p += 8;
                }
            } else {
                for (x = 0; x <= (svga->hdisp /* + svga->scrollcache*/); x += 4) {
                    addr = svga->remap_func(svga, svga->ma);
                    dat  = *(uint32_t *) (&svga->vram[addr & svga->vram_display_mask]);
                    p[0] = svga->map8[dat & 0xff];
                    p[1] = svga->map8[(dat >> 8) & 0xff];
                    p[2] = svga->map8[(dat >> 16) & 0xff];
                    p[3] = svga->map8[(dat >> 24) & 0xff];

                    svga->ma += 4;
                    p += 4;
                }
            }
            svga->ma &= svga->vram_display_mask;
        }
    }
}

// TODO: Integrate more of this into the generic paletted renderer --GM
#if 0
void
svga_render_8bpp_lowres(svga_t *svga)
{
    int       x;
    uint32_t *p;
    uint32_t  dat;
    uint32_t  changed_addr;
    uint32_t  addr;

    if ((svga->displine + svga->y_add) < 0)
        return;

    if (svga->force_old_addr) {
        if (svga->changedvram[svga->ma >> 12] || svga->changedvram[(svga->ma >> 12) + 1] || svga->fullchange) {
#ifdef USE_CLI
            cli_render_gfx("VGA %dx%d");
#endif

            p = &svga->monitor->target_buffer->line[svga->displine + svga->y_add][svga->x_add];

            if (svga->firstline_draw == 2000)
                svga->firstline_draw = svga->displine;
            svga->lastline_draw = svga->displine;

            for (x = 0; x <= (svga->hdisp + svga->scrollcache); x += 8) {
                dat = *(uint32_t *) (&svga->vram[svga->ma & svga->vram_display_mask]);

                p[0] = p[1] = svga->map8[dat & 0xff];
                p[2] = p[3] = svga->map8[(dat >> 8) & 0xff];
                p[4] = p[5] = svga->map8[(dat >> 16) & 0xff];
                p[6] = p[7] = svga->map8[(dat >> 24) & 0xff];

                svga->ma += 4;
                p += 8;
            }
            svga->ma &= svga->vram_display_mask;
        }
    } else {
        changed_addr = svga->remap_func(svga, svga->ma);

        if (svga->changedvram[changed_addr >> 12] || svga->changedvram[(changed_addr >> 12) + 1] || svga->fullchange) {
#ifdef USE_CLI
            cli_render_gfx("VGA %dx%d");
#endif

            p = &svga->monitor->target_buffer->line[svga->displine + svga->y_add][svga->x_add];

            if (svga->firstline_draw == 2000)
                svga->firstline_draw = svga->displine;
            svga->lastline_draw = svga->displine;

            if (!svga->remap_required) {
                for (x = 0; x <= (svga->hdisp + svga->scrollcache); x += 8) {
                    dat  = *(uint32_t *) (&svga->vram[svga->ma & svga->vram_display_mask]);
                    p[0] = p[1] = svga->map8[dat & 0xff];
                    p[2] = p[3] = svga->map8[(dat >> 8) & 0xff];
                    p[4] = p[5] = svga->map8[(dat >> 16) & 0xff];
                    p[6] = p[7] = svga->map8[(dat >> 24) & 0xff];

                    svga->ma += 4;
                    p += 8;
                }
            } else {
                for (x = 0; x <= (svga->hdisp + svga->scrollcache); x += 8) {
                    addr = svga->remap_func(svga, svga->ma);
                    dat  = *(uint32_t *) (&svga->vram[addr & svga->vram_display_mask]);
                    p[0] = p[1] = svga->map8[dat & 0xff];
                    p[2] = p[3] = svga->map8[(dat >> 8) & 0xff];
                    p[4] = p[5] = svga->map8[(dat >> 16) & 0xff];
                    p[6] = p[7] = svga->map8[(dat >> 24) & 0xff];

                    svga->ma += 4;
                    p += 8;
                }
            }
            svga->ma &= svga->vram_display_mask;
        }
    }
}

void
svga_render_8bpp_highres(svga_t *svga)
{
    int       x;
    uint32_t *p;
    uint32_t  dat;
    uint32_t  changed_addr;
    uint32_t  addr;

    if ((svga->displine + svga->y_add) < 0)
        return;

    if (svga->force_old_addr) {
        if (svga->changedvram[svga->ma >> 12] || svga->changedvram[(svga->ma >> 12) + 1] || svga->fullchange) {
#ifdef USE_CLI
            cli_render_gfx("VGA %dx%d");
#endif

            p = &svga->monitor->target_buffer->line[svga->displine + svga->y_add][svga->x_add];

            if (svga->firstline_draw == 2000)
                svga->firstline_draw = svga->displine;
            svga->lastline_draw = svga->displine;

            for (x = 0; x <= (svga->hdisp /* + svga->scrollcache*/); x += 8) {
                dat  = *(uint32_t *) (&svga->vram[svga->ma & svga->vram_display_mask]);
                p[0] = svga->map8[dat & 0xff];
                p[1] = svga->map8[(dat >> 8) & 0xff];
                p[2] = svga->map8[(dat >> 16) & 0xff];
                p[3] = svga->map8[(dat >> 24) & 0xff];

                dat  = *(uint32_t *) (&svga->vram[(svga->ma + 4) & svga->vram_display_mask]);
                p[4] = svga->map8[dat & 0xff];
                p[5] = svga->map8[(dat >> 8) & 0xff];
                p[6] = svga->map8[(dat >> 16) & 0xff];
                p[7] = svga->map8[(dat >> 24) & 0xff];

                svga->ma += 8;
                p += 8;
            }
            svga->ma &= svga->vram_display_mask;
        }
    } else {
        changed_addr = svga->remap_func(svga, svga->ma);

        if (svga->changedvram[changed_addr >> 12] || svga->changedvram[(changed_addr >> 12) + 1] || svga->fullchange) {
#ifdef USE_CLI
            cli_render_gfx("VGA %dx%d");
#endif

            p = &svga->monitor->target_buffer->line[svga->displine + svga->y_add][svga->x_add];

            if (svga->firstline_draw == 2000)
                svga->firstline_draw = svga->displine;
            svga->lastline_draw = svga->displine;

            if (!svga->remap_required) {
                for (x = 0; x <= (svga->hdisp /* + svga->scrollcache*/); x += 8) {
                    dat  = *(uint32_t *) (&svga->vram[svga->ma & svga->vram_display_mask]);
                    p[0] = svga->map8[dat & 0xff];
                    p[1] = svga->map8[(dat >> 8) & 0xff];
                    p[2] = svga->map8[(dat >> 16) & 0xff];
                    p[3] = svga->map8[(dat >> 24) & 0xff];

                    dat  = *(uint32_t *) (&svga->vram[(svga->ma + 4) & svga->vram_display_mask]);
                    p[4] = svga->map8[dat & 0xff];
                    p[5] = svga->map8[(dat >> 8) & 0xff];
                    p[6] = svga->map8[(dat >> 16) & 0xff];
                    p[7] = svga->map8[(dat >> 24) & 0xff];

                    svga->ma += 8;
                    p += 8;
                }
            } else {
                for (x = 0; x <= (svga->hdisp /* + svga->scrollcache*/); x += 4) {
                    addr = svga->remap_func(svga, svga->ma);
                    dat  = *(uint32_t *) (&svga->vram[addr & svga->vram_display_mask]);
                    p[0] = svga->map8[dat & 0xff];
                    p[1] = svga->map8[(dat >> 8) & 0xff];
                    p[2] = svga->map8[(dat >> 16) & 0xff];
                    p[3] = svga->map8[(dat >> 24) & 0xff];

                    svga->ma += 4;
                    p += 4;
                }
            }
            svga->ma &= svga->vram_display_mask;
        }
    }
}
#endif

void
svga_render_8bpp_tseng_lowres(svga_t *svga)
{
    uint32_t *p;
    uint32_t  dat;

    if ((svga->displine + svga->y_add) < 0)
        return;

    if (svga->changedvram[svga->ma >> 12] || svga->changedvram[(svga->ma >> 12) + 1] || svga->fullchange) {
#ifdef USE_CLI
        cli_render_gfx("VGA %dx%d");
#endif

        p = &svga->monitor->target_buffer->line[svga->displine + svga->y_add][svga->x_add];

        if (svga->firstline_draw == 2000)
            svga->firstline_draw = svga->displine;
        svga->lastline_draw = svga->displine;

        for (int x = 0; x <= (svga->hdisp + svga->scrollcache); x += 8) {
            dat = *(uint32_t *) (&svga->vram[svga->ma & svga->vram_display_mask]);
            if (svga->attrregs[0x10] & 0x80)
                dat = (dat & ~0xf0) | ((svga->attrregs[0x14] & 0x0f) << 4);
            p[0] = p[1] = svga->map8[dat & 0xff];
            dat >>= 8;
            if (svga->attrregs[0x10] & 0x80)
                dat = (dat & ~0xf0) | ((svga->attrregs[0x14] & 0x0f) << 4);
            p[2] = p[3] = svga->map8[dat & 0xff];
            dat >>= 8;
            if (svga->attrregs[0x10] & 0x80)
                dat = (dat & ~0xf0) | ((svga->attrregs[0x14] & 0x0f) << 4);
            p[4] = p[5] = svga->map8[dat & 0xff];
            dat >>= 8;
            if (svga->attrregs[0x10] & 0x80)
                dat = (dat & ~0xf0) | ((svga->attrregs[0x14] & 0x0f) << 4);
            p[6] = p[7] = svga->map8[dat & 0xff];

            svga->ma += 4;
            p += 8;
        }
        svga->ma &= svga->vram_display_mask;
    }
}

void
svga_render_8bpp_tseng_highres(svga_t *svga)
{
    uint32_t *p;
    uint32_t  dat;

    if ((svga->displine + svga->y_add) < 0)
        return;

    if (svga->changedvram[svga->ma >> 12] || svga->changedvram[(svga->ma >> 12) + 1] || svga->fullchange) {
#ifdef USE_CLI
        cli_render_gfx("VGA %dx%d");
#endif

        p = &svga->monitor->target_buffer->line[svga->displine + svga->y_add][svga->x_add];

        if (svga->firstline_draw == 2000)
            svga->firstline_draw = svga->displine;
        svga->lastline_draw = svga->displine;

        for (int x = 0; x <= (svga->hdisp /* + svga->scrollcache*/); x += 8) {
            dat = *(uint32_t *) (&svga->vram[svga->ma & svga->vram_display_mask]);
            if (svga->attrregs[0x10] & 0x80)
                dat = (dat & ~0xf0) | ((svga->attrregs[0x14] & 0x0f) << 4);
            p[0] = svga->map8[dat & 0xff];
            dat >>= 8;
            if (svga->attrregs[0x10] & 0x80)
                dat = (dat & ~0xf0) | ((svga->attrregs[0x14] & 0x0f) << 4);
            p[1] = svga->map8[dat & 0xff];
            dat >>= 8;
            if (svga->attrregs[0x10] & 0x80)
                dat = (dat & ~0xf0) | ((svga->attrregs[0x14] & 0x0f) << 4);
            p[2] = svga->map8[dat & 0xff];
            dat >>= 8;
            if (svga->attrregs[0x10] & 0x80)
                dat = (dat & ~0xf0) | ((svga->attrregs[0x14] & 0x0f) << 4);
            p[3] = svga->map8[dat & 0xff];

            dat = *(uint32_t *) (&svga->vram[(svga->ma + 4) & svga->vram_display_mask]);
            if (svga->attrregs[0x10] & 0x80)
                dat = (dat & ~0xf0) | ((svga->attrregs[0x14] & 0x0f) << 4);
            p[4] = svga->map8[dat & 0xff];
            dat >>= 8;
            if (svga->attrregs[0x10] & 0x80)
                dat = (dat & ~0xf0) | ((svga->attrregs[0x14] & 0x0f) << 4);
            p[5] = svga->map8[dat & 0xff];
            dat >>= 8;
            if (svga->attrregs[0x10] & 0x80)
                dat = (dat & ~0xf0) | ((svga->attrregs[0x14] & 0x0f) << 4);
            p[6] = svga->map8[dat & 0xff];
            dat >>= 8;
            if (svga->attrregs[0x10] & 0x80)
                dat = (dat & ~0xf0) | ((svga->attrregs[0x14] & 0x0f) << 4);
            p[7] = svga->map8[dat & 0xff];

            svga->ma += 8;
            p += 8;
        }
        svga->ma &= svga->vram_display_mask;
    }
}

void
svga_render_15bpp_lowres(svga_t *svga)
{
    int       x;
    uint32_t *p;
    uint32_t  dat;
    uint32_t  changed_addr;
    uint32_t  addr;

    if ((svga->displine + svga->y_add) < 0)
        return;

    if (svga->force_old_addr) {
        if (svga->changedvram[svga->ma >> 12] || svga->changedvram[(svga->ma >> 12) + 1] || svga->fullchange) {
#ifdef USE_CLI
            cli_render_gfx("VGA %dx%d");
#endif

            p = &svga->monitor->target_buffer->line[svga->displine + svga->y_add][svga->x_add];

            if (svga->firstline_draw == 2000)
                svga->firstline_draw = svga->displine;
            svga->lastline_draw = svga->displine;

            for (x = 0; x <= (svga->hdisp + svga->scrollcache); x += 4) {
                dat = *(uint32_t *) (&svga->vram[(svga->ma + (x << 1)) & svga->vram_display_mask]);

                p[x << 1] = p[(x << 1) + 1] = svga->conv_16to32(svga, dat & 0xffff, 15);
                p[(x << 1) + 2] = p[(x << 1) + 3] = svga->conv_16to32(svga, dat >> 16, 15);

                dat = *(uint32_t *) (&svga->vram[(svga->ma + (x << 1) + 4) & svga->vram_display_mask]);

                p[(x << 1) + 4] = p[(x << 1) + 5] = svga->conv_16to32(svga, dat & 0xffff, 15);
                p[(x << 1) + 6] = p[(x << 1) + 7] = svga->conv_16to32(svga, dat >> 16, 15);
            }
            svga->ma += x << 1;
            svga->ma &= svga->vram_display_mask;
        }
    } else {
        changed_addr = svga->remap_func(svga, svga->ma);

        if (svga->changedvram[changed_addr >> 12] || svga->changedvram[(changed_addr >> 12) + 1] || svga->fullchange) {
#ifdef USE_CLI
            cli_render_gfx("VGA %dx%d");
#endif

            p = &svga->monitor->target_buffer->line[svga->displine + svga->y_add][svga->x_add];

            if (svga->firstline_draw == 2000)
                svga->firstline_draw = svga->displine;
            svga->lastline_draw = svga->displine;

            if (!svga->remap_required) {
                for (x = 0; x <= (svga->hdisp + svga->scrollcache); x += 4) {
                    dat = *(uint32_t *) (&svga->vram[(svga->ma + (x << 1)) & svga->vram_display_mask]);

                    *p++ = svga->conv_16to32(svga, dat & 0xffff, 15);
                    *p++ = svga->conv_16to32(svga, dat >> 16, 15);

                    dat = *(uint32_t *) (&svga->vram[(svga->ma + (x << 1) + 4) & svga->vram_display_mask]);

                    *p++ = svga->conv_16to32(svga, dat & 0xffff, 15);
                    *p++ = svga->conv_16to32(svga, dat >> 16, 15);
                }
                svga->ma += x << 1;
            } else {
                for (x = 0; x <= (svga->hdisp + svga->scrollcache); x += 2) {
                    addr = svga->remap_func(svga, svga->ma);
                    dat  = *(uint32_t *) (&svga->vram[addr & svga->vram_display_mask]);

                    *p++ = svga->conv_16to32(svga, dat & 0xffff, 15);
                    *p++ = svga->conv_16to32(svga, dat >> 16, 15);
                    svga->ma += 4;
                }
            }
            svga->ma &= svga->vram_display_mask;
        }
    }
}

void
svga_render_15bpp_highres(svga_t *svga)
{
    int       x;
    uint32_t *p;
    uint32_t  dat;
    uint32_t  changed_addr;
    uint32_t  addr;

    if ((svga->displine + svga->y_add) < 0)
        return;

    if (svga->force_old_addr) {
        if (svga->changedvram[svga->ma >> 12] || svga->changedvram[(svga->ma >> 12) + 1] || svga->fullchange) {
#ifdef USE_CLI
            cli_render_gfx("VGA %dx%d");
#endif

            p = &svga->monitor->target_buffer->line[svga->displine + svga->y_add][svga->x_add];

            if (svga->firstline_draw == 2000)
                svga->firstline_draw = svga->displine;
            svga->lastline_draw = svga->displine;

            for (x = 0; x <= (svga->hdisp + svga->scrollcache); x += 8) {
                dat      = *(uint32_t *) (&svga->vram[(svga->ma + (x << 1)) & svga->vram_display_mask]);
                p[x]     = svga->conv_16to32(svga, dat & 0xffff, 15);
                p[x + 1] = svga->conv_16to32(svga, dat >> 16, 15);

                dat      = *(uint32_t *) (&svga->vram[(svga->ma + (x << 1) + 4) & svga->vram_display_mask]);
                p[x + 2] = svga->conv_16to32(svga, dat & 0xffff, 15);
                p[x + 3] = svga->conv_16to32(svga, dat >> 16, 15);

                dat      = *(uint32_t *) (&svga->vram[(svga->ma + (x << 1) + 8) & svga->vram_display_mask]);
                p[x + 4] = svga->conv_16to32(svga, dat & 0xffff, 15);
                p[x + 5] = svga->conv_16to32(svga, dat >> 16, 15);

                dat      = *(uint32_t *) (&svga->vram[(svga->ma + (x << 1) + 12) & svga->vram_display_mask]);
                p[x + 6] = svga->conv_16to32(svga, dat & 0xffff, 15);
                p[x + 7] = svga->conv_16to32(svga, dat >> 16, 15);
            }
            svga->ma += x << 1;
            svga->ma &= svga->vram_display_mask;
        }
    } else {
        changed_addr = svga->remap_func(svga, svga->ma);

        if (svga->changedvram[changed_addr >> 12] || svga->changedvram[(changed_addr >> 12) + 1] || svga->fullchange) {
#ifdef USE_CLI
            cli_render_gfx("VGA %dx%d");
#endif

            p = &svga->monitor->target_buffer->line[svga->displine + svga->y_add][svga->x_add];

            if (svga->firstline_draw == 2000)
                svga->firstline_draw = svga->displine;
            svga->lastline_draw = svga->displine;

            if (!svga->remap_required) {
                for (x = 0; x <= (svga->hdisp + svga->scrollcache); x += 8) {
                    dat  = *(uint32_t *) (&svga->vram[(svga->ma + (x << 1)) & svga->vram_display_mask]);
                    *p++ = svga->conv_16to32(svga, dat & 0xffff, 15);
                    *p++ = svga->conv_16to32(svga, dat >> 16, 15);

                    dat  = *(uint32_t *) (&svga->vram[(svga->ma + (x << 1) + 4) & svga->vram_display_mask]);
                    *p++ = svga->conv_16to32(svga, dat & 0xffff, 15);
                    *p++ = svga->conv_16to32(svga, dat >> 16, 15);

                    dat  = *(uint32_t *) (&svga->vram[(svga->ma + (x << 1) + 8) & svga->vram_display_mask]);
                    *p++ = svga->conv_16to32(svga, dat & 0xffff, 15);
                    *p++ = svga->conv_16to32(svga, dat >> 16, 15);

                    dat  = *(uint32_t *) (&svga->vram[(svga->ma + (x << 1) + 12) & svga->vram_display_mask]);
                    *p++ = svga->conv_16to32(svga, dat & 0xffff, 15);
                    *p++ = svga->conv_16to32(svga, dat >> 16, 15);
                }
                svga->ma += x << 1;
            } else {
                for (x = 0; x <= (svga->hdisp + svga->scrollcache); x += 2) {
                    addr = svga->remap_func(svga, svga->ma);
                    dat  = *(uint32_t *) (&svga->vram[addr & svga->vram_display_mask]);

                    *p++ = svga->conv_16to32(svga, dat & 0xffff, 15);
                    *p++ = svga->conv_16to32(svga, dat >> 16, 15);
                    svga->ma += 4;
                }
            }
            svga->ma &= svga->vram_display_mask;
        }
    }
}

void
svga_render_15bpp_mix_lowres(svga_t *svga)
{
    int       x;
    uint32_t *p;
    uint32_t  dat;

    if ((svga->displine + svga->y_add) < 0)
        return;

    if (svga->changedvram[svga->ma >> 12] || svga->changedvram[(svga->ma >> 12) + 1] || svga->fullchange) {
#ifdef USE_CLI
        cli_render_gfx("VGA %dx%d");
#endif

        p = &svga->monitor->target_buffer->line[svga->displine + svga->y_add][svga->x_add];

        if (svga->firstline_draw == 2000)
            svga->firstline_draw = svga->displine;
        svga->lastline_draw = svga->displine;

        for (x = 0; x <= (svga->hdisp + svga->scrollcache); x += 4) {
            dat       = *(uint32_t *) (&svga->vram[(svga->ma + (x << 1)) & svga->vram_display_mask]);
            p[x << 1] = p[(x << 1) + 1] = (dat & 0x00008000) ? svga->pallook[dat & 0xff] : svga->conv_16to32(svga, dat & 0xffff, 15);

            dat >>= 16;
            p[(x << 1) + 2] = p[(x << 1) + 3] = (dat & 0x00008000) ? svga->pallook[dat & 0xff] : svga->conv_16to32(svga, dat & 0xffff, 15);

            dat             = *(uint32_t *) (&svga->vram[(svga->ma + (x << 1) + 4) & svga->vram_display_mask]);
            p[(x << 1) + 4] = p[(x << 1) + 5] = (dat & 0x00008000) ? svga->pallook[dat & 0xff] : svga->conv_16to32(svga, dat & 0xffff, 15);

            dat >>= 16;
            p[(x << 1) + 6] = p[(x << 1) + 7] = (dat & 0x00008000) ? svga->pallook[dat & 0xff] : svga->conv_16to32(svga, dat & 0xffff, 15);
        }
        svga->ma += x << 1;
        svga->ma &= svga->vram_display_mask;
    }
}

void
svga_render_15bpp_mix_highres(svga_t *svga)
{
    int       x;
    uint32_t *p;
    uint32_t  dat;

    if ((svga->displine + svga->y_add) < 0)
        return;

    if (svga->changedvram[svga->ma >> 12] || svga->changedvram[(svga->ma >> 12) + 1] || svga->fullchange) {
#ifdef USE_CLI
        cli_render_gfx("VGA %dx%d");
#endif
        p = &svga->monitor->target_buffer->line[svga->displine + svga->y_add][svga->x_add];

        if (svga->firstline_draw == 2000)
            svga->firstline_draw = svga->displine;
        svga->lastline_draw = svga->displine;

        for (x = 0; x <= (svga->hdisp + svga->scrollcache); x += 8) {
            dat  = *(uint32_t *) (&svga->vram[(svga->ma + (x << 1)) & svga->vram_display_mask]);
            p[x] = (dat & 0x00008000) ? svga->pallook[dat & 0xff] : svga->conv_16to32(svga, dat & 0xffff, 15);
            dat >>= 16;
            p[x + 1] = (dat & 0x00008000) ? svga->pallook[dat & 0xff] : svga->conv_16to32(svga, dat & 0xffff, 15);

            dat      = *(uint32_t *) (&svga->vram[(svga->ma + (x << 1) + 4) & svga->vram_display_mask]);
            p[x + 2] = (dat & 0x00008000) ? svga->pallook[dat & 0xff] : svga->conv_16to32(svga, dat & 0xffff, 15);
            dat >>= 16;
            p[x + 3] = (dat & 0x00008000) ? svga->pallook[dat & 0xff] : svga->conv_16to32(svga, dat & 0xffff, 15);

            dat      = *(uint32_t *) (&svga->vram[(svga->ma + (x << 1) + 8) & svga->vram_display_mask]);
            p[x + 4] = (dat & 0x00008000) ? svga->pallook[dat & 0xff] : svga->conv_16to32(svga, dat & 0xffff, 15);
            dat >>= 16;
            p[x + 5] = (dat & 0x00008000) ? svga->pallook[dat & 0xff] : svga->conv_16to32(svga, dat & 0xffff, 15);

            dat      = *(uint32_t *) (&svga->vram[(svga->ma + (x << 1) + 12) & svga->vram_display_mask]);
            p[x + 6] = (dat & 0x00008000) ? svga->pallook[dat & 0xff] : svga->conv_16to32(svga, dat & 0xffff, 15);
            dat >>= 16;
            p[x + 7] = (dat & 0x00008000) ? svga->pallook[dat & 0xff] : svga->conv_16to32(svga, dat & 0xffff, 15);
        }
        svga->ma += x << 1;
        svga->ma &= svga->vram_display_mask;
    }
}

void
svga_render_16bpp_lowres(svga_t *svga)
{
    int       x;
    uint32_t *p;
    uint32_t  dat;
    uint32_t  changed_addr;
    uint32_t  addr;

    if ((svga->displine + svga->y_add) < 0)
        return;

    if (svga->force_old_addr) {
        if (svga->changedvram[svga->ma >> 12] || svga->changedvram[(svga->ma >> 12) + 1] || svga->fullchange) {
#ifdef USE_CLI
            cli_render_gfx("VGA %dx%d");
#endif

            p = &svga->monitor->target_buffer->line[svga->displine + svga->y_add][svga->x_add];

            if (svga->firstline_draw == 2000)
                svga->firstline_draw = svga->displine;
            svga->lastline_draw = svga->displine;

            for (x = 0; x <= (svga->hdisp + svga->scrollcache); x += 4) {
                dat       = *(uint32_t *) (&svga->vram[(svga->ma + (x << 1)) & svga->vram_display_mask]);
                p[x << 1] = p[(x << 1) + 1] = svga->conv_16to32(svga, dat & 0xffff, 16);
                p[(x << 1) + 2] = p[(x << 1) + 3] = svga->conv_16to32(svga, dat >> 16, 16);

                dat             = *(uint32_t *) (&svga->vram[(svga->ma + (x << 1) + 4) & svga->vram_display_mask]);
                p[(x << 1) + 4] = p[(x << 1) + 5] = svga->conv_16to32(svga, dat & 0xffff, 16);
                p[(x << 1) + 6] = p[(x << 1) + 7] = svga->conv_16to32(svga, dat >> 16, 16);
            }
            svga->ma += x << 1;
            svga->ma &= svga->vram_display_mask;
        }
    } else {
        changed_addr = svga->remap_func(svga, svga->ma);

        if (svga->changedvram[changed_addr >> 12] || svga->changedvram[(changed_addr >> 12) + 1] || svga->fullchange) {
#ifdef USE_CLI
            cli_render_gfx("VGA %dx%d");
#endif

            p = &svga->monitor->target_buffer->line[svga->displine + svga->y_add][svga->x_add];

            if (svga->firstline_draw == 2000)
                svga->firstline_draw = svga->displine;
            svga->lastline_draw = svga->displine;

            if (!svga->remap_required) {
                for (x = 0; x <= (svga->hdisp + svga->scrollcache); x += 4) {
                    dat = *(uint32_t *) (&svga->vram[(svga->ma + (x << 1)) & svga->vram_display_mask]);

                    *p++ = svga->conv_16to32(svga, dat & 0xffff, 16);
                    *p++ = svga->conv_16to32(svga, dat >> 16, 16);

                    dat = *(uint32_t *) (&svga->vram[(svga->ma + (x << 1) + 4) & svga->vram_display_mask]);

                    *p++ = svga->conv_16to32(svga, dat & 0xffff, 16);
                    *p++ = svga->conv_16to32(svga, dat >> 16, 16);
                }
                svga->ma += x << 1;
            } else {
                for (x = 0; x <= (svga->hdisp + svga->scrollcache); x += 2) {
                    addr = svga->remap_func(svga, svga->ma);
                    dat  = *(uint32_t *) (&svga->vram[addr & svga->vram_display_mask]);

                    *p++ = svga->conv_16to32(svga, dat & 0xffff, 16);
                    *p++ = svga->conv_16to32(svga, dat >> 16, 16);
                }
                svga->ma += 4;
            }
            svga->ma &= svga->vram_display_mask;
        }
    }
}

void
svga_render_16bpp_highres(svga_t *svga)
{
    int       x;
    uint32_t *p;
    uint32_t  dat;
    uint32_t  changed_addr;
    uint32_t  addr;

    if ((svga->displine + svga->y_add) < 0)
        return;

    if (svga->force_old_addr) {
        if (svga->changedvram[svga->ma >> 12] || svga->changedvram[(svga->ma >> 12) + 1] || svga->fullchange) {
#ifdef USE_CLI
            cli_render_gfx("VGA %dx%d");
#endif
            p = &svga->monitor->target_buffer->line[svga->displine + svga->y_add][svga->x_add];

            if (svga->firstline_draw == 2000)
                svga->firstline_draw = svga->displine;
            svga->lastline_draw = svga->displine;

            for (x = 0; x <= (svga->hdisp + svga->scrollcache); x += 8) {
                uint32_t dat = *(uint32_t *) (&svga->vram[(svga->ma + (x << 1)) & svga->vram_display_mask]);
                p[x]         = svga->conv_16to32(svga, dat & 0xffff, 16);
                p[x + 1]     = svga->conv_16to32(svga, dat >> 16, 16);

                dat      = *(uint32_t *) (&svga->vram[(svga->ma + (x << 1) + 4) & svga->vram_display_mask]);
                p[x + 2] = svga->conv_16to32(svga, dat & 0xffff, 16);
                p[x + 3] = svga->conv_16to32(svga, dat >> 16, 16);

                dat      = *(uint32_t *) (&svga->vram[(svga->ma + (x << 1) + 8) & svga->vram_display_mask]);
                p[x + 4] = svga->conv_16to32(svga, dat & 0xffff, 16);
                p[x + 5] = svga->conv_16to32(svga, dat >> 16, 16);

                dat      = *(uint32_t *) (&svga->vram[(svga->ma + (x << 1) + 12) & svga->vram_display_mask]);
                p[x + 6] = svga->conv_16to32(svga, dat & 0xffff, 16);
                p[x + 7] = svga->conv_16to32(svga, dat >> 16, 16);
            }
            svga->ma += x << 1;
            svga->ma &= svga->vram_display_mask;
        }
    } else {
        changed_addr = svga->remap_func(svga, svga->ma);

        if (svga->changedvram[changed_addr >> 12] || svga->changedvram[(changed_addr >> 12) + 1] || svga->fullchange) {
#ifdef USE_CLI
            cli_render_gfx("VGA %dx%d");
#endif
            p = &svga->monitor->target_buffer->line[svga->displine + svga->y_add][svga->x_add];

            if (svga->firstline_draw == 2000)
                svga->firstline_draw = svga->displine;
            svga->lastline_draw = svga->displine;

            if (!svga->remap_required) {
                for (x = 0; x <= (svga->hdisp + svga->scrollcache); x += 8) {
                    dat  = *(uint32_t *) (&svga->vram[(svga->ma + (x << 1)) & svga->vram_display_mask]);
                    *p++ = svga->conv_16to32(svga, dat & 0xffff, 16);
                    *p++ = svga->conv_16to32(svga, dat >> 16, 16);

                    dat  = *(uint32_t *) (&svga->vram[(svga->ma + (x << 1) + 4) & svga->vram_display_mask]);
                    *p++ = svga->conv_16to32(svga, dat & 0xffff, 16);
                    *p++ = svga->conv_16to32(svga, dat >> 16, 16);

                    dat  = *(uint32_t *) (&svga->vram[(svga->ma + (x << 1) + 8) & svga->vram_display_mask]);
                    *p++ = svga->conv_16to32(svga, dat & 0xffff, 16);
                    *p++ = svga->conv_16to32(svga, dat >> 16, 16);

                    dat  = *(uint32_t *) (&svga->vram[(svga->ma + (x << 1) + 12) & svga->vram_display_mask]);
                    *p++ = svga->conv_16to32(svga, dat & 0xffff, 16);
                    *p++ = svga->conv_16to32(svga, dat >> 16, 16);
                }
                svga->ma += x << 1;
            } else {
                for (x = 0; x <= (svga->hdisp + svga->scrollcache); x += 2) {
                    addr = svga->remap_func(svga, svga->ma);
                    dat  = *(uint32_t *) (&svga->vram[addr & svga->vram_display_mask]);

                    *p++ = svga->conv_16to32(svga, dat & 0xffff, 16);
                    *p++ = svga->conv_16to32(svga, dat >> 16, 16);

                    svga->ma += 4;
                }
            }
            svga->ma &= svga->vram_display_mask;
        }
    }
}

void
svga_render_24bpp_lowres(svga_t *svga)
{
    int       x;
    uint32_t *p;
    uint32_t  changed_addr;
    uint32_t  addr;
    uint32_t  dat0;
    uint32_t  dat1;
    uint32_t  dat2;
    uint32_t  fg;

    if ((svga->displine + svga->y_add) < 0)
        return;

    if (svga->force_old_addr) {
        if ((svga->displine + svga->y_add) < 0)
            return;

        if (svga->changedvram[svga->ma >> 12] || svga->changedvram[(svga->ma >> 12) + 1] || svga->fullchange) {
#ifdef USE_CLI
            cli_render_gfx("VGA %dx%d");
#endif

            if (svga->firstline_draw == 2000)
                svga->firstline_draw = svga->displine;
            svga->lastline_draw = svga->displine;

            for (x = 0; x <= (svga->hdisp + svga->scrollcache); x++) {
                fg = svga->vram[svga->ma] | (svga->vram[svga->ma + 1] << 8) | (svga->vram[svga->ma + 2] << 16);
                svga->ma += 3;
                svga->ma &= svga->vram_display_mask;
                svga->monitor->target_buffer->line[svga->displine + svga->y_add][(x << 1) + svga->x_add] = svga->monitor->target_buffer->line[svga->displine + svga->y_add][(x << 1) + 1 + svga->x_add] = lookup_lut(fg);
            }
        }
    } else {
        changed_addr = svga->remap_func(svga, svga->ma);

        if (svga->changedvram[changed_addr >> 12] || svga->changedvram[(changed_addr >> 12) + 1] || svga->fullchange) {
#ifdef USE_CLI
            cli_render_gfx("VGA %dx%d");
#endif

            p = &svga->monitor->target_buffer->line[svga->displine + svga->y_add][svga->x_add];

            if (svga->firstline_draw == 2000)
                svga->firstline_draw = svga->displine;
            svga->lastline_draw = svga->displine;

            if (!svga->remap_required) {
                for (x = 0; x <= (svga->hdisp + svga->scrollcache); x++) {
                    dat0 = *(uint32_t *) (&svga->vram[svga->ma & svga->vram_display_mask]);
                    dat1 = *(uint32_t *) (&svga->vram[(svga->ma + 4) & svga->vram_display_mask]);
                    dat2 = *(uint32_t *) (&svga->vram[(svga->ma + 8) & svga->vram_display_mask]);

                    p[0] = p[1] = lookup_lut(dat0 & 0xffffff);
                    p[2] = p[3] = lookup_lut((dat0 >> 24) | ((dat1 & 0xffff) << 8));
                    p[4] = p[5] = lookup_lut((dat1 >> 16) | ((dat2 & 0xff) << 16));
                    p[6] = p[7] = lookup_lut(dat2 >> 8);

                    svga->ma += 12;
                }
            } else {
                for (x = 0; x <= (svga->hdisp + svga->scrollcache); x += 4) {
                    addr = svga->remap_func(svga, svga->ma);
                    dat0 = *(uint32_t *) (&svga->vram[addr & svga->vram_display_mask]);
                    addr = svga->remap_func(svga, svga->ma + 4);
                    dat1 = *(uint32_t *) (&svga->vram[addr & svga->vram_display_mask]);
                    addr = svga->remap_func(svga, svga->ma + 8);
                    dat2 = *(uint32_t *) (&svga->vram[addr & svga->vram_display_mask]);

                    p[0] = p[1] = lookup_lut(dat0 & 0xffffff);
                    p[2] = p[3] = lookup_lut((dat0 >> 24) | ((dat1 & 0xffff) << 8));
                    p[4] = p[5] = lookup_lut((dat1 >> 16) | ((dat2 & 0xff) << 16));
                    p[6] = p[7] = lookup_lut(dat2 >> 8);

                    svga->ma += 12;
                }
            }
            svga->ma &= svga->vram_display_mask;
        }
    }
}

void
svga_render_24bpp_highres(svga_t *svga)
{
    int       x;
    uint32_t *p;
    uint32_t  changed_addr;
    uint8_t   addr;
    uint32_t  dat0;
    uint32_t  dat1;
    uint32_t  dat2;
    uint32_t  dat;

    if ((svga->displine + svga->y_add) < 0)
        return;

    if (svga->force_old_addr) {
        if (svga->changedvram[svga->ma >> 12] || svga->changedvram[(svga->ma >> 12) + 1] || svga->fullchange) {
#ifdef USE_CLI
            cli_render_gfx("VGA %dx%d");
#endif

            p = &svga->monitor->target_buffer->line[svga->displine + svga->y_add][svga->x_add];

            if (svga->firstline_draw == 2000)
                svga->firstline_draw = svga->displine;
            svga->lastline_draw = svga->displine;

            for (x = 0; x <= (svga->hdisp + svga->scrollcache); x += 4) {
                dat  = *(uint32_t *) (&svga->vram[svga->ma & svga->vram_display_mask]);
                p[x] = lookup_lut(dat & 0xffffff);

                dat      = *(uint32_t *) (&svga->vram[(svga->ma + 3) & svga->vram_display_mask]);
                p[x + 1] = lookup_lut(dat & 0xffffff);

                dat      = *(uint32_t *) (&svga->vram[(svga->ma + 6) & svga->vram_display_mask]);
                p[x + 2] = lookup_lut(dat & 0xffffff);

                dat      = *(uint32_t *) (&svga->vram[(svga->ma + 9) & svga->vram_display_mask]);
                p[x + 3] = lookup_lut(dat & 0xffffff);

                svga->ma += 12;
            }
            svga->ma &= svga->vram_display_mask;
        }
    } else {
        changed_addr = svga->remap_func(svga, svga->ma);

        if (svga->changedvram[changed_addr >> 12] || svga->changedvram[(changed_addr >> 12) + 1] || svga->fullchange) {
#ifdef USE_CLI
            cli_render_gfx("VGA %dx%d");
#endif
            p = &svga->monitor->target_buffer->line[svga->displine + svga->y_add][svga->x_add];

            if (svga->firstline_draw == 2000)
                svga->firstline_draw = svga->displine;
            svga->lastline_draw = svga->displine;

            if (!svga->remap_required) {
                for (x = 0; x <= (svga->hdisp + svga->scrollcache); x += 4) {
                    dat0 = *(uint32_t *) (&svga->vram[svga->ma & svga->vram_display_mask]);
                    dat1 = *(uint32_t *) (&svga->vram[(svga->ma + 4) & svga->vram_display_mask]);
                    dat2 = *(uint32_t *) (&svga->vram[(svga->ma + 8) & svga->vram_display_mask]);

                    *p++ = lookup_lut(dat0 & 0xffffff);
                    *p++ = lookup_lut((dat0 >> 24) | ((dat1 & 0xffff) << 8));
                    *p++ = lookup_lut((dat1 >> 16) | ((dat2 & 0xff) << 16));
                    *p++ = lookup_lut(dat2 >> 8);

                    svga->ma += 12;
                }
            } else {
                for (x = 0; x <= (svga->hdisp + svga->scrollcache); x += 4) {
                    addr = svga->remap_func(svga, svga->ma);
                    dat0 = *(uint32_t *) (&svga->vram[addr & svga->vram_display_mask]);
                    addr = svga->remap_func(svga, svga->ma + 4);
                    dat1 = *(uint32_t *) (&svga->vram[addr & svga->vram_display_mask]);
                    addr = svga->remap_func(svga, svga->ma + 8);
                    dat2 = *(uint32_t *) (&svga->vram[addr & svga->vram_display_mask]);

                    *p++ = lookup_lut(dat0 & 0xffffff);
                    *p++ = lookup_lut((dat0 >> 24) | ((dat1 & 0xffff) << 8));
                    *p++ = lookup_lut((dat1 >> 16) | ((dat2 & 0xff) << 16));
                    *p++ = lookup_lut(dat2 >> 8);

                    svga->ma += 12;
                }
            }
            svga->ma &= svga->vram_display_mask;
        }
    }
}

void
svga_render_32bpp_lowres(svga_t *svga)
{
    int       x;
    uint32_t *p;
    uint32_t  dat;
    uint32_t  changed_addr;
    uint32_t  addr;

    if ((svga->displine + svga->y_add) < 0)
        return;

    if (svga->force_old_addr) {
        if (svga->changedvram[svga->ma >> 12] || svga->changedvram[(svga->ma >> 12) + 1] || svga->fullchange) {
#ifdef USE_CLI
            cli_render_gfx("VGA %dx%d");
#endif
            if (svga->firstline_draw == 2000)
                svga->firstline_draw = svga->displine;
            svga->lastline_draw = svga->displine;

            for (x = 0; x <= (svga->hdisp + svga->scrollcache); x++) {
                dat = svga->vram[svga->ma] | (svga->vram[svga->ma + 1] << 8) | (svga->vram[svga->ma + 2] << 16);
                svga->ma += 4;
                svga->ma &= svga->vram_display_mask;
                svga->monitor->target_buffer->line[svga->displine + svga->y_add][(x << 1) + svga->x_add] = svga->monitor->target_buffer->line[svga->displine + svga->y_add][(x << 1) + 1 + svga->x_add] = lookup_lut(dat);
            }
        }
    } else {
        changed_addr = svga->remap_func(svga, svga->ma);

        if (svga->changedvram[changed_addr >> 12] || svga->changedvram[(changed_addr >> 12) + 1] || svga->fullchange) {
#ifdef USE_CLI
            cli_render_gfx("VGA %dx%d");
#endif

            p = &svga->monitor->target_buffer->line[svga->displine + svga->y_add][svga->x_add];

            if (svga->firstline_draw == 2000)
                svga->firstline_draw = svga->displine;
            svga->lastline_draw = svga->displine;

            if (!svga->remap_required) {
                for (x = 0; x <= (svga->hdisp + svga->scrollcache); x++) {
                    dat  = *(uint32_t *) (&svga->vram[(svga->ma + (x << 2)) & svga->vram_display_mask]);
                    *p++ = lookup_lut(dat & 0xffffff);
                    *p++ = lookup_lut(dat & 0xffffff);
                }
                svga->ma += (x * 4);
            } else {
                for (x = 0; x <= (svga->hdisp + svga->scrollcache); x++) {
                    addr = svga->remap_func(svga, svga->ma);
                    dat  = *(uint32_t *) (&svga->vram[addr & svga->vram_display_mask]);
                    *p++ = lookup_lut(dat & 0xffffff);
                    *p++ = lookup_lut(dat & 0xffffff);
                    svga->ma += 4;
                }
                svga->ma &= svga->vram_display_mask;
            }
        }
    }
}

void
svga_render_32bpp_highres(svga_t *svga)
{
    int       x;
    uint32_t *p;
    uint32_t  dat;
    uint32_t  changed_addr;
    uint32_t  addr;

    if ((svga->displine + svga->y_add) < 0)
        return;

    if (svga->force_old_addr) {
        if (svga->changedvram[svga->ma >> 12] || svga->changedvram[(svga->ma >> 12) + 1] || svga->changedvram[(svga->ma >> 12) + 2] || svga->fullchange) {
#ifdef USE_CLI
            cli_render_gfx("VGA %dx%d");
#endif

            p = &svga->monitor->target_buffer->line[svga->displine + svga->y_add][svga->x_add];

            if (svga->firstline_draw == 2000)
                svga->firstline_draw = svga->displine;
            svga->lastline_draw = svga->displine;

            for (x = 0; x <= (svga->hdisp + svga->scrollcache); x++) {
                dat  = *(uint32_t *) (&svga->vram[(svga->ma + (x << 2)) & svga->vram_display_mask]);
                p[x] = lookup_lut(dat & 0xffffff);
            }
            svga->ma += 4;
            svga->ma &= svga->vram_display_mask;
        }
    } else {
        changed_addr = svga->remap_func(svga, svga->ma);

        if (svga->changedvram[changed_addr >> 12] || svga->changedvram[(changed_addr >> 12) + 1] || svga->fullchange) {
#ifdef USE_CLI
            cli_render_gfx("VGA %dx%d");
#endif

            p = &svga->monitor->target_buffer->line[svga->displine + svga->y_add][svga->x_add];

            if (svga->firstline_draw == 2000)
                svga->firstline_draw = svga->displine;
            svga->lastline_draw = svga->displine;

            if (!svga->remap_required) {
                for (x = 0; x <= (svga->hdisp + svga->scrollcache); x++) {
                    dat  = *(uint32_t *) (&svga->vram[(svga->ma + (x << 2)) & svga->vram_display_mask]);
                    *p++ = lookup_lut(dat & 0xffffff);
                }
                svga->ma += (x * 4);
            } else {
                for (x = 0; x <= (svga->hdisp + svga->scrollcache); x++) {
                    addr = svga->remap_func(svga, svga->ma);
                    dat  = *(uint32_t *) (&svga->vram[addr & svga->vram_display_mask]);
                    *p++ = lookup_lut(dat & 0xffffff);

                    svga->ma += 4;
                }
            }
            svga->ma &= svga->vram_display_mask;
        }
    }
}

void
svga_render_ABGR8888_highres(svga_t *svga)
{
    int       x;
    uint32_t *p;
    uint32_t  dat;
    uint32_t  changed_addr;
    uint32_t  addr;

    if ((svga->displine + svga->y_add) < 0)
        return;

    changed_addr = svga->remap_func(svga, svga->ma);

    if (svga->changedvram[changed_addr >> 12] || svga->changedvram[(changed_addr >> 12) + 1] || svga->fullchange) {
#ifdef USE_CLI
        cli_render_gfx("VGA %dx%d");
#endif

        p = &svga->monitor->target_buffer->line[svga->displine + svga->y_add][svga->x_add];

        if (svga->firstline_draw == 2000)
            svga->firstline_draw = svga->displine;
        svga->lastline_draw = svga->displine;

        if (!svga->remap_required) {
            for (x = 0; x <= (svga->hdisp + svga->scrollcache); x++) {
                dat  = *(uint32_t *) (&svga->vram[(svga->ma + (x << 2)) & svga->vram_display_mask]);
                *p++ = lookup_lut(((dat & 0xff0000) >> 16) | (dat & 0x00ff00) | ((dat & 0x0000ff) << 16));
            }
            svga->ma += x * 4;
        } else {
            for (x = 0; x <= (svga->hdisp + svga->scrollcache); x++) {
                addr = svga->remap_func(svga, svga->ma);
                dat  = *(uint32_t *) (&svga->vram[addr & svga->vram_display_mask]);
                *p++ = lookup_lut(((dat & 0xff0000) >> 16) | (dat & 0x00ff00) | ((dat & 0x0000ff) << 16));

                svga->ma += 4;
            }
        }
        svga->ma &= svga->vram_display_mask;
    }
}

void
svga_render_RGBA8888_highres(svga_t *svga)
{
    int       x;
    uint32_t *p;
    uint32_t  dat;
    uint32_t  changed_addr;
    uint32_t  addr;

    if ((svga->displine + svga->y_add) < 0)
        return;

    changed_addr = svga->remap_func(svga, svga->ma);

    if (svga->changedvram[changed_addr >> 12] || svga->changedvram[(changed_addr >> 12) + 1] || svga->fullchange) {
#ifdef USE_CLI
        cli_render_gfx("VGA %dx%d");
#endif

        p = &svga->monitor->target_buffer->line[svga->displine + svga->y_add][svga->x_add];

        if (svga->firstline_draw == 2000)
            svga->firstline_draw = svga->displine;
        svga->lastline_draw = svga->displine;

        if (!svga->remap_required) {
            for (x = 0; x <= (svga->hdisp + svga->scrollcache); x++) {
                dat  = *(uint32_t *) (&svga->vram[(svga->ma + (x << 2)) & svga->vram_display_mask]);
                *p++ = lookup_lut(dat >> 8);
            }
            svga->ma += (x * 4);
        } else {
            for (x = 0; x <= (svga->hdisp + svga->scrollcache); x++) {
                addr = svga->remap_func(svga, svga->ma);
                dat  = *(uint32_t *) (&svga->vram[addr & svga->vram_display_mask]);
                *p++ = lookup_lut(dat >> 8);

                svga->ma += 4;
            }
        }
        svga->ma &= svga->vram_display_mask;
    }
}<|MERGE_RESOLUTION|>--- conflicted
+++ resolved
@@ -438,221 +438,6 @@
 }
 
 void
-<<<<<<< HEAD
-svga_render_2bpp_lowres(svga_t *svga)
-{
-    int       changed_offset;
-    int       x;
-    uint8_t   dat[2];
-    uint32_t  addr;
-    uint32_t *p;
-    uint32_t  changed_addr;
-
-    if ((svga->displine + svga->y_add) < 0)
-        return;
-
-    if (svga->force_old_addr) {
-        changed_offset = ((svga->ma << 1) + (svga->sc & ~svga->crtc[0x17] & 3) * 0x8000) >> 12;
-
-        if (svga->changedvram[changed_offset] || svga->changedvram[changed_offset + 1] || svga->fullchange) {
-#ifdef USE_CLI
-            cli_render_gfx("VGA %dx%d");
-#endif
-
-            p = &svga->monitor->target_buffer->line[svga->displine + svga->y_add][svga->x_add];
-
-            if (svga->firstline_draw == 2000)
-                svga->firstline_draw = svga->displine;
-            svga->lastline_draw = svga->displine;
-
-            for (x = 0; x <= (svga->hdisp + svga->scrollcache); x += 16) {
-                addr = svga->ma;
-
-                if (!(svga->crtc[0x17] & 0x40)) {
-                    addr = (addr << 1) & svga->vram_mask;
-                    addr &= ~7;
-
-                    if ((svga->crtc[0x17] & 0x20) && (svga->ma & 0x20000))
-                        addr |= 4;
-
-                    if (!(svga->crtc[0x17] & 0x20) && (svga->ma & 0x8000))
-                        addr |= 4;
-                }
-
-                if (!(svga->crtc[0x17] & 0x01))
-                    addr = (addr & ~0x8000) | ((svga->sc & 1) ? 0x8000 : 0);
-
-                if (!(svga->crtc[0x17] & 0x02))
-                    addr = (addr & ~0x10000) | ((svga->sc & 2) ? 0x10000 : 0);
-
-                dat[0] = svga->vram[addr];
-                dat[1] = svga->vram[addr | 0x1];
-                if (svga->seqregs[1] & 4)
-                    svga->ma += 2;
-                else
-                    svga->ma += 4;
-                svga->ma &= svga->vram_mask;
-                p[0] = p[1] = svga->pallook[svga->egapal[(dat[0] >> 6) & 3]];
-                p[2] = p[3] = svga->pallook[svga->egapal[(dat[0] >> 4) & 3]];
-                p[4] = p[5] = svga->pallook[svga->egapal[(dat[0] >> 2) & 3]];
-                p[6] = p[7] = svga->pallook[svga->egapal[dat[0] & 3]];
-                p[8] = p[9] = svga->pallook[svga->egapal[(dat[1] >> 6) & 3]];
-                p[10] = p[11] = svga->pallook[svga->egapal[(dat[1] >> 4) & 3]];
-                p[12] = p[13] = svga->pallook[svga->egapal[(dat[1] >> 2) & 3]];
-                p[14] = p[15] = svga->pallook[svga->egapal[dat[1] & 3]];
-                p += 16;
-            }
-        }
-    } else {
-        changed_addr = svga->remap_func(svga, svga->ma);
-
-        if (svga->changedvram[changed_addr >> 12] || svga->changedvram[(changed_addr >> 12) + 1] || svga->fullchange) {
-#ifdef USE_CLI
-            cli_render_gfx("VGA %dx%d");
-#endif
-
-            p = &svga->monitor->target_buffer->line[svga->displine + svga->y_add][svga->x_add];
-
-            if (svga->firstline_draw == 2000)
-                svga->firstline_draw = svga->displine;
-            svga->lastline_draw = svga->displine;
-
-            for (x = 0; x <= (svga->hdisp + svga->scrollcache); x += 16) {
-                addr = svga->remap_func(svga, svga->ma);
-
-                dat[0] = svga->vram[addr];
-                dat[1] = svga->vram[addr | 0x1];
-                if (svga->seqregs[1] & 4)
-                    svga->ma += 2;
-                else
-                    svga->ma += 4;
-
-                svga->ma &= svga->vram_mask;
-
-                p[0] = p[1] = svga->pallook[svga->egapal[(dat[0] >> 6) & 3]];
-                p[2] = p[3] = svga->pallook[svga->egapal[(dat[0] >> 4) & 3]];
-                p[4] = p[5] = svga->pallook[svga->egapal[(dat[0] >> 2) & 3]];
-                p[6] = p[7] = svga->pallook[svga->egapal[dat[0] & 3]];
-                p[8] = p[9] = svga->pallook[svga->egapal[(dat[1] >> 6) & 3]];
-                p[10] = p[11] = svga->pallook[svga->egapal[(dat[1] >> 4) & 3]];
-                p[12] = p[13] = svga->pallook[svga->egapal[(dat[1] >> 2) & 3]];
-                p[14] = p[15] = svga->pallook[svga->egapal[dat[1] & 3]];
-
-                p += 16;
-            }
-        }
-    }
-}
-
-void
-svga_render_2bpp_highres(svga_t *svga)
-{
-    int       changed_offset;
-    int       x;
-    uint8_t   dat[2];
-    uint32_t  addr;
-    uint32_t *p;
-    uint32_t  changed_addr;
-
-    if ((svga->displine + svga->y_add) < 0)
-        return;
-
-    if (svga->force_old_addr) {
-        changed_offset = ((svga->ma << 1) + (svga->sc & ~svga->crtc[0x17] & 3) * 0x8000) >> 12;
-
-        if (svga->changedvram[changed_offset] || svga->changedvram[changed_offset + 1] || svga->fullchange) {
-#ifdef USE_CLI
-            cli_render_gfx("VGA %dx%d");
-#endif
-
-            p = &svga->monitor->target_buffer->line[svga->displine + svga->y_add][svga->x_add];
-
-            if (svga->firstline_draw == 2000)
-                svga->firstline_draw = svga->displine;
-            svga->lastline_draw = svga->displine;
-
-            for (x = 0; x <= (svga->hdisp + svga->scrollcache); x += 8) {
-                addr = svga->ma;
-
-                if (!(svga->crtc[0x17] & 0x40)) {
-                    addr = (addr << 1) & svga->vram_mask;
-                    addr &= ~7;
-
-                    if ((svga->crtc[0x17] & 0x20) && (svga->ma & 0x20000))
-                        addr |= 4;
-
-                    if (!(svga->crtc[0x17] & 0x20) && (svga->ma & 0x8000))
-                        addr |= 4;
-                }
-
-                if (!(svga->crtc[0x17] & 0x01))
-                    addr = (addr & ~0x8000) | ((svga->sc & 1) ? 0x8000 : 0);
-
-                if (!(svga->crtc[0x17] & 0x02))
-                    addr = (addr & ~0x10000) | ((svga->sc & 2) ? 0x10000 : 0);
-
-                dat[0] = svga->vram[addr];
-                dat[1] = svga->vram[addr | 0x1];
-                if (svga->seqregs[1] & 4)
-                    svga->ma += 2;
-                else
-                    svga->ma += 4;
-                svga->ma &= svga->vram_mask;
-                p[0] = svga->pallook[svga->egapal[(dat[0] >> 6) & 3]];
-                p[1] = svga->pallook[svga->egapal[(dat[0] >> 4) & 3]];
-                p[2] = svga->pallook[svga->egapal[(dat[0] >> 2) & 3]];
-                p[3] = svga->pallook[svga->egapal[dat[0] & 3]];
-                p[4] = svga->pallook[svga->egapal[(dat[1] >> 6) & 3]];
-                p[5] = svga->pallook[svga->egapal[(dat[1] >> 4) & 3]];
-                p[6] = svga->pallook[svga->egapal[(dat[1] >> 2) & 3]];
-                p[7] = svga->pallook[svga->egapal[dat[1] & 3]];
-                p += 8;
-            }
-        }
-    } else {
-        changed_addr = svga->remap_func(svga, svga->ma);
-
-        if (svga->changedvram[changed_addr >> 12] || svga->changedvram[(changed_addr >> 12) + 1] || svga->fullchange) {
-#ifdef USE_CLI
-            cli_render_gfx("VGA %dx%d");
-#endif
-
-            p = &svga->monitor->target_buffer->line[svga->displine + svga->y_add][svga->x_add];
-
-            if (svga->firstline_draw == 2000)
-                svga->firstline_draw = svga->displine;
-            svga->lastline_draw = svga->displine;
-
-            for (x = 0; x <= (svga->hdisp + svga->scrollcache); x += 8) {
-                addr = svga->remap_func(svga, svga->ma);
-
-                dat[0] = svga->vram[addr];
-                dat[1] = svga->vram[addr | 0x1];
-                if (svga->seqregs[1] & 4)
-                    svga->ma += 2;
-                else
-                    svga->ma += 4;
-
-                svga->ma &= svga->vram_mask;
-
-                p[0] = svga->pallook[svga->egapal[(dat[0] >> 6) & 3]];
-                p[1] = svga->pallook[svga->egapal[(dat[0] >> 4) & 3]];
-                p[2] = svga->pallook[svga->egapal[(dat[0] >> 2) & 3]];
-                p[3] = svga->pallook[svga->egapal[dat[0] & 3]];
-                p[4] = svga->pallook[svga->egapal[(dat[1] >> 6) & 3]];
-                p[5] = svga->pallook[svga->egapal[(dat[1] >> 4) & 3]];
-                p[6] = svga->pallook[svga->egapal[(dat[1] >> 2) & 3]];
-                p[7] = svga->pallook[svga->egapal[dat[1] & 3]];
-
-                p += 8;
-            }
-        }
-    }
-}
-
-void
-=======
->>>>>>> 46d01e30
 svga_render_2bpp_headland_highres(svga_t *svga)
 {
     int       oddeven;
@@ -776,34 +561,16 @@
     if ((svga->displine + svga->y_add) < 0)
         return;
 
-<<<<<<< HEAD
-    if (svga->force_old_addr) {
-        if (svga->changedvram[svga->ma >> 12] || svga->changedvram[(svga->ma >> 12) + 1] || svga->fullchange) {
-#ifdef USE_CLI
-            cli_render_gfx("VGA %dx%d");
-#endif
-
-            p = &svga->monitor->target_buffer->line[svga->displine + svga->y_add][svga->x_add];
-
-            if (svga->firstline_draw == 2000)
-                svga->firstline_draw = svga->displine;
-            svga->lastline_draw = svga->displine;
-
-            for (x = 0; x <= (svga->hdisp + svga->scrollcache); x += 16) {
-                addr    = svga->ma;
-                oddeven = 0;
-
-                if (!(svga->crtc[0x17] & 0x40)) {
-                    addr = (addr << 1) & svga->vram_mask;
-=======
     if (svga->force_old_addr)
         changed_offset = (svga->ma + (svga->sc & ~svga->crtc[0x17] & 3) * 0x8000) >> 12;
     else
         changed_offset = svga->remap_func(svga, svga->ma) >> 12;
->>>>>>> 46d01e30
 
     if (!(svga->changedvram[changed_offset] || svga->changedvram[changed_offset + 1] || svga->fullchange))
         return;
+#ifdef USE_CLI
+    cli_render_gfx("VGA %dx%d");
+#endif
     p = &svga->monitor->target_buffer->line[svga->displine + svga->y_add][svga->x_add];
 
     if (svga->firstline_draw == 2000)
@@ -874,21 +641,9 @@
              */
             edat = ((edat >> 1) & 0x77777777) | ((edat << 3) & 0x88888888);
         }
-<<<<<<< HEAD
-    } else {
-        changed_addr = svga->remap_func(svga, svga->ma);
-
-        if (svga->changedvram[changed_addr >> 12] || svga->changedvram[(changed_addr >> 12) + 1] || svga->fullchange) {
-#ifdef USE_CLI
-            cli_render_gfx("VGA %dx%d");
-#endif
-
-            p = &svga->monitor->target_buffer->line[svga->displine + svga->y_add][svga->x_add];
-=======
         load_counter += 1;
         if (load_counter >= loadevery)
             load_counter = 0;
->>>>>>> 46d01e30
 
         incr_counter += 1;
         if (incr_counter >= incevery) {
@@ -1000,17 +755,11 @@
         return;
 
     if (svga->force_old_addr) {
-<<<<<<< HEAD
-        changed_offset = (svga->ma + (svga->sc & ~svga->crtc[0x17] & 3) * 0x8000) >> 12;
-
-        if (svga->changedvram[changed_offset] || svga->changedvram[changed_offset + 1] || svga->fullchange) {
-#ifdef USE_CLI
-            cli_render_gfx("VGA %dx%d");
-#endif
-
-=======
         if (svga->changedvram[svga->ma >> 12] || svga->changedvram[(svga->ma >> 12) + 1] || svga->fullchange) {
->>>>>>> 46d01e30
+#ifdef USE_CLI
+            cli_render_gfx("VGA %dx%d");
+#endif
+
             p = &svga->monitor->target_buffer->line[svga->displine + svga->y_add][svga->x_add];
 
             if (svga->firstline_draw == 2000)
