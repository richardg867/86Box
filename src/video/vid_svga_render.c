/*
 * 86Box	A hypervisor and IBM PC system emulator that specializes in
 *		running old operating systems and software designed for IBM
 *		PC systems and compatibles from 1981 through fairly recent
 *		system designs based on the PCI bus.
 *
 *		This file is part of the 86Box distribution.
 *
 *		SVGA renderers.
 *
 *
 *
 * Authors:	Sarah Walker, <http://pcem-emulator.co.uk/>
 *		Miran Grca, <mgrca8@gmail.com>
 *
 *		Copyright 2008-2019 Sarah Walker.
 *		Copyright 2016-2019 Miran Grca.
 */
#include <stdio.h>
#include <stdint.h>
#include <string.h>
#include <wchar.h>
#include <86box/86box.h>
#include <86box/device.h>
#include <86box/mem.h>
#include <86box/timer.h>
#include <86box/video.h>
#include <86box/vid_svga.h>
#include <86box/vid_svga_render.h>
#include <86box/vid_svga_render_remap.h>
#include <86box/cli.h>

void
svga_render_null(svga_t *svga)
{
    if ((svga->displine + svga->y_add) < 0)
	return;

    if (svga->firstline_draw == 2000)
	svga->firstline_draw = svga->displine;
    svga->lastline_draw = svga->displine;
}

void
svga_render_blank(svga_t *svga)
{
    int x, xx;

    if ((svga->displine + svga->y_add) < 0)
	return;

    if (svga->firstline_draw == 2000)
	svga->firstline_draw = svga->displine;
    svga->lastline_draw = svga->displine;

    for (x = 0; x < (svga->hdisp + svga->scrollcache); x++) {
	switch (svga->seqregs[1] & 9) {
		case 0:
			for (xx = 0; xx < 9; xx++)
				buffer32->line[svga->displine + svga->y_add][svga->x_add + (x * 9) + xx] = 0x00000000;
			break;
		case 1:
			for (xx = 0; xx < 8; xx++)
				buffer32->line[svga->displine + svga->y_add][svga->x_add + (x * 8) + xx] = 0x00000000;
			break;
		case 8:
			for (xx = 0; xx < 18; xx++)
				buffer32->line[svga->displine + svga->y_add][svga->x_add + (x * 18) + xx] = 0x00000000;
			break;
		case 9:
			for (xx = 0; xx < 16; xx++)
				buffer32->line[svga->displine + svga->y_add][svga->x_add + (x * 16) + xx] = 0x00000000;
			break;
	}
    }

#ifdef USE_CLI
    if (svga->dpms)
	cli_render_gfx_box("VGA Sleep");
    else
	cli_render_blank();
#endif
}


void
svga_render_overscan_left(svga_t *svga)
{
    int i;

    if ((svga->displine + svga->y_add) < 0)
	return;

    if (svga->scrblank || (svga->hdisp == 0))
	return;

    for (i = 0; i < svga->x_add; i++)
	buffer32->line[svga->displine + svga->y_add][i] = svga->overscan_color;
}


void
svga_render_overscan_right(svga_t *svga)
{
    int i, right;

    if ((svga->displine + svga->y_add) < 0)
	return;

    if (svga->scrblank || (svga->hdisp == 0))
	return;

    right = (overscan_x >> 1);
    for (i = 0; i < right; i++)
	buffer32->line[svga->displine + svga->y_add][svga->x_add + svga->hdisp + i] = svga->overscan_color;
}


void
svga_render_text_40(svga_t *svga)
{
    uint32_t *p;
    int x, xx;
    int drawcursor, xinc;
    uint8_t chr, attr, dat;
    uint32_t charaddr;
    int fg, bg;
	uint32_t addr = 0;

    if ((svga->displine + svga->y_add) < 0)
	return;

    if (svga->firstline_draw == 2000)
	svga->firstline_draw = svga->displine;
    svga->lastline_draw = svga->displine;

    if (svga->fullchange) {
	p = &buffer32->line[svga->displine + svga->y_add][svga->x_add];
	xinc = (svga->seqregs[1] & 1) ? 16 : 18;

#ifdef USE_CLI
	if ((svga->sc == 0) && (svga->displine < get_actual_size_y()))
		cli_render_cga((svga->ma >> 2) / 40, svga->rowcount,
				svga->hdisp + svga->scrollcache, xinc,
				svga->vram, svga->ma, svga->vram_display_mask, 4,
				svga->crtc[0x17] & 0x80, svga->attrregs[0x10] & 0x08,
				svga->ca, !(svga->crtc[0x0a] & 0x20) && ((svga->crtc[0x0b] & 0x1f) >= (svga->crtc[0x0a] & 0x1f)));
#endif

	for (x = 0; x < (svga->hdisp + svga->scrollcache); x += xinc) {
		if (!svga->force_old_addr)
			addr = svga->remap_func(svga, svga->ma) & svga->vram_display_mask;

		drawcursor = ((svga->ma == svga->ca) && svga->con && svga->cursoron);

		if (svga->crtc[0x17] & 0x80) {
			if (svga->force_old_addr) {
				chr  = svga->vram[(svga->ma << 1) & svga->vram_display_mask];
				attr = svga->vram[((svga->ma << 1) + 1) & svga->vram_display_mask];
			} else {
				chr  = svga->vram[addr];
				attr = svga->vram[addr+1];
			}
		} else
			chr = attr = 0;

		if (attr & 8)	charaddr = svga->charsetb + (chr * 128);
		else		charaddr = svga->charseta + (chr * 128);

		if (drawcursor) {
			bg = svga->pallook[svga->egapal[attr & 15]];
			fg = svga->pallook[svga->egapal[attr >> 4]];
		} else {
			fg = svga->pallook[svga->egapal[attr & 15]];
			bg = svga->pallook[svga->egapal[attr >> 4]];

			if (attr & 0x80 && svga->attrregs[0x10] & 8) {
				bg = svga->pallook[svga->egapal[(attr >> 4) & 7]];
				if (svga->blink & 16)
					fg = bg;
			}
		}

		dat = svga->vram[charaddr + (svga->sc << 2)];
		if (svga->seqregs[1] & 1) {
			for (xx = 0; xx < 16; xx += 2)
				p[xx] = p[xx + 1] = (dat & (0x80 >> (xx >> 1))) ? fg : bg;
		} else {
			for (xx = 0; xx < 16; xx += 2)
				p[xx] = p[xx + 1] = (dat & (0x80 >> (xx >> 1))) ? fg : bg;
			if ((chr & ~0x1f) != 0xc0 || !(svga->attrregs[0x10] & 4))
				p[16] = p[17] = bg;
			else
				p[16] = p[17] = (dat & 1) ? fg : bg;
		}
		svga->ma += 4;
		p += xinc;
	}
	svga->ma &= svga->vram_display_mask;
    }
}


void
svga_render_text_80(svga_t *svga)
{
    uint32_t *p;
    int x, xx;
    int drawcursor, xinc;
    uint8_t chr, attr, dat;
    uint32_t charaddr;
    int fg, bg;
	uint32_t addr = 0;

    if ((svga->displine + svga->y_add) < 0)
	return;

    if (svga->firstline_draw == 2000)
	svga->firstline_draw = svga->displine;
    svga->lastline_draw = svga->displine;

    if (svga->fullchange) {
	p = &buffer32->line[svga->displine + svga->y_add][svga->x_add];
	xinc = (svga->seqregs[1] & 1) ? 8 : 9;

#ifdef USE_CLI
	if ((svga->sc == 0) && (svga->displine < get_actual_size_y()))
		cli_render_cga((svga->ma >> 2) / 80, svga->rowcount,
				svga->hdisp + svga->scrollcache, xinc,
				svga->vram, svga->ma, svga->vram_display_mask, 4,
				svga->crtc[0x17] & 0x80, svga->attrregs[0x10] & 0x08,
				svga->ca, !(svga->crtc[0x0a] & 0x20) && ((svga->crtc[0x0b] & 0x1f) >= (svga->crtc[0x0a] & 0x1f)));
#endif

	for (x = 0; x < (svga->hdisp + svga->scrollcache); x += xinc) {
		if (!svga->force_old_addr)
			addr = svga->remap_func(svga, svga->ma) & svga->vram_display_mask;

		drawcursor = ((svga->ma == svga->ca) && svga->con && svga->cursoron);

		if (svga->crtc[0x17] & 0x80) {
			if (svga->force_old_addr) {
				chr  = svga->vram[(svga->ma << 1) & svga->vram_display_mask];
				attr = svga->vram[((svga->ma << 1) + 1) & svga->vram_display_mask];
			} else {
				chr  = svga->vram[addr];
				attr = svga->vram[addr+1];
			}
		} else
			chr = attr = 0;

		if (attr & 8)	charaddr = svga->charsetb + (chr * 128);
		else		charaddr = svga->charseta + (chr * 128);

		if (drawcursor) {
			bg = svga->pallook[svga->egapal[attr & 15]];
			fg = svga->pallook[svga->egapal[attr >> 4]];
		} else {
			fg = svga->pallook[svga->egapal[attr & 15]];
			bg = svga->pallook[svga->egapal[attr >> 4]];
			if (attr & 0x80 && svga->attrregs[0x10] & 8) {
				bg = svga->pallook[svga->egapal[(attr >> 4) & 7]];
				if (svga->blink & 16)
					fg = bg;
			}
		}

		dat = svga->vram[charaddr + (svga->sc << 2)];
		if (svga->seqregs[1] & 1)  {
			for (xx = 0; xx < 8; xx++)
				p[xx] = (dat & (0x80 >> xx)) ? fg : bg;
		} else {
			for (xx = 0; xx < 8; xx++)
				p[xx] = (dat & (0x80 >> xx)) ? fg : bg;
			if ((chr & ~0x1F) != 0xC0 || !(svga->attrregs[0x10] & 4))
				p[8] = bg;
			else
				p[8] = (dat & 1) ? fg : bg;
		}
		svga->ma += 4;
		p += xinc;
	}
	svga->ma &= svga->vram_display_mask;
    }
}

/*Not available on most generic cards.*/
void
svga_render_text_80_ksc5601(svga_t *svga)
{
    uint32_t *p;
    int x, xx;
    int drawcursor, xinc;
    uint8_t chr, attr, dat, nextchr;
    uint32_t charaddr;
    int fg, bg;

    if ((svga->displine + svga->y_add) < 0)
	return;

    if (svga->firstline_draw == 2000)
	svga->firstline_draw = svga->displine;
    svga->lastline_draw = svga->displine;

    if (svga->fullchange) {
#ifdef USE_CLI
	cli_render_gfx("VGA KSC5601");
#endif

	p = &buffer32->line[svga->displine + svga->y_add][svga->x_add];

	xinc = (svga->seqregs[1] & 1) ? 8 : 9;

	for (x = 0; x < (svga->hdisp + svga->scrollcache); x += xinc) {
		uint32_t addr = svga->remap_func(svga, svga->ma) & svga->vram_display_mask;
		drawcursor = ((svga->ma == svga->ca) && svga->con && svga->cursoron);
		chr  = svga->vram[addr];
		nextchr = svga->vram[addr + 8];
		if (svga->crtc[0x17] & 0x80)
			attr = svga->vram[addr + 1];
		else
			attr = 0;

		if (drawcursor) {
			bg = svga->pallook[svga->egapal[attr & 15]];
			fg = svga->pallook[svga->egapal[attr >> 4]];
		} else {
			fg = svga->pallook[svga->egapal[attr & 15]];
			bg = svga->pallook[svga->egapal[attr >> 4]];
			if (attr & 0x80 && svga->attrregs[0x10] & 8) {
				bg = svga->pallook[svga->egapal[(attr >> 4) & 7]];
				if (svga->blink & 16)
					fg = bg;
			}
		}

		if ((x + xinc) < svga->hdisp && (chr & (nextchr | svga->ksc5601_sbyte_mask) & 0x80)) {
			if ((chr == svga->ksc5601_udc_area_msb[0] || chr == svga->ksc5601_udc_area_msb[1]) && (nextchr > 0xa0 && nextchr < 0xff))
				dat = fontdatksc5601_user[(chr == svga->ksc5601_udc_area_msb[1] ? 96 : 0) + (nextchr & 0x7F) - 0x20].chr[svga->sc];
			else if (nextchr & 0x80) {
				if (svga->ksc5601_swap_mode == 1 && (nextchr > 0xa0 && nextchr < 0xff)) {
					if(chr >= 0x80 && chr < 0x99) chr += 0x30;
					else if(chr >= 0xB0 && chr < 0xC9) chr -= 0x30;
				}
				dat = fontdatksc5601[((chr & 0x7F) << 7) | (nextchr & 0x7F)].chr[svga->sc];
			} else
				dat = 0xff;
		} else {
			if (attr & 8)	charaddr = svga->charsetb + (chr * 128);
			else		charaddr = svga->charseta + (chr * 128);

			if ((svga->ksc5601_english_font_type >> 8) == 1)
				dat = fontdatksc5601[((svga->ksc5601_english_font_type & 0x7F) << 7) | (chr >> 1)].chr[((chr & 1) << 4) | svga->sc];
			else
				dat = svga->vram[charaddr + (svga->sc << 2)];
		}

		if (svga->seqregs[1] & 1) {
			for (xx = 0; xx < 8; xx++)
			p[xx] = (dat & (0x80 >> xx)) ? fg : bg;
		} else {
			for (xx = 0; xx < 8; xx++)
				p[xx] = (dat & (0x80 >> xx)) ? fg : bg;
			if (((chr & ~0x1f) != 0xc0) || !(svga->attrregs[0x10] & 4))
				p[8] = bg;
			else
				p[8] = (dat & 1) ? fg : bg;
		}
		svga->ma += 4;
		p += xinc;

		if ((x + xinc) < svga->hdisp && (chr & (nextchr | svga->ksc5601_sbyte_mask) & 0x80)) {
			attr = svga->vram[((svga->ma << 1) + 1) & svga->vram_display_mask];

			if (drawcursor)  {
				bg = svga->pallook[svga->egapal[attr & 15]];
				fg = svga->pallook[svga->egapal[attr >> 4]];
			} else {
				fg = svga->pallook[svga->egapal[attr & 15]];
				bg = svga->pallook[svga->egapal[attr >> 4]];
				if (attr & 0x80 && svga->attrregs[0x10] & 8) {
					bg = svga->pallook[svga->egapal[(attr >> 4) & 7]];
					if (svga->blink & 16)
						fg = bg;
				}
			}

			if ((chr == svga->ksc5601_udc_area_msb[0] || chr == svga->ksc5601_udc_area_msb[1]) && (nextchr > 0xa0 && nextchr < 0xff))
				dat = fontdatksc5601_user[(chr == svga->ksc5601_udc_area_msb[1] ? 96 : 0) + (nextchr & 0x7F) - 0x20].chr[svga->sc + 16];
			else if(nextchr & 0x80)
				dat = fontdatksc5601[((chr & 0x7f) << 7) | (nextchr & 0x7F)].chr[svga->sc + 16];
			else
				dat = 0xff;

			if (svga->seqregs[1] & 1) {
				for (xx = 0; xx < 8; xx++)
					p[xx] = (dat & (0x80 >> xx)) ? fg : bg;
			} else {
				for (xx = 0; xx < 8; xx++)
					p[xx] = (dat & (0x80 >> xx)) ? fg : bg;
				if (((chr & ~0x1f) != 0xc0) || !(svga->attrregs[0x10] & 4))
					p[8] = bg;
				else
					p[8] = (dat & 1) ? fg : bg;
			}

			svga->ma += 4;
			p += xinc;
			x += xinc;
		}
	}
	svga->ma &= svga->vram_display_mask;
    }
}


void
svga_render_2bpp_lowres(svga_t *svga)
{
	int changed_offset;
    int x;
    uint8_t dat[2];
    uint32_t addr, *p;
	uint32_t changed_addr;

    if ((svga->displine + svga->y_add) < 0)
	return;

	if (svga->force_old_addr) {
		changed_offset = ((svga->ma << 1) + (svga->sc & ~svga->crtc[0x17] & 3) * 0x8000) >> 12;
		
		if (svga->changedvram[changed_offset] || svga->changedvram[changed_offset + 1] || svga->fullchange) {
			p = &buffer32->line[svga->displine + svga->y_add][svga->x_add];

<<<<<<< HEAD
    if (svga->changedvram[changed_addr >> 12] || svga->changedvram[(changed_addr >> 12) + 1] || svga->fullchange) {
#ifdef USE_CLI
	cli_render_gfx("VGA %dx%d");
#endif

	p = &buffer32->line[svga->displine + svga->y_add][svga->x_add];
=======
			if (svga->firstline_draw == 2000)
				svga->firstline_draw = svga->displine;
			svga->lastline_draw = svga->displine;
>>>>>>> 6ac35ffe

			for (x = 0; x <= (svga->hdisp + svga->scrollcache); x += 16) {
				addr = svga->ma;

				if (!(svga->crtc[0x17] & 0x40)) {
					addr = (addr << 1) & svga->vram_mask;
					addr &= ~7;

					if ((svga->crtc[0x17] & 0x20) && (svga->ma & 0x20000))
						addr |= 4;

					if (!(svga->crtc[0x17] & 0x20) && (svga->ma & 0x8000))
						addr |= 4;
				}

				if (!(svga->crtc[0x17] & 0x01))
					addr = (addr & ~0x8000) | ((svga->sc & 1) ? 0x8000 : 0);

				if (!(svga->crtc[0x17] & 0x02))
					addr = (addr & ~0x10000) | ((svga->sc & 2) ? 0x10000 : 0);

				dat[0] = svga->vram[addr];
				dat[1] = svga->vram[addr | 0x1];
				if (svga->seqregs[1] & 4)
					svga->ma += 2;
				else
					svga->ma += 4;
				svga->ma &= svga->vram_mask;
				if (svga->crtc[0x17] & 0x80) {
					p[0]  = p[1]  = svga->pallook[svga->egapal[(dat[0] >> 6) & 3]];
					p[2]  = p[3]  = svga->pallook[svga->egapal[(dat[0] >> 4) & 3]];
					p[4]  = p[5]  = svga->pallook[svga->egapal[(dat[0] >> 2) & 3]];
					p[6]  = p[7]  = svga->pallook[svga->egapal[dat[0] & 3]];
					p[8]  = p[9]  = svga->pallook[svga->egapal[(dat[1] >> 6) & 3]];
					p[10] = p[11] = svga->pallook[svga->egapal[(dat[1] >> 4) & 3]];
					p[12] = p[13] = svga->pallook[svga->egapal[(dat[1] >> 2) & 3]];
					p[14] = p[15] = svga->pallook[svga->egapal[dat[1] & 3]];
				} else
					memset(p, 0x00, 16 * sizeof(uint32_t));
				p += 16;
			}
		}
	} else {
		changed_addr = svga->remap_func(svga, svga->ma);

		if (svga->changedvram[changed_addr >> 12] || svga->changedvram[(changed_addr >> 12) + 1] || svga->fullchange) {
			p = &buffer32->line[svga->displine + svga->y_add][svga->x_add];

			if (svga->firstline_draw == 2000)
				svga->firstline_draw = svga->displine;
			svga->lastline_draw = svga->displine;

			for (x = 0; x <= (svga->hdisp + svga->scrollcache); x += 16) {
				addr = svga->remap_func(svga, svga->ma);

				dat[0] = svga->vram[addr];
				dat[1] = svga->vram[addr | 0x1];
				if (svga->seqregs[1] & 4)
					svga->ma += 2;
				else
					svga->ma += 4;

				svga->ma &= svga->vram_mask;

				if (svga->crtc[0x17] & 0x80) {
					p[0]  = p[1]  = svga->pallook[svga->egapal[(dat[0] >> 6) & 3]];
					p[2]  = p[3]  = svga->pallook[svga->egapal[(dat[0] >> 4) & 3]];
					p[4]  = p[5]  = svga->pallook[svga->egapal[(dat[0] >> 2) & 3]];
					p[6]  = p[7]  = svga->pallook[svga->egapal[dat[0] & 3]];
					p[8]  = p[9]  = svga->pallook[svga->egapal[(dat[1] >> 6) & 3]];
					p[10] = p[11] = svga->pallook[svga->egapal[(dat[1] >> 4) & 3]];
					p[12] = p[13] = svga->pallook[svga->egapal[(dat[1] >> 2) & 3]];
					p[14] = p[15] = svga->pallook[svga->egapal[dat[1] & 3]];
				} else
					memset(p, 0x00, 16 * sizeof(uint32_t));

				p += 16;
			}
		}
    }
}


void
svga_render_2bpp_highres(svga_t *svga)
{
	int changed_offset;
    int x;
    uint8_t dat[2];
    uint32_t addr, *p;
	uint32_t changed_addr;

    if ((svga->displine + svga->y_add) < 0)
	return;

	if (svga->force_old_addr) {
		changed_offset = ((svga->ma << 1) + (svga->sc & ~svga->crtc[0x17] & 3) * 0x8000) >> 12;

<<<<<<< HEAD
    if (svga->changedvram[changed_addr >> 12] || svga->changedvram[(changed_addr >> 12) + 1] || svga->fullchange) {
#ifdef USE_CLI
	cli_render_gfx("VGA %dx%d");
#endif

	p = &buffer32->line[svga->displine + svga->y_add][svga->x_add];
=======
		if (svga->changedvram[changed_offset] || svga->changedvram[changed_offset + 1] || svga->fullchange) {
		p = &buffer32->line[svga->displine + svga->y_add][svga->x_add];
>>>>>>> 6ac35ffe

		if (svga->firstline_draw == 2000)
			svga->firstline_draw = svga->displine;
		svga->lastline_draw = svga->displine;

		for (x = 0; x <= (svga->hdisp + svga->scrollcache); x += 8) {
			addr = svga->ma;

			if (!(svga->crtc[0x17] & 0x40)) {
				addr = (addr << 1) & svga->vram_mask;
				addr &= ~7;

				if ((svga->crtc[0x17] & 0x20) && (svga->ma & 0x20000))
					addr |= 4;

				if (!(svga->crtc[0x17] & 0x20) && (svga->ma & 0x8000))
					addr |= 4;
			}

			if (!(svga->crtc[0x17] & 0x01))
				addr = (addr & ~0x8000) | ((svga->sc & 1) ? 0x8000 : 0);

			if (!(svga->crtc[0x17] & 0x02))
				addr = (addr & ~0x10000) | ((svga->sc & 2) ? 0x10000 : 0);

			dat[0] = svga->vram[addr];
			dat[1] = svga->vram[addr | 0x1];
			if (svga->seqregs[1] & 4)
				svga->ma += 2;
			else
				svga->ma += 4;
			svga->ma &= svga->vram_mask;
			if (svga->crtc[0x17] & 0x80) {
				p[0] = svga->pallook[svga->egapal[(dat[0] >> 6) & 3]];
				p[1] = svga->pallook[svga->egapal[(dat[0] >> 4) & 3]];
				p[2] = svga->pallook[svga->egapal[(dat[0] >> 2) & 3]];
				p[3] = svga->pallook[svga->egapal[dat[0] & 3]];
				p[4] = svga->pallook[svga->egapal[(dat[1] >> 6) & 3]];
				p[5] = svga->pallook[svga->egapal[(dat[1] >> 4) & 3]];
				p[6] = svga->pallook[svga->egapal[(dat[1] >> 2) & 3]];
				p[7] = svga->pallook[svga->egapal[dat[1] & 3]];
			} else
				memset(p, 0x00, 8 * sizeof(uint32_t));
			p += 8;
		}
		}
	} else {
		changed_addr = svga->remap_func(svga, svga->ma);

		if (svga->changedvram[changed_addr >> 12] || svga->changedvram[(changed_addr >> 12) + 1] || svga->fullchange) {
		p = &buffer32->line[svga->displine + svga->y_add][svga->x_add];

		if (svga->firstline_draw == 2000)
			svga->firstline_draw = svga->displine;
		svga->lastline_draw = svga->displine;

		for (x = 0; x <= (svga->hdisp + svga->scrollcache); x += 8) {
			addr = svga->remap_func(svga, svga->ma);

			dat[0] = svga->vram[addr];
			dat[1] = svga->vram[addr | 0x1];
			if (svga->seqregs[1] & 4)
				svga->ma += 2;
			else
				svga->ma += 4;

			svga->ma &= svga->vram_mask;

			if (svga->crtc[0x17] & 0x80) {
				p[0] = svga->pallook[svga->egapal[(dat[0] >> 6) & 3]];
				p[1] = svga->pallook[svga->egapal[(dat[0] >> 4) & 3]];
				p[2] = svga->pallook[svga->egapal[(dat[0] >> 2) & 3]];
				p[3] = svga->pallook[svga->egapal[dat[0] & 3]];
				p[4] = svga->pallook[svga->egapal[(dat[1] >> 6) & 3]];
				p[5] = svga->pallook[svga->egapal[(dat[1] >> 4) & 3]];
				p[6] = svga->pallook[svga->egapal[(dat[1] >> 2) & 3]];
				p[7] = svga->pallook[svga->egapal[dat[1] & 3]];
			} else
				memset(p, 0x00, 8 * sizeof(uint32_t));

			p += 8;
		}
		}	
	}
}


void
svga_render_2bpp_headland_highres(svga_t *svga)
{
    int x;
    int oddeven;
    uint32_t addr, *p;
    uint8_t edat[4];
    uint8_t dat;
	uint32_t changed_addr;

    if ((svga->displine + svga->y_add) < 0)
	return;

    changed_addr = svga->remap_func(svga, svga->ma);

     if (svga->changedvram[changed_addr >> 12] || svga->changedvram[(changed_addr >> 12) + 1] || svga->fullchange) {
#ifdef USE_CLI
	cli_render_gfx("VGA %dx%d");
#endif

	p = &buffer32->line[svga->displine + svga->y_add][svga->x_add];

	if (svga->firstline_draw == 2000)
		svga->firstline_draw = svga->displine;
	svga->lastline_draw = svga->displine;

	for (x = 0; x <= (svga->hdisp + svga->scrollcache); x += 8) {
		addr = svga->remap_func(svga, svga->ma);
		oddeven = 0;

		if (svga->seqregs[1] & 4) {
			oddeven = (addr & 4) ? 1 : 0;
			edat[0] = svga->vram[addr | oddeven];
			edat[2] = svga->vram[addr | oddeven | 0x2];
			edat[1] = edat[3] = 0;
		} else {
			*(uint32_t *)(&edat[0]) = *(uint32_t *)(&svga->vram[addr]);
		}
		svga->ma += 4;
		svga->ma &= svga->vram_mask;

		if (svga->crtc[0x17] & 0x80) {
			dat = edatlookup[edat[0] >> 6][edat[1] >> 6] | (edatlookup[edat[2] >> 6][edat[3] >> 6] << 2);
			p[0] = svga->pallook[svga->egapal[(dat >> 4) & svga->plane_mask]];
			p[1] = svga->pallook[svga->egapal[dat & svga->plane_mask]];
			dat = edatlookup[(edat[0] >> 4) & 3][(edat[1] >> 4) & 3] | (edatlookup[(edat[2] >> 4) & 3][(edat[3] >> 4) & 3] << 2);
			p[2] = svga->pallook[svga->egapal[(dat >> 4) & svga->plane_mask]];
			p[3] = svga->pallook[svga->egapal[dat & svga->plane_mask]];
			dat = edatlookup[(edat[0] >> 2) & 3][(edat[1] >> 2) & 3] | (edatlookup[(edat[2] >> 2) & 3][(edat[3] >> 2) & 3] << 2);
			p[4] = svga->pallook[svga->egapal[(dat >> 4) & svga->plane_mask]];
			p[5] = svga->pallook[svga->egapal[dat & svga->plane_mask]];
			dat = edatlookup[edat[0] & 3][edat[1] & 3] | (edatlookup[edat[2] & 3][edat[3] & 3] << 2);
			p[6] = svga->pallook[svga->egapal[(dat >> 4) & svga->plane_mask]];
			p[7] = svga->pallook[svga->egapal[dat & svga->plane_mask]];
		} else
			memset(p, 0x00, 8 * sizeof(uint32_t));

		p += 8;
	}
    }
}

void
svga_render_4bpp_lowres(svga_t *svga)
{
    int x, oddeven;
    uint32_t addr, *p;
    uint8_t edat[4];
    uint8_t dat;
	uint32_t changed_addr;

    if ((svga->displine + svga->y_add) < 0)
		return;

	if (svga->force_old_addr) {
		if (svga->changedvram[svga->ma >> 12] || svga->changedvram[(svga->ma >> 12) + 1] || svga->fullchange) {
		p = &buffer32->line[svga->displine + svga->y_add][svga->x_add];

		if (svga->firstline_draw == 2000) 
			svga->firstline_draw = svga->displine;
		svga->lastline_draw = svga->displine;

		for (x = 0; x <= (svga->hdisp + svga->scrollcache); x += 16) {
			addr = svga->ma;
			oddeven = 0;

			if (!(svga->crtc[0x17] & 0x40)) {
				addr = (addr << 1) & svga->vram_mask;

				if (svga->seqregs[1] & 4)
					oddeven = (addr & 4) ? 1 : 0;

				addr &= ~7;

				if ((svga->crtc[0x17] & 0x20) && (svga->ma & 0x20000))
					addr |= 4;
				if (!(svga->crtc[0x17] & 0x20) && (svga->ma & 0x8000))
					addr |= 4;
			}

			if (!(svga->crtc[0x17] & 0x01))
				addr = (addr & ~0x8000) | ((svga->sc & 1) ? 0x8000 : 0);
			if (!(svga->crtc[0x17] & 0x02))
				addr = (addr & ~0x10000) | ((svga->sc & 2) ? 0x10000 : 0);

			if (svga->seqregs[1] & 4) {
				edat[0] = svga->vram[addr | oddeven];
				edat[2] = svga->vram[addr | oddeven | 0x2];
					edat[1] = edat[3] = 0;
				svga->ma += 2;
			} else {
				*(uint32_t *)(&edat[0]) = *(uint32_t *)(&svga->vram[addr]);
				svga->ma += 4;
			}
			svga->ma &= svga->vram_mask;

			if (svga->crtc[0x17] & 0x80) {
				dat = edatlookup[edat[0] >> 6][edat[1] >> 6] | (edatlookup[edat[2] >> 6][edat[3] >> 6] << 2);
				p[0]  = p[1]  = svga->pallook[svga->egapal[(dat >> 4) & svga->plane_mask]];
				p[2]  = p[3]  = svga->pallook[svga->egapal[dat & svga->plane_mask]];
				dat = edatlookup[(edat[0] >> 4) & 3][(edat[1] >> 4) & 3] | (edatlookup[(edat[2] >> 4) & 3][(edat[3] >> 4) & 3] << 2);
				p[4]  = p[5]  = svga->pallook[svga->egapal[(dat >> 4) & svga->plane_mask]];
				p[6]  = p[7]  = svga->pallook[svga->egapal[dat & svga->plane_mask]];
				dat = edatlookup[(edat[0] >> 2) & 3][(edat[1] >> 2) & 3] | (edatlookup[(edat[2] >> 2) & 3][(edat[3] >> 2) & 3] << 2);
				p[8]  = p[9]  = svga->pallook[svga->egapal[(dat >> 4) & svga->plane_mask]];
				p[10] = p[11] = svga->pallook[svga->egapal[dat & svga->plane_mask]];
				dat = edatlookup[edat[0] & 3][edat[1] & 3] | (edatlookup[edat[2] & 3][edat[3] & 3] << 2);
				p[12] = p[13] = svga->pallook[svga->egapal[(dat >> 4) & svga->plane_mask]];
				p[14] = p[15] = svga->pallook[svga->egapal[dat & svga->plane_mask]];
			} else
				memset(p, 0x00, 16 * sizeof(uint32_t));

			p += 16;
		}
		}	
	} else {
		changed_addr = svga->remap_func(svga, svga->ma);

		if (svga->changedvram[changed_addr >> 12] || svga->changedvram[(changed_addr >> 12) + 1] || svga->fullchange) {
		p = &buffer32->line[svga->displine + svga->y_add][svga->x_add];

		if (svga->firstline_draw == 2000)
			svga->firstline_draw = svga->displine;
		svga->lastline_draw = svga->displine;

		for (x = 0; x <= (svga->hdisp + svga->scrollcache); x += 16) {
			addr = svga->remap_func(svga, svga->ma);
			oddeven = 0;

			if (svga->seqregs[1] & 4) {
				oddeven = (addr & 4) ? 1 : 0;
				edat[0] = svga->vram[addr | oddeven];
				edat[2] = svga->vram[addr | oddeven | 0x2];
					edat[1] = edat[3] = 0;
				svga->ma += 2;
			} else {
				*(uint32_t *)(&edat[0]) = *(uint32_t *)(&svga->vram[addr]);
				svga->ma += 4;
			}
			svga->ma &= svga->vram_mask;

			if (svga->crtc[0x17] & 0x80) {
				dat = edatlookup[edat[0] >> 6][edat[1] >> 6] | (edatlookup[edat[2] >> 6][edat[3] >> 6] << 2);
				p[0]  = p[1]  = svga->pallook[svga->egapal[(dat >> 4) & svga->plane_mask]];
				p[2]  = p[3]  = svga->pallook[svga->egapal[dat & svga->plane_mask]];
				dat = edatlookup[(edat[0] >> 4) & 3][(edat[1] >> 4) & 3] | (edatlookup[(edat[2] >> 4) & 3][(edat[3] >> 4) & 3] << 2);
				p[4]  = p[5]  = svga->pallook[svga->egapal[(dat >> 4) & svga->plane_mask]];
				p[6]  = p[7]  = svga->pallook[svga->egapal[dat & svga->plane_mask]];
				dat = edatlookup[(edat[0] >> 2) & 3][(edat[1] >> 2) & 3] | (edatlookup[(edat[2] >> 2) & 3][(edat[3] >> 2) & 3] << 2);
				p[8]  = p[9]  = svga->pallook[svga->egapal[(dat >> 4) & svga->plane_mask]];
				p[10] = p[11] = svga->pallook[svga->egapal[dat & svga->plane_mask]];
				dat = edatlookup[edat[0] & 3][edat[1] & 3] | (edatlookup[edat[2] & 3][edat[3] & 3] << 2);
				p[12] = p[13] = svga->pallook[svga->egapal[(dat >> 4) & svga->plane_mask]];
				p[14] = p[15] = svga->pallook[svga->egapal[dat & svga->plane_mask]];
			} else
				memset(p, 0x00, 16 * sizeof(uint32_t));

			p += 16;
		}
		}	
	}
}


void
svga_render_4bpp_highres(svga_t *svga)
{
	int changed_offset;
    int x, oddeven;
    uint32_t addr, *p;
    uint8_t edat[4];
    uint8_t dat;
	uint32_t changed_addr;

    if ((svga->displine + svga->y_add) < 0)
		return;
	
	if (svga->force_old_addr) {
		changed_offset = (svga->ma + (svga->sc & ~svga->crtc[0x17] & 3) * 0x8000) >> 12;

		if (svga->changedvram[changed_offset] || svga->changedvram[changed_offset + 1] || svga->fullchange) {
		p = &buffer32->line[svga->displine + svga->y_add][svga->x_add];

<<<<<<< HEAD
    if (svga->changedvram[changed_addr >> 12] || svga->changedvram[(changed_addr >> 12) + 1] || svga->fullchange) {
#ifdef USE_CLI
	cli_render_gfx("VGA %dx%d");
#endif

	p = &buffer32->line[svga->displine + svga->y_add][svga->x_add];
	uint32_t *q = &buffer32->line[svga->displine + svga->y_add - 1][svga->x_add];
=======
		if (svga->firstline_draw == 2000) 
			svga->firstline_draw = svga->displine;
		svga->lastline_draw = svga->displine;
>>>>>>> 6ac35ffe

		for (x = 0; x <= (svga->hdisp + svga->scrollcache); x += 8) {
			addr = svga->ma;
			oddeven = 0;

			if (!(svga->crtc[0x17] & 0x40)) {
				addr = (addr << 1) & svga->vram_mask;

				if (svga->seqregs[1] & 4)
					oddeven = (addr & 4) ? 1 : 0;

				addr &= ~7;

				if ((svga->crtc[0x17] & 0x20) && (svga->ma & 0x20000))
					addr |= 4;
				if (!(svga->crtc[0x17] & 0x20) && (svga->ma & 0x8000))
					addr |= 4;
			}

			if (!(svga->crtc[0x17] & 0x01))
				addr = (addr & ~0x8000) | ((svga->sc & 1) ? 0x8000 : 0);
			if (!(svga->crtc[0x17] & 0x02))
				addr = (addr & ~0x10000) | ((svga->sc & 2) ? 0x10000 : 0);

			if (svga->seqregs[1] & 4) {
				edat[0] = svga->vram[addr | oddeven];
				edat[2] = svga->vram[addr | oddeven | 0x2];
					edat[1] = edat[3] = 0;
				svga->ma += 2;
			} else {
				*(uint32_t *)(&edat[0]) = *(uint32_t *)(&svga->vram[addr]);
				svga->ma += 4;
			}
			svga->ma &= svga->vram_mask;

			if (svga->crtc[0x17] & 0x80) {
				dat = edatlookup[edat[0] >> 6][edat[1] >> 6] | (edatlookup[edat[2] >> 6][edat[3] >> 6] << 2);
				p[0] = svga->pallook[svga->egapal[(dat >> 4) & svga->plane_mask]];
				p[1] = svga->pallook[svga->egapal[dat & svga->plane_mask]];
				dat = edatlookup[(edat[0] >> 4) & 3][(edat[1] >> 4) & 3] | (edatlookup[(edat[2] >> 4) & 3][(edat[3] >> 4) & 3] << 2);
				p[2] = svga->pallook[svga->egapal[(dat >> 4) & svga->plane_mask]];
				p[3] = svga->pallook[svga->egapal[dat & svga->plane_mask]];
				dat = edatlookup[(edat[0] >> 2) & 3][(edat[1] >> 2) & 3] | (edatlookup[(edat[2] >> 2) & 3][(edat[3] >> 2) & 3] << 2);
				p[4] = svga->pallook[svga->egapal[(dat >> 4) & svga->plane_mask]];
				p[5] = svga->pallook[svga->egapal[dat & svga->plane_mask]];
				dat = edatlookup[edat[0] & 3][edat[1] & 3] | (edatlookup[edat[2] & 3][edat[3] & 3] << 2);
				p[6] = svga->pallook[svga->egapal[(dat >> 4) & svga->plane_mask]];
				p[7] = svga->pallook[svga->egapal[dat & svga->plane_mask]];
			} else
				memset(p, 0x00, 8 * sizeof(uint32_t));

			p += 8;
		}
		}	
	} else {
		changed_addr = svga->remap_func(svga, svga->ma);

		if (svga->changedvram[changed_addr >> 12] || svga->changedvram[(changed_addr >> 12) + 1] || svga->fullchange) {
		p = &buffer32->line[svga->displine + svga->y_add][svga->x_add];

<<<<<<< HEAD
		p += 8;
		q += 8;
=======
		if (svga->firstline_draw == 2000)
			svga->firstline_draw = svga->displine;
		svga->lastline_draw = svga->displine;

		for (x = 0; x <= (svga->hdisp + svga->scrollcache); x += 8) {
			addr = svga->remap_func(svga, svga->ma);
			oddeven = 0;

			if (svga->seqregs[1] & 4) {
				oddeven = (addr & 4) ? 1 : 0;
				edat[0] = svga->vram[addr | oddeven];
				edat[2] = svga->vram[addr | oddeven | 0x2];
					edat[1] = edat[3] = 0;
				svga->ma += 2;
			} else {
				*(uint32_t *)(&edat[0]) = *(uint32_t *)(&svga->vram[addr]);
				svga->ma += 4;
			}
			svga->ma &= svga->vram_mask;

			if (svga->crtc[0x17] & 0x80) {
				dat = edatlookup[edat[0] >> 6][edat[1] >> 6] | (edatlookup[edat[2] >> 6][edat[3] >> 6] << 2);
				p[0] = svga->pallook[svga->egapal[(dat >> 4) & svga->plane_mask]];
				p[1] = svga->pallook[svga->egapal[dat & svga->plane_mask]];
				dat = edatlookup[(edat[0] >> 4) & 3][(edat[1] >> 4) & 3] | (edatlookup[(edat[2] >> 4) & 3][(edat[3] >> 4) & 3] << 2);
				p[2] = svga->pallook[svga->egapal[(dat >> 4) & svga->plane_mask]];
				p[3] = svga->pallook[svga->egapal[dat & svga->plane_mask]];
				dat = edatlookup[(edat[0] >> 2) & 3][(edat[1] >> 2) & 3] | (edatlookup[(edat[2] >> 2) & 3][(edat[3] >> 2) & 3] << 2);
				p[4] = svga->pallook[svga->egapal[(dat >> 4) & svga->plane_mask]];
				p[5] = svga->pallook[svga->egapal[dat & svga->plane_mask]];
				dat = edatlookup[edat[0] & 3][edat[1] & 3] | (edatlookup[edat[2] & 3][edat[3] & 3] << 2);
				p[6] = svga->pallook[svga->egapal[(dat >> 4) & svga->plane_mask]];
				p[7] = svga->pallook[svga->egapal[dat & svga->plane_mask]];
			} else
				memset(p, 0x00, 8 * sizeof(uint32_t));

			p += 8;
		}
		}
>>>>>>> 6ac35ffe
	}
}


void
svga_render_8bpp_lowres(svga_t *svga)
{
    int x;
    uint32_t *p;
    uint32_t dat;
	uint32_t changed_addr;
	uint32_t addr;

    if ((svga->displine + svga->y_add) < 0)
		return;
	
	if (svga->force_old_addr) {
		if (svga->changedvram[svga->ma >> 12] || svga->changedvram[(svga->ma >> 12) + 1] || svga->fullchange) {
		p = &buffer32->line[svga->displine + svga->y_add][svga->x_add];

		if (svga->firstline_draw == 2000) 
			svga->firstline_draw = svga->displine;
		svga->lastline_draw = svga->displine;

		for (x = 0; x <= (svga->hdisp + svga->scrollcache); x += 8) {
			dat = *(uint32_t *)(&svga->vram[svga->ma & svga->vram_display_mask]);

			p[0] = p[1] = svga->map8[dat & 0xff];
			p[2] = p[3] = svga->map8[(dat >> 8) & 0xff];
			p[4] = p[5] = svga->map8[(dat >> 16) & 0xff];
			p[6] = p[7] = svga->map8[(dat >> 24) & 0xff];

			svga->ma += 4;
			p += 8;
		}
		svga->ma &= svga->vram_display_mask;
		}
	} else {
		changed_addr = svga->remap_func(svga, svga->ma);

		if (svga->changedvram[changed_addr >> 12] || svga->changedvram[(changed_addr >> 12) + 1] || svga->fullchange) {
		p = &buffer32->line[svga->displine + svga->y_add][svga->x_add];

		if (svga->firstline_draw == 2000)
			svga->firstline_draw = svga->displine;
		svga->lastline_draw = svga->displine;

		if (!svga->remap_required) {
			for (x = 0; x <= (svga->hdisp + svga->scrollcache); x += 8) {
				dat = *(uint32_t *)(&svga->vram[svga->ma & svga->vram_display_mask]);
				p[0] = p[1] = svga->map8[dat & 0xff];
				p[2] = p[3] = svga->map8[(dat >> 8) & 0xff];
				p[4] = p[5] = svga->map8[(dat >> 16) & 0xff];
				p[6] = p[7] = svga->map8[(dat >> 24) & 0xff];

				svga->ma += 4;
				p += 8;
			}
		} else {
			for (x = 0; x <= (svga->hdisp + svga->scrollcache); x += 8) {
				addr = svga->remap_func(svga, svga->ma);
				dat = *(uint32_t *)(&svga->vram[addr & svga->vram_display_mask]);
				p[0] = p[1] = svga->map8[dat & 0xff];
				p[2] = p[3] = svga->map8[(dat >> 8) & 0xff];
				p[4] = p[5] = svga->map8[(dat >> 16) & 0xff];
				p[6] = p[7] = svga->map8[(dat >> 24) & 0xff];

				svga->ma += 4;
				p += 8;
			}
		}
		svga->ma &= svga->vram_display_mask;
		}
	}
}


void
svga_render_8bpp_highres(svga_t *svga)
{
    int x;
    uint32_t *p;
    uint32_t dat;
	uint32_t changed_addr;
	uint32_t addr;

    if ((svga->displine + svga->y_add) < 0)
		return;
	
	if (svga->force_old_addr) {
		if (svga->changedvram[svga->ma >> 12] || svga->changedvram[(svga->ma >> 12) + 1] || svga->fullchange) {
		p = &buffer32->line[svga->displine + svga->y_add][svga->x_add];

		if (svga->firstline_draw == 2000) 
			svga->firstline_draw = svga->displine;
		svga->lastline_draw = svga->displine;

		for (x = 0; x <= (svga->hdisp/* + svga->scrollcache*/); x += 8) {
			dat = *(uint32_t *)(&svga->vram[svga->ma & svga->vram_display_mask]);
			p[0] = svga->map8[dat & 0xff];
			p[1] = svga->map8[(dat >> 8) & 0xff];
			p[2] = svga->map8[(dat >> 16) & 0xff];
			p[3] = svga->map8[(dat >> 24) & 0xff];

			dat = *(uint32_t *)(&svga->vram[(svga->ma + 4) & svga->vram_display_mask]);
			p[4] = svga->map8[dat & 0xff];
			p[5] = svga->map8[(dat >> 8) & 0xff];
			p[6] = svga->map8[(dat >> 16) & 0xff];
			p[7] = svga->map8[(dat >> 24) & 0xff];

			svga->ma += 8;
			p += 8;
		}
		svga->ma &= svga->vram_display_mask;
		}
	} else {
		changed_addr = svga->remap_func(svga, svga->ma);

		if (svga->changedvram[changed_addr >> 12] || svga->changedvram[(changed_addr >> 12) + 1] || svga->fullchange) {
		p = &buffer32->line[svga->displine + svga->y_add][svga->x_add];

		if (svga->firstline_draw == 2000)
			svga->firstline_draw = svga->displine;
		svga->lastline_draw = svga->displine;

		if (!svga->remap_required) {
			for (x = 0; x <= (svga->hdisp/* + svga->scrollcache*/); x += 8) {
				dat = *(uint32_t *)(&svga->vram[svga->ma & svga->vram_display_mask]);
				p[0] = svga->map8[dat & 0xff];
				p[1] = svga->map8[(dat >> 8) & 0xff];
				p[2] = svga->map8[(dat >> 16) & 0xff];
				p[3] = svga->map8[(dat >> 24) & 0xff];

				dat = *(uint32_t *)(&svga->vram[(svga->ma + 4) & svga->vram_display_mask]);
				p[4] = svga->map8[dat & 0xff];
				p[5] = svga->map8[(dat >> 8) & 0xff];
				p[6] = svga->map8[(dat >> 16) & 0xff];
				p[7] = svga->map8[(dat >> 24) & 0xff];

				svga->ma += 8;
				p += 8;
			}
		} else {
			for (x = 0; x <= (svga->hdisp/* + svga->scrollcache*/); x += 4) {
				addr = svga->remap_func(svga, svga->ma);
				dat = *(uint32_t *)(&svga->vram[addr & svga->vram_display_mask]);
				p[0] = svga->map8[dat & 0xff];
				p[1] = svga->map8[(dat >> 8) & 0xff];
				p[2] = svga->map8[(dat >> 16) & 0xff];
				p[3] = svga->map8[(dat >> 24) & 0xff];

				svga->ma += 4;
				p += 4;
			}
		}
		svga->ma &= svga->vram_display_mask;
		}
	}
}

void
svga_render_8bpp_tseng_lowres(svga_t *svga)
{
    int x;
    uint32_t *p;
    uint32_t dat;

    if ((svga->displine + svga->y_add) < 0)
	return;

    if (svga->changedvram[svga->ma >> 12] || svga->changedvram[(svga->ma >> 12) + 1] || svga->fullchange) {
#ifdef USE_CLI
	cli_render_gfx("VGA %dx%d");
#endif

	p = &buffer32->line[svga->displine + svga->y_add][svga->x_add];

	if (svga->firstline_draw == 2000)
		svga->firstline_draw = svga->displine;
	svga->lastline_draw = svga->displine;

	for (x = 0; x <= (svga->hdisp + svga->scrollcache); x += 8) {
		if (svga->crtc[0x17] & 0x80) {
			dat = *(uint32_t *)(&svga->vram[svga->ma & svga->vram_display_mask]);
			if (svga->attrregs[0x10] & 0x80)
				dat = (dat & ~0xf0) | ((svga->attrregs[0x14] & 0x0f) << 4);
			p[0] = p[1] = svga->map8[dat & 0xff];
			dat >>= 8;
			if (svga->attrregs[0x10] & 0x80)
				dat = (dat & ~0xf0) | ((svga->attrregs[0x14] & 0x0f) << 4);
			p[2] = p[3] = svga->map8[dat & 0xff];
			dat >>= 8;
			if (svga->attrregs[0x10] & 0x80)
				dat = (dat & ~0xf0) | ((svga->attrregs[0x14] & 0x0f) << 4);
			p[4] = p[5] = svga->map8[dat & 0xff];
			dat >>= 8;
			if (svga->attrregs[0x10] & 0x80)
				dat = (dat & ~0xf0) | ((svga->attrregs[0x14] & 0x0f) << 4);
			p[6] = p[7] = svga->map8[dat & 0xff];
		} else
			memset(p, 0x00, 8 * sizeof(uint32_t));

		svga->ma += 4;
		p += 8;
	}
	svga->ma &= svga->vram_display_mask;
    }
}


void
svga_render_8bpp_tseng_highres(svga_t *svga)
{
    int x;
    uint32_t *p;
    uint32_t dat;

    if ((svga->displine + svga->y_add) < 0)
	return;

    if (svga->changedvram[svga->ma >> 12] || svga->changedvram[(svga->ma >> 12) + 1] || svga->fullchange) {
#ifdef USE_CLI
	cli_render_gfx("VGA %dx%d");
#endif

	p = &buffer32->line[svga->displine + svga->y_add][svga->x_add];

	if (svga->firstline_draw == 2000)
		svga->firstline_draw = svga->displine;
	svga->lastline_draw = svga->displine;

	for (x = 0; x <= (svga->hdisp/* + svga->scrollcache*/); x += 8) {
		if (svga->crtc[0x17] & 0x80) {
			dat = *(uint32_t *)(&svga->vram[svga->ma & svga->vram_display_mask]);
			if (svga->attrregs[0x10] & 0x80)
				dat = (dat & ~0xf0) | ((svga->attrregs[0x14] & 0x0f) << 4);
			p[0] = svga->map8[dat & 0xff];
			dat >>= 8;
			if (svga->attrregs[0x10] & 0x80)
				dat = (dat & ~0xf0) | ((svga->attrregs[0x14] & 0x0f) << 4);
			p[1] = svga->map8[dat & 0xff];
			dat >>= 8;
			if (svga->attrregs[0x10] & 0x80)
				dat = (dat & ~0xf0) | ((svga->attrregs[0x14] & 0x0f) << 4);
			p[2] = svga->map8[dat & 0xff];
			dat >>= 8;
			if (svga->attrregs[0x10] & 0x80)
				dat = (dat & ~0xf0) | ((svga->attrregs[0x14] & 0x0f) << 4);
			p[3] = svga->map8[dat & 0xff];

			dat = *(uint32_t *)(&svga->vram[(svga->ma + 4) & svga->vram_display_mask]);
			if (svga->attrregs[0x10] & 0x80)
				dat = (dat & ~0xf0) | ((svga->attrregs[0x14] & 0x0f) << 4);
			p[4] = svga->map8[dat & 0xff];
			dat >>= 8;
			if (svga->attrregs[0x10] & 0x80)
				dat = (dat & ~0xf0) | ((svga->attrregs[0x14] & 0x0f) << 4);
			p[5] = svga->map8[dat & 0xff];
			dat >>= 8;
			if (svga->attrregs[0x10] & 0x80)
				dat = (dat & ~0xf0) | ((svga->attrregs[0x14] & 0x0f) << 4);
			p[6] = svga->map8[dat & 0xff];
			dat >>= 8;
			if (svga->attrregs[0x10] & 0x80)
				dat = (dat & ~0xf0) | ((svga->attrregs[0x14] & 0x0f) << 4);
			p[7] = svga->map8[dat & 0xff];
		} else
			memset(p, 0x00, 8 * sizeof(uint32_t));

		svga->ma += 8;
		p += 8;
	}
	svga->ma &= svga->vram_display_mask;
    }
}


void
svga_render_15bpp_lowres(svga_t *svga)
{
    int x;
    uint32_t *p;
    uint32_t dat;
	uint32_t changed_addr, addr;

    if ((svga->displine + svga->y_add) < 0)
		return;
	
	if (svga->force_old_addr) {
		if (svga->changedvram[svga->ma >> 12] || svga->changedvram[(svga->ma >> 12) + 1] || svga->fullchange) {
		p = &buffer32->line[svga->displine + svga->y_add][svga->x_add];

<<<<<<< HEAD
	changed_addr = svga->remap_func(svga, svga->ma);

    if (svga->changedvram[changed_addr >> 12] || svga->changedvram[(changed_addr >> 12) + 1] || svga->fullchange) {
#ifdef USE_CLI
	cli_render_gfx("VGA %dx%d");
#endif

	p = &buffer32->line[svga->displine + svga->y_add][svga->x_add];
=======
		if (svga->firstline_draw == 2000) 
			svga->firstline_draw = svga->displine;
		svga->lastline_draw = svga->displine;
>>>>>>> 6ac35ffe

		for (x = 0; x <= (svga->hdisp + svga->scrollcache); x += 4) {
			if (svga->crtc[0x17] & 0x80) {
				dat = *(uint32_t *)(&svga->vram[(svga->ma + (x << 1)) & svga->vram_display_mask]);

				p[(x << 1)]     = p[(x << 1) + 1] = video_15to32[dat & 0xffff];
				p[(x << 1) + 2] = p[(x << 1) + 3] = video_15to32[dat >> 16];

				dat = *(uint32_t *)(&svga->vram[(svga->ma + (x << 1) + 4) & svga->vram_display_mask]);

				p[(x << 1) + 4] = p[(x << 1) + 5] = video_15to32[dat & 0xffff];
				p[(x << 1) + 6] = p[(x << 1) + 7] = video_15to32[dat >> 16];
			} else
				memset(&(p[(x << 1)]), 0x00, 8 * sizeof(uint32_t));
		}
		svga->ma += x << 1;
		svga->ma &= svga->vram_display_mask;
		}
	} else {
		changed_addr = svga->remap_func(svga, svga->ma);

		if (svga->changedvram[changed_addr >> 12] || svga->changedvram[(changed_addr >> 12) + 1] || svga->fullchange) {
		p = &buffer32->line[svga->displine + svga->y_add][svga->x_add];

		if (svga->firstline_draw == 2000)
			svga->firstline_draw = svga->displine;
		svga->lastline_draw = svga->displine;

		if (!svga->remap_required) {
			for (x = 0; x <= (svga->hdisp + svga->scrollcache); x += 4) {
				if (svga->crtc[0x17] & 0x80) {
					dat = *(uint32_t *)(&svga->vram[(svga->ma + (x << 1)) & svga->vram_display_mask]);

					*p++ = video_15to32[dat & 0xffff];
					*p++ = video_15to32[dat >> 16];

					dat = *(uint32_t *)(&svga->vram[(svga->ma + (x << 1) + 4) & svga->vram_display_mask]);

					*p++ = video_15to32[dat & 0xffff];
					*p++ = video_15to32[dat >> 16];
				} else
					memset(&(p[(x << 1)]), 0x00, 8 * sizeof(uint32_t));
			}
			svga->ma += x << 1;
		} else {
			for (x = 0; x <= (svga->hdisp + svga->scrollcache); x += 2) {
				if (svga->crtc[0x17] & 0x80) {
					addr = svga->remap_func(svga, svga->ma);
					dat = *(uint32_t *)(&svga->vram[addr & svga->vram_display_mask]);

					*p++ = video_15to32[dat & 0xffff];
					*p++ = video_15to32[dat >> 16];
				} else
					memset(&(p[x]), 0x00, 2 * sizeof(uint32_t));
				svga->ma += 4;
			}
		}
		svga->ma &= svga->vram_display_mask;
		}
	}
}


void
svga_render_15bpp_highres(svga_t *svga)
{
    int x;
    uint32_t *p;
    uint32_t dat;
	uint32_t changed_addr, addr;

    if ((svga->displine + svga->y_add) < 0)
		return;
	
	if (svga->force_old_addr) {
		if (svga->changedvram[svga->ma >> 12] || svga->changedvram[(svga->ma >> 12) + 1] || svga->fullchange) {
		p = &buffer32->line[svga->displine + svga->y_add][svga->x_add];

<<<<<<< HEAD
	changed_addr = svga->remap_func(svga, svga->ma);

    if (svga->changedvram[changed_addr >> 12] || svga->changedvram[(changed_addr >> 12) + 1] || svga->fullchange) {
#ifdef USE_CLI
	cli_render_gfx("VGA %dx%d");
#endif

	p = &buffer32->line[svga->displine + svga->y_add][svga->x_add];
=======
		if (svga->firstline_draw == 2000) 
			svga->firstline_draw = svga->displine;
		svga->lastline_draw = svga->displine;
>>>>>>> 6ac35ffe

		for (x = 0; x <= (svga->hdisp + svga->scrollcache); x += 8) {
			if (svga->crtc[0x17] & 0x80) {
				dat = *(uint32_t *)(&svga->vram[(svga->ma + (x << 1)) & svga->vram_display_mask]);
				p[x]     = video_15to32[dat & 0xffff];
				p[x + 1] = video_15to32[dat >> 16];

				dat = *(uint32_t *)(&svga->vram[(svga->ma + (x << 1) + 4) & svga->vram_display_mask]);
				p[x + 2] = video_15to32[dat & 0xffff];
				p[x + 3] = video_15to32[dat >> 16];

				dat = *(uint32_t *)(&svga->vram[(svga->ma + (x << 1) + 8) & svga->vram_display_mask]);
				p[x + 4] = video_15to32[dat & 0xffff];
				p[x + 5] = video_15to32[dat >> 16];

				dat = *(uint32_t *)(&svga->vram[(svga->ma + (x << 1) + 12) & svga->vram_display_mask]);
				p[x + 6] = video_15to32[dat & 0xffff];
				p[x + 7] = video_15to32[dat >> 16];
			} else
				memset(&(p[x]), 0x00, 8 * sizeof(uint32_t));
		}
		svga->ma += x << 1; 
		svga->ma &= svga->vram_display_mask;
		}
	} else {
		changed_addr = svga->remap_func(svga, svga->ma);

		if (svga->changedvram[changed_addr >> 12] || svga->changedvram[(changed_addr >> 12) + 1] || svga->fullchange) {
		p = &buffer32->line[svga->displine + svga->y_add][svga->x_add];

		if (svga->firstline_draw == 2000)
			svga->firstline_draw = svga->displine;
		svga->lastline_draw = svga->displine;

		if (!svga->remap_required) {
			for (x = 0; x <= (svga->hdisp + svga->scrollcache); x += 8) {
				if (svga->crtc[0x17] & 0x80) {
					dat = *(uint32_t *)(&svga->vram[(svga->ma + (x << 1)) & svga->vram_display_mask]);
					*p++ = video_15to32[dat & 0xffff];
					*p++ = video_15to32[dat >> 16];

					dat = *(uint32_t *)(&svga->vram[(svga->ma + (x << 1) + 4) & svga->vram_display_mask]);
					*p++ = video_15to32[dat & 0xffff];
					*p++ = video_15to32[dat >> 16];

					dat = *(uint32_t *)(&svga->vram[(svga->ma + (x << 1) + 8) & svga->vram_display_mask]);
					*p++ = video_15to32[dat & 0xffff];
					*p++ = video_15to32[dat >> 16];

					dat = *(uint32_t *)(&svga->vram[(svga->ma + (x << 1) + 12) & svga->vram_display_mask]);
					*p++ = video_15to32[dat & 0xffff];
					*p++ = video_15to32[dat >> 16];
				} else
					memset(&(p[x]), 0x00, 8 * sizeof(uint32_t));
			}
			svga->ma += x << 1;
		} else {
			for (x = 0; x <= (svga->hdisp + svga->scrollcache); x += 2) {
				if (svga->crtc[0x17] & 0x80) {
					addr = svga->remap_func(svga, svga->ma);
					dat = *(uint32_t *)(&svga->vram[addr & svga->vram_display_mask]);

					*p++ = video_15to32[dat & 0xffff];
					*p++ = video_15to32[dat >> 16];
				} else
					memset(&(p[x]), 0x00, 2 * sizeof(uint32_t));
				svga->ma += 4;
			}
		}
		svga->ma &= svga->vram_display_mask;
		}
	}
}


void
svga_render_15bpp_mix_lowres(svga_t *svga)
{
    int x;
    uint32_t *p;
    uint32_t dat;

    if ((svga->displine + svga->y_add) < 0)
	return;

    if (svga->changedvram[svga->ma >> 12] || svga->changedvram[(svga->ma >> 12) + 1] || svga->fullchange) {
#ifdef USE_CLI
	cli_render_gfx("VGA %dx%d");
#endif

	p = &buffer32->line[svga->displine + svga->y_add][svga->x_add];

	if (svga->firstline_draw == 2000)
		svga->firstline_draw = svga->displine;
	svga->lastline_draw = svga->displine;

	for (x = 0; x <= (svga->hdisp + svga->scrollcache); x += 4) {
		if (svga->crtc[0x17] & 0x80) {
			dat = *(uint32_t *)(&svga->vram[(svga->ma + (x << 1)) & svga->vram_display_mask]);
			p[(x << 1)]     = p[(x << 1) + 1] = (dat & 0x00008000) ? svga->pallook[dat & 0xff] : video_15to32[dat & 0xffff];

			dat >>= 16;
			p[(x << 1) + 2] = p[(x << 1) + 3] = (dat & 0x00008000) ? svga->pallook[dat & 0xff] : video_15to32[dat & 0xffff];

			dat = *(uint32_t *)(&svga->vram[(svga->ma + (x << 1) + 4) & svga->vram_display_mask]);
			p[(x << 1) + 4] = p[(x << 1) + 5] = (dat & 0x00008000) ? svga->pallook[dat & 0xff] : video_15to32[dat & 0xffff];

			dat >>= 16;
			p[(x << 1) + 6] = p[(x << 1) + 7] = (dat & 0x00008000) ? svga->pallook[dat & 0xff] : video_15to32[dat & 0xffff];
		} else
			memset(&(p[(x << 1)]), 0x00, 8 * sizeof(uint32_t));
	}
	svga->ma += x << 1;
	svga->ma &= svga->vram_display_mask;
    }
}


void
svga_render_15bpp_mix_highres(svga_t *svga)
{
    int x;
    uint32_t *p;
    uint32_t dat;

    if ((svga->displine + svga->y_add) < 0)
	return;

    if (svga->changedvram[svga->ma >> 12] || svga->changedvram[(svga->ma >> 12) + 1] || svga->fullchange) {
#ifdef USE_CLI
	cli_render_gfx("VGA %dx%d");
#endif

	p = &buffer32->line[svga->displine + svga->y_add][svga->x_add];

	if (svga->firstline_draw == 2000)
		svga->firstline_draw = svga->displine;
	svga->lastline_draw = svga->displine;

	for (x = 0; x <= (svga->hdisp + svga->scrollcache); x += 8) {
		if (svga->crtc[0x17] & 0x80) {
			dat = *(uint32_t *)(&svga->vram[(svga->ma + (x << 1)) & svga->vram_display_mask]);
			p[x]     = (dat & 0x00008000) ? svga->pallook[dat & 0xff] : video_15to32[dat & 0xffff];
			dat >>= 16;
			p[x + 1] = (dat & 0x00008000) ? svga->pallook[dat & 0xff] : video_15to32[dat & 0xffff];

			dat = *(uint32_t *)(&svga->vram[(svga->ma + (x << 1) + 4) & svga->vram_display_mask]);
			p[x + 2] = (dat & 0x00008000) ? svga->pallook[dat & 0xff] : video_15to32[dat & 0xffff];
			dat >>= 16;
			p[x + 3] = (dat & 0x00008000) ? svga->pallook[dat & 0xff] : video_15to32[dat & 0xffff];

			dat = *(uint32_t *)(&svga->vram[(svga->ma + (x << 1) + 8) & svga->vram_display_mask]);
			p[x + 4] = (dat & 0x00008000) ? svga->pallook[dat & 0xff] : video_15to32[dat & 0xffff];
			dat >>= 16;
			p[x + 5] = (dat & 0x00008000) ? svga->pallook[dat & 0xff] : video_15to32[dat & 0xffff];

			dat = *(uint32_t *)(&svga->vram[(svga->ma + (x << 1) + 12) & svga->vram_display_mask]);
			p[x + 6] = (dat & 0x00008000) ? svga->pallook[dat & 0xff] : video_15to32[dat & 0xffff];
			dat >>= 16;
			p[x + 7] = (dat & 0x00008000) ? svga->pallook[dat & 0xff] : video_15to32[dat & 0xffff];
		} else
			memset(&(p[x]), 0x00, 8 * sizeof(uint32_t));
	}
	svga->ma += x << 1;
	svga->ma &= svga->vram_display_mask;
    }
}


void
svga_render_16bpp_lowres(svga_t *svga)
{
    int x;
    uint32_t *p;
    uint32_t dat;
	uint32_t changed_addr, addr;

    if ((svga->displine + svga->y_add) < 0)
		return;

	if (svga->force_old_addr) {
		if (svga->changedvram[svga->ma >> 12] || svga->changedvram[(svga->ma >> 12) + 1] || svga->fullchange) {
		p = &buffer32->line[svga->displine + svga->y_add][svga->x_add];

<<<<<<< HEAD
    if (svga->changedvram[changed_addr >> 12] || svga->changedvram[(changed_addr >> 12) + 1] || svga->fullchange) {
#ifdef USE_CLI
	cli_render_gfx("VGA %dx%d");
#endif

	p = &buffer32->line[svga->displine + svga->y_add][svga->x_add];
=======
		if (svga->firstline_draw == 2000)
			svga->firstline_draw = svga->displine;
		svga->lastline_draw = svga->displine;
>>>>>>> 6ac35ffe

		for (x = 0; x <= (svga->hdisp + svga->scrollcache); x += 4) {
			if (svga->crtc[0x17] & 0x80) {
				dat = *(uint32_t *)(&svga->vram[(svga->ma + (x << 1)) & svga->vram_display_mask]);
				p[(x << 1)]     = p[(x << 1) + 1] = video_16to32[dat & 0xffff];
				p[(x << 1) + 2] = p[(x << 1) + 3] = video_16to32[dat >> 16];

				dat = *(uint32_t *)(&svga->vram[(svga->ma + (x << 1) + 4) & svga->vram_display_mask]);
				p[(x << 1) + 4] = p[(x << 1) + 5] = video_16to32[dat & 0xffff];
				p[(x << 1) + 6] = p[(x << 1) + 7] = video_16to32[dat >> 16];
			} else
				memset(&(p[(x << 1)]), 0x00, 8 * sizeof(uint32_t));
		}
		svga->ma += x << 1; 
		svga->ma &= svga->vram_display_mask;
		}
	} else {
		changed_addr = svga->remap_func(svga, svga->ma);

		if (svga->changedvram[changed_addr >> 12] || svga->changedvram[(changed_addr >> 12) + 1] || svga->fullchange) {
		p = &buffer32->line[svga->displine + svga->y_add][svga->x_add];

		if (svga->firstline_draw == 2000)
			svga->firstline_draw = svga->displine;
		svga->lastline_draw = svga->displine;

		if (!svga->remap_required) {
			for (x = 0; x <= (svga->hdisp + svga->scrollcache); x += 4) {
				if (svga->crtc[0x17] & 0x80) {
					dat = *(uint32_t *)(&svga->vram[(svga->ma + (x << 1)) & svga->vram_display_mask]);

					*p++ = video_16to32[dat & 0xffff];
					*p++ = video_16to32[dat >> 16];

					dat = *(uint32_t *)(&svga->vram[(svga->ma + (x << 1) + 4) & svga->vram_display_mask]);

					*p++ = video_16to32[dat & 0xffff];
					*p++ = video_16to32[dat >> 16];
				} else
					memset(&(p[(x << 1)]), 0x00, 8 * sizeof(uint32_t));
			}
			svga->ma += x << 1;
		} else {
			for (x = 0; x <= (svga->hdisp + svga->scrollcache); x += 2) {
				if (svga->crtc[0x17] & 0x80) {
				addr = svga->remap_func(svga, svga->ma);
				dat = *(uint32_t *)(&svga->vram[addr & svga->vram_display_mask]);

				*p++ = video_16to32[dat & 0xffff];
				*p++ = video_16to32[dat >> 16];
				} else
					memset(&(p[x]), 0x00, 2 * sizeof(uint32_t));
			}
			svga->ma += 4;
		}
		svga->ma &= svga->vram_display_mask;
		}	
	}
}


void
svga_render_16bpp_highres(svga_t *svga)
{
    int x;
    uint32_t *p;
	uint32_t dat;
	uint32_t changed_addr, addr;

    if ((svga->displine + svga->y_add) < 0)
		return;
<<<<<<< HEAD

	changed_addr = svga->remap_func(svga, svga->ma);

    if (svga->changedvram[changed_addr >> 12] || svga->changedvram[(changed_addr >> 12) + 1] || svga->fullchange) {
#ifdef USE_CLI
	cli_render_gfx("VGA %dx%d");
#endif

=======
	
	if (svga->force_old_addr) {
    if (svga->changedvram[svga->ma >> 12] || svga->changedvram[(svga->ma >> 12) + 1] || svga->fullchange) {
>>>>>>> 6ac35ffe
	p = &buffer32->line[svga->displine + svga->y_add][svga->x_add];

	if (svga->firstline_draw == 2000) 
		svga->firstline_draw = svga->displine;
	svga->lastline_draw = svga->displine;

	for (x = 0; x <= (svga->hdisp + svga->scrollcache); x += 8) {
		if (svga->crtc[0x17] & 0x80) {
			uint32_t dat = *(uint32_t *)(&svga->vram[(svga->ma + (x << 1)) & svga->vram_display_mask]);
			p[x]     = video_16to32[dat & 0xffff];
			p[x + 1] = video_16to32[dat >> 16];

			dat = *(uint32_t *)(&svga->vram[(svga->ma + (x << 1) + 4) & svga->vram_display_mask]);
			p[x + 2] = video_16to32[dat & 0xffff];
			p[x + 3] = video_16to32[dat >> 16];

			dat = *(uint32_t *)(&svga->vram[(svga->ma + (x << 1) + 8) & svga->vram_display_mask]);
			p[x + 4] = video_16to32[dat & 0xffff];
			p[x + 5] = video_16to32[dat >> 16];

			dat = *(uint32_t *)(&svga->vram[(svga->ma + (x << 1) + 12) & svga->vram_display_mask]);
			p[x + 6] = video_16to32[dat & 0xffff];
			p[x + 7] = video_16to32[dat >> 16];
		} else
			memset(&(p[x]), 0x00, 8 * sizeof(uint32_t));
	}
	svga->ma += x << 1; 
	svga->ma &= svga->vram_display_mask;
    }	
	} else {
		changed_addr = svga->remap_func(svga, svga->ma);

		if (svga->changedvram[changed_addr >> 12] || svga->changedvram[(changed_addr >> 12) + 1] || svga->fullchange) {
		p = &buffer32->line[svga->displine + svga->y_add][svga->x_add];

		if (svga->firstline_draw == 2000)
			svga->firstline_draw = svga->displine;
		svga->lastline_draw = svga->displine;

		if (!svga->remap_required) {
			for (x = 0; x <= (svga->hdisp + svga->scrollcache); x += 8) {
				if (svga->crtc[0x17] & 0x80) {
					dat = *(uint32_t *)(&svga->vram[(svga->ma + (x << 1)) & svga->vram_display_mask]);
					*p++ = video_16to32[dat & 0xffff];
					*p++ = video_16to32[dat >> 16];

					dat = *(uint32_t *)(&svga->vram[(svga->ma + (x << 1) + 4) & svga->vram_display_mask]);
					*p++ = video_16to32[dat & 0xffff];
					*p++ = video_16to32[dat >> 16];

					dat = *(uint32_t *)(&svga->vram[(svga->ma + (x << 1) + 8) & svga->vram_display_mask]);
					*p++ = video_16to32[dat & 0xffff];
					*p++ = video_16to32[dat >> 16];

					dat = *(uint32_t *)(&svga->vram[(svga->ma + (x << 1) + 12) & svga->vram_display_mask]);
					*p++ = video_16to32[dat & 0xffff];
					*p++ = video_16to32[dat >> 16];
				} else
					memset(&(p[x]), 0x00, 8 * sizeof(uint32_t));
			}
			svga->ma += x << 1;
		} else {
			for (x = 0; x <= (svga->hdisp + svga->scrollcache); x += 2) {
				if (svga->crtc[0x17] & 0x80) {
					addr = svga->remap_func(svga, svga->ma);
					dat = *(uint32_t *)(&svga->vram[addr & svga->vram_display_mask]);

					*p++ = video_16to32[dat & 0xffff];
					*p++ = video_16to32[dat >> 16];
				} else
					memset(&(p[x]), 0x00, 2 * sizeof(uint32_t));

				svga->ma += 4;
			}
		}
		svga->ma &= svga->vram_display_mask;
		}	
	}
}


void
svga_render_24bpp_lowres(svga_t *svga)
{
    int x;
    uint32_t *p;
	uint32_t changed_addr, addr;
	uint32_t dat0, dat1, dat2;
	uint32_t fg;

    if ((svga->displine + svga->y_add) < 0)
		return;
	
<<<<<<< HEAD
    if (svga->changedvram[changed_addr >> 12] || svga->changedvram[(changed_addr >> 12) + 1] || svga->fullchange) {
	p = &buffer32->line[svga->displine + svga->y_add][svga->x_add];

#ifdef USE_CLI
	cli_render_gfx("VGA %dx%d");
#endif

	if (svga->firstline_draw == 2000) 
		svga->firstline_draw = svga->displine;
	svga->lastline_draw = svga->displine;
	
	if (!svga->remap_required) {
		for (x = 0; x <= (svga->hdisp + svga->scrollcache); x++) {
			if (svga->crtc[0x17] & 0x80) {
				dat0 = *(uint32_t *)(&svga->vram[svga->ma & svga->vram_display_mask]);
				dat1 = *(uint32_t *)(&svga->vram[(svga->ma + 4) & svga->vram_display_mask]);
				dat2 = *(uint32_t *)(&svga->vram[(svga->ma + 8) & svga->vram_display_mask]);
			} else
				dat0 = dat1 = dat2 = 0x00000000;
=======
	if (svga->force_old_addr) {
		if ((svga->displine + svga->y_add) < 0)
		return;
>>>>>>> 6ac35ffe

		if (svga->changedvram[svga->ma >> 12] || svga->changedvram[(svga->ma >> 12) + 1] || svga->fullchange) {
		if (svga->firstline_draw == 2000) 
			svga->firstline_draw = svga->displine;
		svga->lastline_draw = svga->displine;

		for (x = 0; x <= (svga->hdisp + svga->scrollcache); x++) {
			if (svga->crtc[0x17] & 0x80)
				fg = svga->vram[svga->ma] | (svga->vram[svga->ma + 1] << 8) | (svga->vram[svga->ma + 2] << 16);
			else
				fg = 0x00000000;
			svga->ma += 3; 
			svga->ma &= svga->vram_display_mask;
			buffer32->line[svga->displine + svga->y_add][(x << 1) + svga->x_add] =
			buffer32->line[svga->displine + svga->y_add][(x << 1) + 1 + svga->x_add] = fg;
		}
		}
	} else {
		changed_addr = svga->remap_func(svga, svga->ma);

		if (svga->changedvram[changed_addr >> 12] || svga->changedvram[(changed_addr >> 12) + 1] || svga->fullchange) {
		p = &buffer32->line[svga->displine + svga->y_add][svga->x_add];

		if (svga->firstline_draw == 2000)
			svga->firstline_draw = svga->displine;
		svga->lastline_draw = svga->displine;

		if (!svga->remap_required) {
			for (x = 0; x <= (svga->hdisp + svga->scrollcache); x++) {
				if (svga->crtc[0x17] & 0x80) {
					dat0 = *(uint32_t *)(&svga->vram[svga->ma & svga->vram_display_mask]);
					dat1 = *(uint32_t *)(&svga->vram[(svga->ma + 4) & svga->vram_display_mask]);
					dat2 = *(uint32_t *)(&svga->vram[(svga->ma + 8) & svga->vram_display_mask]);
				} else
					dat0 = dat1 = dat2 = 0x00000000;

				p[0] = p[1] = dat0 & 0xffffff;
				p[2] = p[3] = (dat0 >> 24) | ((dat1 & 0xffff) << 8);
				p[4] = p[5] = (dat1 >> 16) | ((dat2 & 0xff) << 16);
				p[6] = p[7] = dat2 >> 8;

				svga->ma += 12;
			}
		} else {
			for (x = 0; x <= (svga->hdisp + svga->scrollcache); x += 4) {
				if (svga->crtc[0x17] & 0x80) {
					addr = svga->remap_func(svga, svga->ma);
					dat0 = *(uint32_t *)(&svga->vram[addr & svga->vram_display_mask]);
					addr = svga->remap_func(svga, svga->ma + 4);
					dat1 = *(uint32_t *)(&svga->vram[addr & svga->vram_display_mask]);
					addr = svga->remap_func(svga, svga->ma + 8);
					dat2 = *(uint32_t *)(&svga->vram[addr & svga->vram_display_mask]);
				} else
					dat0 = dat1 = dat2 = 0x00000000;

				p[0] = p[1] = dat0 & 0xffffff;
				p[2] = p[3] = (dat0 >> 24) | ((dat1 & 0xffff) << 8);
				p[4] = p[5] = (dat1 >> 16) | ((dat2 & 0xff) << 16);
				p[6] = p[7] = dat2 >> 8;

				svga->ma += 12;
			}
		}
		svga->ma &= svga->vram_display_mask;
		}
	}
}


void
svga_render_24bpp_highres(svga_t *svga)
{
    int x;
    uint32_t *p;
	uint32_t changed_addr, addr;
	uint32_t dat0, dat1, dat2;
	uint32_t dat;

    if ((svga->displine + svga->y_add) < 0)
		return;
	
	if (svga->force_old_addr) {
		if (svga->changedvram[svga->ma >> 12] || svga->changedvram[(svga->ma >> 12) + 1] || svga->fullchange) {
		p = &buffer32->line[svga->displine + svga->y_add][svga->x_add];

<<<<<<< HEAD
	changed_addr = svga->remap_func(svga, svga->ma);

    if (svga->changedvram[changed_addr >> 12] || svga->changedvram[(changed_addr >> 12) + 1] || svga->fullchange) {
#ifdef USE_CLI
	cli_render_gfx("VGA %dx%d");
#endif

	p = &buffer32->line[svga->displine + svga->y_add][svga->x_add];
=======
		if (svga->firstline_draw == 2000) 
			svga->firstline_draw = svga->displine;
		svga->lastline_draw = svga->displine;
>>>>>>> 6ac35ffe

		for (x = 0; x <= (svga->hdisp + svga->scrollcache); x += 4) {
			if (svga->crtc[0x17] & 0x80) {
				dat = *(uint32_t *)(&svga->vram[svga->ma & svga->vram_display_mask]);
				p[x] = dat & 0xffffff;

				dat = *(uint32_t *)(&svga->vram[(svga->ma + 3) & svga->vram_display_mask]);
				p[x + 1] = dat & 0xffffff;

				dat = *(uint32_t *)(&svga->vram[(svga->ma + 6) & svga->vram_display_mask]);
				p[x + 2] = dat & 0xffffff;

				dat = *(uint32_t *)(&svga->vram[(svga->ma + 9) & svga->vram_display_mask]);
				p[x + 3] = dat & 0xffffff;
			} else
				memset(&(p[x]), 0x0, 4 * sizeof(uint32_t));

			svga->ma += 12;
		}
		svga->ma &= svga->vram_display_mask;
		}		
	} else {
		changed_addr = svga->remap_func(svga, svga->ma);

		if (svga->changedvram[changed_addr >> 12] || svga->changedvram[(changed_addr >> 12) + 1] || svga->fullchange) {
		p = &buffer32->line[svga->displine + svga->y_add][svga->x_add];

		if (svga->firstline_draw == 2000)
			svga->firstline_draw = svga->displine;
		svga->lastline_draw = svga->displine;

		if (!svga->remap_required) {
			for (x = 0; x <= (svga->hdisp + svga->scrollcache); x += 4) {
				if (svga->crtc[0x17] & 0x80) {
					dat0 = *(uint32_t *)(&svga->vram[svga->ma & svga->vram_display_mask]);
					dat1 = *(uint32_t *)(&svga->vram[(svga->ma + 4) & svga->vram_display_mask]);
					dat2 = *(uint32_t *)(&svga->vram[(svga->ma + 8) & svga->vram_display_mask]);

					*p++ = dat0 & 0xffffff;
					*p++ = (dat0 >> 24) | ((dat1 & 0xffff) << 8);
					*p++ = (dat1 >> 16) | ((dat2 & 0xff) << 16);
					*p++ = dat2 >> 8;
				} else
					memset(&(p[x]), 0x0, 4 * sizeof(uint32_t));

				svga->ma += 12;
			}
		} else {
			for (x = 0; x <= (svga->hdisp + svga->scrollcache); x += 4) {
				if (svga->crtc[0x17] & 0x80) {
					addr = svga->remap_func(svga, svga->ma);
					dat0 = *(uint32_t *)(&svga->vram[addr & svga->vram_display_mask]);
					addr = svga->remap_func(svga, svga->ma + 4);
					dat1 = *(uint32_t *)(&svga->vram[addr & svga->vram_display_mask]);
					addr = svga->remap_func(svga, svga->ma + 8);
					dat2 = *(uint32_t *)(&svga->vram[addr & svga->vram_display_mask]);

					*p++ = dat0 & 0xffffff;
					*p++ = (dat0 >> 24) | ((dat1 & 0xffff) << 8);
					*p++ = (dat1 >> 16) | ((dat2 & 0xff) << 16);
					*p++ = dat2 >> 8;
				} else
					memset(&(p[x]), 0x0, 4 * sizeof(uint32_t));

				svga->ma += 12;
			}
		}
		svga->ma &= svga->vram_display_mask;
		}	
	}
}


void
svga_render_32bpp_lowres(svga_t *svga)
{
    int x;
	uint32_t *p;
    uint32_t dat;
	uint32_t changed_addr, addr;

    if ((svga->displine + svga->y_add) < 0)
		return;
<<<<<<< HEAD

	changed_addr = svga->remap_func(svga, svga->ma);

    if (svga->changedvram[changed_addr >> 12] || svga->changedvram[(changed_addr >> 12) + 1] || svga->fullchange) {
	p = &buffer32->line[svga->displine + svga->y_add][svga->x_add];	
		
#ifdef USE_CLI
	cli_render_gfx("VGA %dx%d");
#endif

	if (svga->firstline_draw == 2000) 
		svga->firstline_draw = svga->displine;
	svga->lastline_draw = svga->displine;
=======
>>>>>>> 6ac35ffe
	
	if (svga->force_old_addr) {
		if (svga->changedvram[svga->ma >> 12] || svga->changedvram[(svga->ma >> 12) + 1] || svga->fullchange) {
		if (svga->firstline_draw == 2000) 
			svga->firstline_draw = svga->displine;
		svga->lastline_draw = svga->displine;

		for (x = 0; x <= (svga->hdisp + svga->scrollcache); x++) {
			if (svga->crtc[0x17] & 0x80)
				dat = svga->vram[svga->ma] | (svga->vram[svga->ma + 1] << 8) | (svga->vram[svga->ma + 2] << 16);
			else
				dat = 0x00000000;
			svga->ma += 4;
			svga->ma &= svga->vram_display_mask;
			buffer32->line[svga->displine + svga->y_add][(x << 1) + svga->x_add] =
			buffer32->line[svga->displine + svga->y_add][(x << 1) + 1 + svga->x_add] = dat;
		}
		}
	} else {
		changed_addr = svga->remap_func(svga, svga->ma);

		if (svga->changedvram[changed_addr >> 12] || svga->changedvram[(changed_addr >> 12) + 1] || svga->fullchange) {
		p = &buffer32->line[svga->displine + svga->y_add][svga->x_add];

		if (svga->firstline_draw == 2000)
			svga->firstline_draw = svga->displine;
		svga->lastline_draw = svga->displine;

		if (!svga->remap_required) {
			for (x = 0; x <= (svga->hdisp + svga->scrollcache); x++) {
				if (svga->crtc[0x17] & 0x80)
					dat = *(uint32_t *)(&svga->vram[(svga->ma + (x << 2)) & svga->vram_display_mask]);
				else
					dat = 0x00000000;
				*p++ = dat & 0xffffff;
				*p++ = dat & 0xffffff;
			}
			svga->ma += (x * 4);
		} else {
			for (x = 0; x <= (svga->hdisp + svga->scrollcache); x++) {
				if (svga->crtc[0x17] & 0x80) {
					addr = svga->remap_func(svga, svga->ma);
					dat = *(uint32_t *)(&svga->vram[addr & svga->vram_display_mask]);
				} else
					dat = 0x00000000;
				*p++ = dat & 0xffffff;
				*p++ = dat & 0xffffff;
				svga->ma += 4;
			}
			svga->ma &= svga->vram_display_mask;
		}
		}
	}
}


void
svga_render_32bpp_highres(svga_t *svga)
{
    int x;
    uint32_t *p;
    uint32_t dat;
	uint32_t changed_addr, addr;

    if ((svga->displine + svga->y_add) < 0)
		return;
<<<<<<< HEAD

	changed_addr = svga->remap_func(svga, svga->ma);

    if (svga->changedvram[changed_addr >> 12] || svga->changedvram[(changed_addr >> 12) + 1] || svga->fullchange) {
#ifdef USE_CLI
	cli_render_gfx("VGA %dx%d");
#endif

	p = &buffer32->line[svga->displine + svga->y_add][svga->x_add];
        
	if (svga->firstline_draw == 2000) 
		svga->firstline_draw = svga->displine;
	svga->lastline_draw = svga->displine;
=======
>>>>>>> 6ac35ffe
	
	if (svga->force_old_addr) {
		if (svga->changedvram[svga->ma >> 12] ||  svga->changedvram[(svga->ma >> 12) + 1] || svga->changedvram[(svga->ma >> 12) + 2] || svga->fullchange) {
		p = &buffer32->line[svga->displine + svga->y_add][svga->x_add];
			
		if (svga->firstline_draw == 2000) 
			svga->firstline_draw = svga->displine;
		svga->lastline_draw = svga->displine;

		for (x = 0; x <= (svga->hdisp + svga->scrollcache); x++) {
			if (svga->crtc[0x17] & 0x80)
				dat = *(uint32_t *)(&svga->vram[(svga->ma + (x << 2)) & svga->vram_display_mask]);
			else
				dat = 0x00000000;
			p[x] = dat & 0xffffff;
		}
		svga->ma += 4; 
		svga->ma &= svga->vram_display_mask;
		}
	} else {
		changed_addr = svga->remap_func(svga, svga->ma);

		if (svga->changedvram[changed_addr >> 12] || svga->changedvram[(changed_addr >> 12) + 1] || svga->fullchange) {
		p = &buffer32->line[svga->displine + svga->y_add][svga->x_add];

		if (svga->firstline_draw == 2000)
			svga->firstline_draw = svga->displine;
		svga->lastline_draw = svga->displine;

		if (!svga->remap_required) {
			for (x = 0; x <= (svga->hdisp + svga->scrollcache); x++) {
				if (svga->crtc[0x17] & 0x80) {
					dat = *(uint32_t *)(&svga->vram[(svga->ma + (x << 2)) & svga->vram_display_mask]);
					*p++ = dat & 0xffffff;
				} else
					memset(&(p[x]), 0x0, 1 * sizeof(uint32_t));
			}
			svga->ma += (x * 4);
		} else {
			for (x = 0; x <= (svga->hdisp + svga->scrollcache); x++) {
				if (svga->crtc[0x17] & 0x80) {
					addr = svga->remap_func(svga, svga->ma);
					dat = *(uint32_t *)(&svga->vram[addr & svga->vram_display_mask]);
					*p++ = dat & 0xffffff;
				} else
					memset(&(p[x]), 0x0, 1 * sizeof(uint32_t));

				svga->ma += 4;
			}
		}
		svga->ma &= svga->vram_display_mask;
		}
	}
}


void
svga_render_ABGR8888_highres(svga_t *svga)
{
    int x;
    uint32_t *p;
    uint32_t dat;
	uint32_t changed_addr, addr;

    if ((svga->displine + svga->y_add) < 0)
		return;

	changed_addr = svga->remap_func(svga, svga->ma);

    if (svga->changedvram[changed_addr >> 12] || svga->changedvram[(changed_addr >> 12) + 1] || svga->fullchange) {
#ifdef USE_CLI
	cli_render_gfx("VGA %dx%d");
#endif

	p = &buffer32->line[svga->displine + svga->y_add][svga->x_add];

	if (svga->firstline_draw == 2000)
		svga->firstline_draw = svga->displine;
	svga->lastline_draw = svga->displine;

	if (!svga->remap_required) {
		for (x = 0; x <= (svga->hdisp + svga->scrollcache); x++) {
			if (svga->crtc[0x17] & 0x80) {
				dat = *(uint32_t *)(&svga->vram[(svga->ma + (x << 2)) & svga->vram_display_mask]);
				*p++ = ((dat & 0xff0000) >> 16) | (dat & 0x00ff00) | ((dat & 0x0000ff) << 16);
			} else
				memset(&(p[x]), 0x0, 1 * sizeof(uint32_t));
		}
		svga->ma += x*4;
	} else {
		for (x = 0; x <= (svga->hdisp + svga->scrollcache); x++) {
			if (svga->crtc[0x17] & 0x80) {
				addr = svga->remap_func(svga, svga->ma);
				dat = *(uint32_t *)(&svga->vram[addr & svga->vram_display_mask]);
				*p++ = ((dat & 0xff0000) >> 16) | (dat & 0x00ff00) | ((dat & 0x0000ff) << 16);
			} else
				memset(&(p[x]), 0x0, 1 * sizeof(uint32_t));

			svga->ma += 4;
		}
	}
	svga->ma &= svga->vram_display_mask;
    }
}


void
svga_render_RGBA8888_highres(svga_t *svga)
{
    int x;
    uint32_t *p;
    uint32_t dat;
	uint32_t changed_addr, addr;

    if ((svga->displine + svga->y_add) < 0)
		return;

	changed_addr = svga->remap_func(svga, svga->ma);

    if (svga->changedvram[changed_addr >> 12] || svga->changedvram[(changed_addr >> 12) + 1] || svga->fullchange) {
#ifdef USE_CLI
	cli_render_gfx("VGA %dx%d");
#endif

	p = &buffer32->line[svga->displine + svga->y_add][svga->x_add];

	if (svga->firstline_draw == 2000)
		svga->firstline_draw = svga->displine;
	svga->lastline_draw = svga->displine;

	if (!svga->remap_required) {
		for (x = 0; x <= (svga->hdisp + svga->scrollcache); x++) {
			if (svga->crtc[0x17] & 0x80) {
				dat = *(uint32_t *)(&svga->vram[(svga->ma + (x << 2)) & svga->vram_display_mask]);
				*p++ = dat >> 8;
			} else
				memset(&(p[x]), 0x0, 1 * sizeof(uint32_t));
		}
		svga->ma += (x * 4);
	} else {
		for (x = 0; x <= (svga->hdisp + svga->scrollcache); x++) {
			if (svga->crtc[0x17] & 0x80) {
				addr = svga->remap_func(svga, svga->ma);
				dat = *(uint32_t *)(&svga->vram[addr & svga->vram_display_mask]);
				*p++ = dat >> 8;
			} else
				memset(&(p[x]), 0x0, 1 * sizeof(uint32_t));

			svga->ma += 4;
		}
	}
	svga->ma &= svga->vram_display_mask;
    }
}<|MERGE_RESOLUTION|>--- conflicted
+++ resolved
@@ -28,7 +28,6 @@
 #include <86box/vid_svga.h>
 #include <86box/vid_svga_render.h>
 #include <86box/vid_svga_render_remap.h>
-#include <86box/cli.h>
 
 void
 svga_render_null(svga_t *svga)
@@ -73,13 +72,6 @@
 			break;
 	}
     }
-
-#ifdef USE_CLI
-    if (svga->dpms)
-	cli_render_gfx_box("VGA Sleep");
-    else
-	cli_render_blank();
-#endif
 }
 
 
@@ -137,15 +129,6 @@
     if (svga->fullchange) {
 	p = &buffer32->line[svga->displine + svga->y_add][svga->x_add];
 	xinc = (svga->seqregs[1] & 1) ? 16 : 18;
-
-#ifdef USE_CLI
-	if ((svga->sc == 0) && (svga->displine < get_actual_size_y()))
-		cli_render_cga((svga->ma >> 2) / 40, svga->rowcount,
-				svga->hdisp + svga->scrollcache, xinc,
-				svga->vram, svga->ma, svga->vram_display_mask, 4,
-				svga->crtc[0x17] & 0x80, svga->attrregs[0x10] & 0x08,
-				svga->ca, !(svga->crtc[0x0a] & 0x20) && ((svga->crtc[0x0b] & 0x1f) >= (svga->crtc[0x0a] & 0x1f)));
-#endif
 
 	for (x = 0; x < (svga->hdisp + svga->scrollcache); x += xinc) {
 		if (!svga->force_old_addr)
@@ -223,15 +206,6 @@
 	p = &buffer32->line[svga->displine + svga->y_add][svga->x_add];
 	xinc = (svga->seqregs[1] & 1) ? 8 : 9;
 
-#ifdef USE_CLI
-	if ((svga->sc == 0) && (svga->displine < get_actual_size_y()))
-		cli_render_cga((svga->ma >> 2) / 80, svga->rowcount,
-				svga->hdisp + svga->scrollcache, xinc,
-				svga->vram, svga->ma, svga->vram_display_mask, 4,
-				svga->crtc[0x17] & 0x80, svga->attrregs[0x10] & 0x08,
-				svga->ca, !(svga->crtc[0x0a] & 0x20) && ((svga->crtc[0x0b] & 0x1f) >= (svga->crtc[0x0a] & 0x1f)));
-#endif
-
 	for (x = 0; x < (svga->hdisp + svga->scrollcache); x += xinc) {
 		if (!svga->force_old_addr)
 			addr = svga->remap_func(svga, svga->ma) & svga->vram_display_mask;
@@ -303,10 +277,6 @@
     svga->lastline_draw = svga->displine;
 
     if (svga->fullchange) {
-#ifdef USE_CLI
-	cli_render_gfx("VGA KSC5601");
-#endif
-
 	p = &buffer32->line[svga->displine + svga->y_add][svga->x_add];
 
 	xinc = (svga->seqregs[1] & 1) ? 8 : 9;
@@ -432,18 +402,9 @@
 		if (svga->changedvram[changed_offset] || svga->changedvram[changed_offset + 1] || svga->fullchange) {
 			p = &buffer32->line[svga->displine + svga->y_add][svga->x_add];
 
-<<<<<<< HEAD
-    if (svga->changedvram[changed_addr >> 12] || svga->changedvram[(changed_addr >> 12) + 1] || svga->fullchange) {
-#ifdef USE_CLI
-	cli_render_gfx("VGA %dx%d");
-#endif
-
-	p = &buffer32->line[svga->displine + svga->y_add][svga->x_add];
-=======
 			if (svga->firstline_draw == 2000)
 				svga->firstline_draw = svga->displine;
 			svga->lastline_draw = svga->displine;
->>>>>>> 6ac35ffe
 
 			for (x = 0; x <= (svga->hdisp + svga->scrollcache); x += 16) {
 				addr = svga->ma;
@@ -542,17 +503,8 @@
 	if (svga->force_old_addr) {
 		changed_offset = ((svga->ma << 1) + (svga->sc & ~svga->crtc[0x17] & 3) * 0x8000) >> 12;
 
-<<<<<<< HEAD
-    if (svga->changedvram[changed_addr >> 12] || svga->changedvram[(changed_addr >> 12) + 1] || svga->fullchange) {
-#ifdef USE_CLI
-	cli_render_gfx("VGA %dx%d");
-#endif
-
-	p = &buffer32->line[svga->displine + svga->y_add][svga->x_add];
-=======
 		if (svga->changedvram[changed_offset] || svga->changedvram[changed_offset + 1] || svga->fullchange) {
 		p = &buffer32->line[svga->displine + svga->y_add][svga->x_add];
->>>>>>> 6ac35ffe
 
 		if (svga->firstline_draw == 2000)
 			svga->firstline_draw = svga->displine;
@@ -656,10 +608,6 @@
     changed_addr = svga->remap_func(svga, svga->ma);
 
      if (svga->changedvram[changed_addr >> 12] || svga->changedvram[(changed_addr >> 12) + 1] || svga->fullchange) {
-#ifdef USE_CLI
-	cli_render_gfx("VGA %dx%d");
-#endif
-
 	p = &buffer32->line[svga->displine + svga->y_add][svga->x_add];
 
 	if (svga->firstline_draw == 2000)
@@ -843,19 +791,9 @@
 		if (svga->changedvram[changed_offset] || svga->changedvram[changed_offset + 1] || svga->fullchange) {
 		p = &buffer32->line[svga->displine + svga->y_add][svga->x_add];
 
-<<<<<<< HEAD
-    if (svga->changedvram[changed_addr >> 12] || svga->changedvram[(changed_addr >> 12) + 1] || svga->fullchange) {
-#ifdef USE_CLI
-	cli_render_gfx("VGA %dx%d");
-#endif
-
-	p = &buffer32->line[svga->displine + svga->y_add][svga->x_add];
-	uint32_t *q = &buffer32->line[svga->displine + svga->y_add - 1][svga->x_add];
-=======
 		if (svga->firstline_draw == 2000) 
 			svga->firstline_draw = svga->displine;
 		svga->lastline_draw = svga->displine;
->>>>>>> 6ac35ffe
 
 		for (x = 0; x <= (svga->hdisp + svga->scrollcache); x += 8) {
 			addr = svga->ma;
@@ -916,10 +854,6 @@
 		if (svga->changedvram[changed_addr >> 12] || svga->changedvram[(changed_addr >> 12) + 1] || svga->fullchange) {
 		p = &buffer32->line[svga->displine + svga->y_add][svga->x_add];
 
-<<<<<<< HEAD
-		p += 8;
-		q += 8;
-=======
 		if (svga->firstline_draw == 2000)
 			svga->firstline_draw = svga->displine;
 		svga->lastline_draw = svga->displine;
@@ -959,7 +893,6 @@
 			p += 8;
 		}
 		}
->>>>>>> 6ac35ffe
 	}
 }
 
@@ -1131,10 +1064,6 @@
 	return;
 
     if (svga->changedvram[svga->ma >> 12] || svga->changedvram[(svga->ma >> 12) + 1] || svga->fullchange) {
-#ifdef USE_CLI
-	cli_render_gfx("VGA %dx%d");
-#endif
-
 	p = &buffer32->line[svga->displine + svga->y_add][svga->x_add];
 
 	if (svga->firstline_draw == 2000)
@@ -1181,10 +1110,6 @@
 	return;
 
     if (svga->changedvram[svga->ma >> 12] || svga->changedvram[(svga->ma >> 12) + 1] || svga->fullchange) {
-#ifdef USE_CLI
-	cli_render_gfx("VGA %dx%d");
-#endif
-
 	p = &buffer32->line[svga->displine + svga->y_add][svga->x_add];
 
 	if (svga->firstline_draw == 2000)
@@ -1252,20 +1177,9 @@
 		if (svga->changedvram[svga->ma >> 12] || svga->changedvram[(svga->ma >> 12) + 1] || svga->fullchange) {
 		p = &buffer32->line[svga->displine + svga->y_add][svga->x_add];
 
-<<<<<<< HEAD
-	changed_addr = svga->remap_func(svga, svga->ma);
-
-    if (svga->changedvram[changed_addr >> 12] || svga->changedvram[(changed_addr >> 12) + 1] || svga->fullchange) {
-#ifdef USE_CLI
-	cli_render_gfx("VGA %dx%d");
-#endif
-
-	p = &buffer32->line[svga->displine + svga->y_add][svga->x_add];
-=======
 		if (svga->firstline_draw == 2000) 
 			svga->firstline_draw = svga->displine;
 		svga->lastline_draw = svga->displine;
->>>>>>> 6ac35ffe
 
 		for (x = 0; x <= (svga->hdisp + svga->scrollcache); x += 4) {
 			if (svga->crtc[0x17] & 0x80) {
@@ -1344,20 +1258,9 @@
 		if (svga->changedvram[svga->ma >> 12] || svga->changedvram[(svga->ma >> 12) + 1] || svga->fullchange) {
 		p = &buffer32->line[svga->displine + svga->y_add][svga->x_add];
 
-<<<<<<< HEAD
-	changed_addr = svga->remap_func(svga, svga->ma);
-
-    if (svga->changedvram[changed_addr >> 12] || svga->changedvram[(changed_addr >> 12) + 1] || svga->fullchange) {
-#ifdef USE_CLI
-	cli_render_gfx("VGA %dx%d");
-#endif
-
-	p = &buffer32->line[svga->displine + svga->y_add][svga->x_add];
-=======
 		if (svga->firstline_draw == 2000) 
 			svga->firstline_draw = svga->displine;
 		svga->lastline_draw = svga->displine;
->>>>>>> 6ac35ffe
 
 		for (x = 0; x <= (svga->hdisp + svga->scrollcache); x += 8) {
 			if (svga->crtc[0x17] & 0x80) {
@@ -1444,10 +1347,6 @@
 	return;
 
     if (svga->changedvram[svga->ma >> 12] || svga->changedvram[(svga->ma >> 12) + 1] || svga->fullchange) {
-#ifdef USE_CLI
-	cli_render_gfx("VGA %dx%d");
-#endif
-
 	p = &buffer32->line[svga->displine + svga->y_add][svga->x_add];
 
 	if (svga->firstline_draw == 2000)
@@ -1487,10 +1386,6 @@
 	return;
 
     if (svga->changedvram[svga->ma >> 12] || svga->changedvram[(svga->ma >> 12) + 1] || svga->fullchange) {
-#ifdef USE_CLI
-	cli_render_gfx("VGA %dx%d");
-#endif
-
 	p = &buffer32->line[svga->displine + svga->y_add][svga->x_add];
 
 	if (svga->firstline_draw == 2000)
@@ -1542,18 +1437,9 @@
 		if (svga->changedvram[svga->ma >> 12] || svga->changedvram[(svga->ma >> 12) + 1] || svga->fullchange) {
 		p = &buffer32->line[svga->displine + svga->y_add][svga->x_add];
 
-<<<<<<< HEAD
-    if (svga->changedvram[changed_addr >> 12] || svga->changedvram[(changed_addr >> 12) + 1] || svga->fullchange) {
-#ifdef USE_CLI
-	cli_render_gfx("VGA %dx%d");
-#endif
-
-	p = &buffer32->line[svga->displine + svga->y_add][svga->x_add];
-=======
 		if (svga->firstline_draw == 2000)
 			svga->firstline_draw = svga->displine;
 		svga->lastline_draw = svga->displine;
->>>>>>> 6ac35ffe
 
 		for (x = 0; x <= (svga->hdisp + svga->scrollcache); x += 4) {
 			if (svga->crtc[0x17] & 0x80) {
@@ -1625,20 +1511,9 @@
 
     if ((svga->displine + svga->y_add) < 0)
 		return;
-<<<<<<< HEAD
-
-	changed_addr = svga->remap_func(svga, svga->ma);
-
-    if (svga->changedvram[changed_addr >> 12] || svga->changedvram[(changed_addr >> 12) + 1] || svga->fullchange) {
-#ifdef USE_CLI
-	cli_render_gfx("VGA %dx%d");
-#endif
-
-=======
 	
 	if (svga->force_old_addr) {
     if (svga->changedvram[svga->ma >> 12] || svga->changedvram[(svga->ma >> 12) + 1] || svga->fullchange) {
->>>>>>> 6ac35ffe
 	p = &buffer32->line[svga->displine + svga->y_add][svga->x_add];
 
 	if (svga->firstline_draw == 2000) 
@@ -1732,31 +1607,9 @@
     if ((svga->displine + svga->y_add) < 0)
 		return;
 	
-<<<<<<< HEAD
-    if (svga->changedvram[changed_addr >> 12] || svga->changedvram[(changed_addr >> 12) + 1] || svga->fullchange) {
-	p = &buffer32->line[svga->displine + svga->y_add][svga->x_add];
-
-#ifdef USE_CLI
-	cli_render_gfx("VGA %dx%d");
-#endif
-
-	if (svga->firstline_draw == 2000) 
-		svga->firstline_draw = svga->displine;
-	svga->lastline_draw = svga->displine;
-	
-	if (!svga->remap_required) {
-		for (x = 0; x <= (svga->hdisp + svga->scrollcache); x++) {
-			if (svga->crtc[0x17] & 0x80) {
-				dat0 = *(uint32_t *)(&svga->vram[svga->ma & svga->vram_display_mask]);
-				dat1 = *(uint32_t *)(&svga->vram[(svga->ma + 4) & svga->vram_display_mask]);
-				dat2 = *(uint32_t *)(&svga->vram[(svga->ma + 8) & svga->vram_display_mask]);
-			} else
-				dat0 = dat1 = dat2 = 0x00000000;
-=======
 	if (svga->force_old_addr) {
 		if ((svga->displine + svga->y_add) < 0)
 		return;
->>>>>>> 6ac35ffe
 
 		if (svga->changedvram[svga->ma >> 12] || svga->changedvram[(svga->ma >> 12) + 1] || svga->fullchange) {
 		if (svga->firstline_draw == 2000) 
@@ -1842,20 +1695,9 @@
 		if (svga->changedvram[svga->ma >> 12] || svga->changedvram[(svga->ma >> 12) + 1] || svga->fullchange) {
 		p = &buffer32->line[svga->displine + svga->y_add][svga->x_add];
 
-<<<<<<< HEAD
-	changed_addr = svga->remap_func(svga, svga->ma);
-
-    if (svga->changedvram[changed_addr >> 12] || svga->changedvram[(changed_addr >> 12) + 1] || svga->fullchange) {
-#ifdef USE_CLI
-	cli_render_gfx("VGA %dx%d");
-#endif
-
-	p = &buffer32->line[svga->displine + svga->y_add][svga->x_add];
-=======
 		if (svga->firstline_draw == 2000) 
 			svga->firstline_draw = svga->displine;
 		svga->lastline_draw = svga->displine;
->>>>>>> 6ac35ffe
 
 		for (x = 0; x <= (svga->hdisp + svga->scrollcache); x += 4) {
 			if (svga->crtc[0x17] & 0x80) {
@@ -1939,22 +1781,6 @@
 
     if ((svga->displine + svga->y_add) < 0)
 		return;
-<<<<<<< HEAD
-
-	changed_addr = svga->remap_func(svga, svga->ma);
-
-    if (svga->changedvram[changed_addr >> 12] || svga->changedvram[(changed_addr >> 12) + 1] || svga->fullchange) {
-	p = &buffer32->line[svga->displine + svga->y_add][svga->x_add];	
-		
-#ifdef USE_CLI
-	cli_render_gfx("VGA %dx%d");
-#endif
-
-	if (svga->firstline_draw == 2000) 
-		svga->firstline_draw = svga->displine;
-	svga->lastline_draw = svga->displine;
-=======
->>>>>>> 6ac35ffe
 	
 	if (svga->force_old_addr) {
 		if (svga->changedvram[svga->ma >> 12] || svga->changedvram[(svga->ma >> 12) + 1] || svga->fullchange) {
@@ -2021,22 +1847,6 @@
 
     if ((svga->displine + svga->y_add) < 0)
 		return;
-<<<<<<< HEAD
-
-	changed_addr = svga->remap_func(svga, svga->ma);
-
-    if (svga->changedvram[changed_addr >> 12] || svga->changedvram[(changed_addr >> 12) + 1] || svga->fullchange) {
-#ifdef USE_CLI
-	cli_render_gfx("VGA %dx%d");
-#endif
-
-	p = &buffer32->line[svga->displine + svga->y_add][svga->x_add];
-        
-	if (svga->firstline_draw == 2000) 
-		svga->firstline_draw = svga->displine;
-	svga->lastline_draw = svga->displine;
-=======
->>>>>>> 6ac35ffe
 	
 	if (svga->force_old_addr) {
 		if (svga->changedvram[svga->ma >> 12] ||  svga->changedvram[(svga->ma >> 12) + 1] || svga->changedvram[(svga->ma >> 12) + 2] || svga->fullchange) {
@@ -2107,10 +1917,6 @@
 	changed_addr = svga->remap_func(svga, svga->ma);
 
     if (svga->changedvram[changed_addr >> 12] || svga->changedvram[(changed_addr >> 12) + 1] || svga->fullchange) {
-#ifdef USE_CLI
-	cli_render_gfx("VGA %dx%d");
-#endif
-
 	p = &buffer32->line[svga->displine + svga->y_add][svga->x_add];
 
 	if (svga->firstline_draw == 2000)
@@ -2157,10 +1963,6 @@
 	changed_addr = svga->remap_func(svga, svga->ma);
 
     if (svga->changedvram[changed_addr >> 12] || svga->changedvram[(changed_addr >> 12) + 1] || svga->fullchange) {
-#ifdef USE_CLI
-	cli_render_gfx("VGA %dx%d");
-#endif
-
 	p = &buffer32->line[svga->displine + svga->y_add][svga->x_add];
 
 	if (svga->firstline_draw == 2000)
