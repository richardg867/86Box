--- conflicted
+++ resolved
@@ -28,7 +28,6 @@
 #include <86box/vid_svga.h>
 #include <86box/vid_svga_render.h>
 #include <86box/vid_svga_render_remap.h>
-#include <86box/cli.h>
 
 void
 svga_render_null(svga_t *svga)
@@ -136,21 +135,12 @@
         xinc = (svga->seqregs[1] & 1) ? 16 : 18;
 
 #ifdef USE_CLI
-<<<<<<< HEAD
-        if ((svga->sc == 0) && (svga->displine < get_actual_size_y()))
-            cli_render_cga((svga->ma >> 2) / 40, svga->rowcount,
-                    svga->hdisp + svga->scrollcache, xinc,
-                    svga->vram, svga->ma, svga->vram_display_mask, 4,
-                    svga->crtc[0x17] & 0x80, svga->attrregs[0x10] & 0x08,
-                    svga->ca, !(svga->crtc[0x0a] & 0x20) && ((svga->crtc[0x0b] & 0x1f) >= (svga->crtc[0x0a] & 0x1f)));
-=======
     if ((svga->sc == 0) && (svga->displine < get_actual_size_y()))
         cli_render_cga((svga->ma >> 2) / 40, svga->rowcount,
                 svga->hdisp + svga->scrollcache, xinc,
                 svga->vram, svga->ma, svga->vram_display_mask, 4,
                 svga->crtc[0x17] & 0x80, svga->attrregs[0x10] & 0x08,
                 svga->ca, !(svga->crtc[0x0a] & 0x20) && ((svga->crtc[0x0b] & 0x1f) >= (svga->crtc[0x0a] & 0x1f)));
->>>>>>> 31ca8fc0
 #endif
 
         for (x = 0; x < (svga->hdisp + svga->scrollcache); x += xinc) {
@@ -228,21 +218,12 @@
         xinc = (svga->seqregs[1] & 1) ? 8 : 9;
 
 #ifdef USE_CLI
-<<<<<<< HEAD
-        if ((svga->sc == 0) && (svga->displine < get_actual_size_y()))
-            cli_render_cga((svga->ma >> 2) / 80, svga->rowcount,
-                    svga->hdisp + svga->scrollcache, xinc,
-                    svga->vram, svga->ma, svga->vram_display_mask, 4,
-                    svga->crtc[0x17] & 0x80, svga->attrregs[0x10] & 0x08,
-                    svga->ca, !(svga->crtc[0x0a] & 0x20) && ((svga->crtc[0x0b] & 0x1f) >= (svga->crtc[0x0a] & 0x1f)));
-=======
     if ((svga->sc == 0) && (svga->displine < get_actual_size_y()))
         cli_render_cga((svga->ma >> 2) / 80, svga->rowcount,
                 svga->hdisp + svga->scrollcache, xinc,
                 svga->vram, svga->ma, svga->vram_display_mask, 4,
                 svga->crtc[0x17] & 0x80, svga->attrregs[0x10] & 0x08,
                 svga->ca, !(svga->crtc[0x0a] & 0x20) && ((svga->crtc[0x0b] & 0x1f) >= (svga->crtc[0x0a] & 0x1f)));
->>>>>>> 31ca8fc0
 #endif
 
         for (x = 0; x < (svga->hdisp + svga->scrollcache); x += xinc) {
@@ -319,11 +300,7 @@
         cli_render_gfx("VGA KSC5601");
 #endif
 
-<<<<<<< HEAD
-        p = &buffer32->line[svga->displine + svga->y_add][svga->x_add];
-=======
         p = &svga->monitor->target_buffer->line[svga->displine + svga->y_add][svga->x_add];
->>>>>>> 31ca8fc0
 
         xinc = (svga->seqregs[1] & 1) ? 8 : 9;
 
@@ -449,12 +426,8 @@
 #ifdef USE_CLI
             cli_render_gfx("VGA %dx%d");
 #endif
-<<<<<<< HEAD
-            p = &buffer32->line[svga->displine + svga->y_add][svga->x_add];
-=======
-
-            p = &svga->monitor->target_buffer->line[svga->displine + svga->y_add][svga->x_add];
->>>>>>> 31ca8fc0
+
+            p = &svga->monitor->target_buffer->line[svga->displine + svga->y_add][svga->x_add];
 
             if (svga->firstline_draw == 2000)
                 svga->firstline_draw = svga->displine;
@@ -505,12 +478,8 @@
 #ifdef USE_CLI
             cli_render_gfx("VGA %dx%d");
 #endif
-<<<<<<< HEAD
-            p = &buffer32->line[svga->displine + svga->y_add][svga->x_add];
-=======
-
-            p = &svga->monitor->target_buffer->line[svga->displine + svga->y_add][svga->x_add];
->>>>>>> 31ca8fc0
+
+            p = &svga->monitor->target_buffer->line[svga->displine + svga->y_add][svga->x_add];
 
             if (svga->firstline_draw == 2000)
                 svga->firstline_draw = svga->displine;
@@ -562,12 +531,8 @@
 #ifdef USE_CLI
             cli_render_gfx("VGA %dx%d");
 #endif
-<<<<<<< HEAD
-            p = &buffer32->line[svga->displine + svga->y_add][svga->x_add];
-=======
-
-            p = &svga->monitor->target_buffer->line[svga->displine + svga->y_add][svga->x_add];
->>>>>>> 31ca8fc0
+
+            p = &svga->monitor->target_buffer->line[svga->displine + svga->y_add][svga->x_add];
 
             if (svga->firstline_draw == 2000)
                 svga->firstline_draw = svga->displine;
@@ -618,12 +583,8 @@
 #ifdef USE_CLI
             cli_render_gfx("VGA %dx%d");
 #endif
-<<<<<<< HEAD
-            p = &buffer32->line[svga->displine + svga->y_add][svga->x_add];
-=======
-
-            p = &svga->monitor->target_buffer->line[svga->displine + svga->y_add][svga->x_add];
->>>>>>> 31ca8fc0
+
+            p = &svga->monitor->target_buffer->line[svga->displine + svga->y_add][svga->x_add];
 
             if (svga->firstline_draw == 2000)
                 svga->firstline_draw = svga->displine;
@@ -673,16 +634,10 @@
 
     if (svga->changedvram[changed_addr >> 12] || svga->changedvram[(changed_addr >> 12) + 1] || svga->fullchange) {
 #ifdef USE_CLI
-<<<<<<< HEAD
-            cli_render_gfx("VGA %dx%d");
-#endif
-        p = &buffer32->line[svga->displine + svga->y_add][svga->x_add];
-=======
         cli_render_gfx("VGA %dx%d");
 #endif
 
         p = &svga->monitor->target_buffer->line[svga->displine + svga->y_add][svga->x_add];
->>>>>>> 31ca8fc0
 
         if (svga->firstline_draw == 2000)
             svga->firstline_draw = svga->displine;
@@ -738,12 +693,8 @@
 #ifdef USE_CLI
             cli_render_gfx("VGA %dx%d");
 #endif
-<<<<<<< HEAD
-            p = &buffer32->line[svga->displine + svga->y_add][svga->x_add];
-=======
-
-            p = &svga->monitor->target_buffer->line[svga->displine + svga->y_add][svga->x_add];
->>>>>>> 31ca8fc0
+
+            p = &svga->monitor->target_buffer->line[svga->displine + svga->y_add][svga->x_add];
 
             if (svga->firstline_draw == 2000)
                 svga->firstline_draw = svga->displine;
@@ -806,12 +757,8 @@
 #ifdef USE_CLI
             cli_render_gfx("VGA %dx%d");
 #endif
-<<<<<<< HEAD
-            p = &buffer32->line[svga->displine + svga->y_add][svga->x_add];
-=======
-
-            p = &svga->monitor->target_buffer->line[svga->displine + svga->y_add][svga->x_add];
->>>>>>> 31ca8fc0
+
+            p = &svga->monitor->target_buffer->line[svga->displine + svga->y_add][svga->x_add];
 
             if (svga->firstline_draw == 2000)
                 svga->firstline_draw = svga->displine;
@@ -872,12 +819,8 @@
 #ifdef USE_CLI
             cli_render_gfx("VGA %dx%d");
 #endif
-<<<<<<< HEAD
-            p = &buffer32->line[svga->displine + svga->y_add][svga->x_add];
-=======
-
-            p = &svga->monitor->target_buffer->line[svga->displine + svga->y_add][svga->x_add];
->>>>>>> 31ca8fc0
+
+            p = &svga->monitor->target_buffer->line[svga->displine + svga->y_add][svga->x_add];
 
             if (svga->firstline_draw == 2000)
                 svga->firstline_draw = svga->displine;
@@ -940,12 +883,8 @@
 #ifdef USE_CLI
             cli_render_gfx("VGA %dx%d");
 #endif
-<<<<<<< HEAD
-            p = &buffer32->line[svga->displine + svga->y_add][svga->x_add];
-=======
-
-            p = &svga->monitor->target_buffer->line[svga->displine + svga->y_add][svga->x_add];
->>>>>>> 31ca8fc0
+
+            p = &svga->monitor->target_buffer->line[svga->displine + svga->y_add][svga->x_add];
 
             if (svga->firstline_draw == 2000)
                 svga->firstline_draw = svga->displine;
@@ -1003,12 +942,8 @@
 #ifdef USE_CLI
             cli_render_gfx("VGA %dx%d");
 #endif
-<<<<<<< HEAD
-            p = &buffer32->line[svga->displine + svga->y_add][svga->x_add];
-=======
-
-            p = &svga->monitor->target_buffer->line[svga->displine + svga->y_add][svga->x_add];
->>>>>>> 31ca8fc0
+
+            p = &svga->monitor->target_buffer->line[svga->displine + svga->y_add][svga->x_add];
 
             if (svga->firstline_draw == 2000)
                 svga->firstline_draw = svga->displine;
@@ -1034,12 +969,8 @@
 #ifdef USE_CLI
             cli_render_gfx("VGA %dx%d");
 #endif
-<<<<<<< HEAD
-            p = &buffer32->line[svga->displine + svga->y_add][svga->x_add];
-=======
-
-            p = &svga->monitor->target_buffer->line[svga->displine + svga->y_add][svga->x_add];
->>>>>>> 31ca8fc0
+
+            p = &svga->monitor->target_buffer->line[svga->displine + svga->y_add][svga->x_add];
 
             if (svga->firstline_draw == 2000)
                 svga->firstline_draw = svga->displine;
@@ -1091,12 +1022,8 @@
 #ifdef USE_CLI
             cli_render_gfx("VGA %dx%d");
 #endif
-<<<<<<< HEAD
-            p = &buffer32->line[svga->displine + svga->y_add][svga->x_add];
-=======
-
-            p = &svga->monitor->target_buffer->line[svga->displine + svga->y_add][svga->x_add];
->>>>>>> 31ca8fc0
+
+            p = &svga->monitor->target_buffer->line[svga->displine + svga->y_add][svga->x_add];
 
             if (svga->firstline_draw == 2000)
                 svga->firstline_draw = svga->displine;
@@ -1127,12 +1054,8 @@
 #ifdef USE_CLI
             cli_render_gfx("VGA %dx%d");
 #endif
-<<<<<<< HEAD
-            p = &buffer32->line[svga->displine + svga->y_add][svga->x_add];
-=======
-
-            p = &svga->monitor->target_buffer->line[svga->displine + svga->y_add][svga->x_add];
->>>>>>> 31ca8fc0
+
+            p = &svga->monitor->target_buffer->line[svga->displine + svga->y_add][svga->x_add];
 
             if (svga->firstline_draw == 2000)
                 svga->firstline_draw = svga->displine;
@@ -1187,12 +1110,8 @@
 #ifdef USE_CLI
         cli_render_gfx("VGA %dx%d");
 #endif
-<<<<<<< HEAD
-        p = &buffer32->line[svga->displine + svga->y_add][svga->x_add];
-=======
 
         p = &svga->monitor->target_buffer->line[svga->displine + svga->y_add][svga->x_add];
->>>>>>> 31ca8fc0
 
         if (svga->firstline_draw == 2000)
             svga->firstline_draw = svga->displine;
@@ -1237,12 +1156,8 @@
 #ifdef USE_CLI
         cli_render_gfx("VGA %dx%d");
 #endif
-<<<<<<< HEAD
-        p = &buffer32->line[svga->displine + svga->y_add][svga->x_add];
-=======
 
         p = &svga->monitor->target_buffer->line[svga->displine + svga->y_add][svga->x_add];
->>>>>>> 31ca8fc0
 
         if (svga->firstline_draw == 2000)
             svga->firstline_draw = svga->displine;
@@ -1306,12 +1221,8 @@
 #ifdef USE_CLI
             cli_render_gfx("VGA %dx%d");
 #endif
-<<<<<<< HEAD
-            p = &buffer32->line[svga->displine + svga->y_add][svga->x_add];
-=======
-
-            p = &svga->monitor->target_buffer->line[svga->displine + svga->y_add][svga->x_add];
->>>>>>> 31ca8fc0
+
+            p = &svga->monitor->target_buffer->line[svga->displine + svga->y_add][svga->x_add];
 
             if (svga->firstline_draw == 2000)
                 svga->firstline_draw = svga->displine;
@@ -1338,12 +1249,8 @@
 #ifdef USE_CLI
             cli_render_gfx("VGA %dx%d");
 #endif
-<<<<<<< HEAD
-            p = &buffer32->line[svga->displine + svga->y_add][svga->x_add];
-=======
-
-            p = &svga->monitor->target_buffer->line[svga->displine + svga->y_add][svga->x_add];
->>>>>>> 31ca8fc0
+
+            p = &svga->monitor->target_buffer->line[svga->displine + svga->y_add][svga->x_add];
 
             if (svga->firstline_draw == 2000)
                 svga->firstline_draw = svga->displine;
@@ -1393,12 +1300,8 @@
 #ifdef USE_CLI
             cli_render_gfx("VGA %dx%d");
 #endif
-<<<<<<< HEAD
-            p = &buffer32->line[svga->displine + svga->y_add][svga->x_add];
-=======
-
-            p = &svga->monitor->target_buffer->line[svga->displine + svga->y_add][svga->x_add];
->>>>>>> 31ca8fc0
+
+            p = &svga->monitor->target_buffer->line[svga->displine + svga->y_add][svga->x_add];
 
             if (svga->firstline_draw == 2000)
                 svga->firstline_draw = svga->displine;
@@ -1431,12 +1334,8 @@
 #ifdef USE_CLI
             cli_render_gfx("VGA %dx%d");
 #endif
-<<<<<<< HEAD
-            p = &buffer32->line[svga->displine + svga->y_add][svga->x_add];
-=======
-
-            p = &svga->monitor->target_buffer->line[svga->displine + svga->y_add][svga->x_add];
->>>>>>> 31ca8fc0
+
+            p = &svga->monitor->target_buffer->line[svga->displine + svga->y_add][svga->x_add];
 
             if (svga->firstline_draw == 2000)
                 svga->firstline_draw = svga->displine;
@@ -1490,12 +1389,8 @@
 #ifdef USE_CLI
         cli_render_gfx("VGA %dx%d");
 #endif
-<<<<<<< HEAD
-        p = &buffer32->line[svga->displine + svga->y_add][svga->x_add];
-=======
 
         p = &svga->monitor->target_buffer->line[svga->displine + svga->y_add][svga->x_add];
->>>>>>> 31ca8fc0
 
         if (svga->firstline_draw == 2000)
             svga->firstline_draw = svga->displine;
@@ -1533,11 +1428,7 @@
 #ifdef USE_CLI
         cli_render_gfx("VGA %dx%d");
 #endif
-<<<<<<< HEAD
-        p = &buffer32->line[svga->displine + svga->y_add][svga->x_add];
-=======
         p = &svga->monitor->target_buffer->line[svga->displine + svga->y_add][svga->x_add];
->>>>>>> 31ca8fc0
 
         if (svga->firstline_draw == 2000)
             svga->firstline_draw = svga->displine;
@@ -1585,12 +1476,8 @@
 #ifdef USE_CLI
             cli_render_gfx("VGA %dx%d");
 #endif
-<<<<<<< HEAD
-            p = &buffer32->line[svga->displine + svga->y_add][svga->x_add];
-=======
-
-            p = &svga->monitor->target_buffer->line[svga->displine + svga->y_add][svga->x_add];
->>>>>>> 31ca8fc0
+
+            p = &svga->monitor->target_buffer->line[svga->displine + svga->y_add][svga->x_add];
 
             if (svga->firstline_draw == 2000)
                 svga->firstline_draw = svga->displine;
@@ -1615,12 +1502,8 @@
 #ifdef USE_CLI
             cli_render_gfx("VGA %dx%d");
 #endif
-<<<<<<< HEAD
-            p = &buffer32->line[svga->displine + svga->y_add][svga->x_add];
-=======
-
-            p = &svga->monitor->target_buffer->line[svga->displine + svga->y_add][svga->x_add];
->>>>>>> 31ca8fc0
+
+            p = &svga->monitor->target_buffer->line[svga->displine + svga->y_add][svga->x_add];
 
             if (svga->firstline_draw == 2000)
                 svga->firstline_draw = svga->displine;
@@ -1670,11 +1553,7 @@
 #ifdef USE_CLI
             cli_render_gfx("VGA %dx%d");
 #endif
-<<<<<<< HEAD
-            p = &buffer32->line[svga->displine + svga->y_add][svga->x_add];
-=======
-            p = &svga->monitor->target_buffer->line[svga->displine + svga->y_add][svga->x_add];
->>>>>>> 31ca8fc0
+            p = &svga->monitor->target_buffer->line[svga->displine + svga->y_add][svga->x_add];
 
             if (svga->firstline_draw == 2000)
                 svga->firstline_draw = svga->displine;
@@ -1707,11 +1586,7 @@
 #ifdef USE_CLI
             cli_render_gfx("VGA %dx%d");
 #endif
-<<<<<<< HEAD
-            p = &buffer32->line[svga->displine + svga->y_add][svga->x_add];
-=======
-            p = &svga->monitor->target_buffer->line[svga->displine + svga->y_add][svga->x_add];
->>>>>>> 31ca8fc0
+            p = &svga->monitor->target_buffer->line[svga->displine + svga->y_add][svga->x_add];
 
             if (svga->firstline_draw == 2000)
                 svga->firstline_draw = svga->displine;
@@ -1772,10 +1647,7 @@
 #ifdef USE_CLI
             cli_render_gfx("VGA %dx%d");
 #endif
-<<<<<<< HEAD
-=======
-
->>>>>>> 31ca8fc0
+
             if (svga->firstline_draw == 2000)
                 svga->firstline_draw = svga->displine;
             svga->lastline_draw = svga->displine;
@@ -1794,12 +1666,8 @@
 #ifdef USE_CLI
             cli_render_gfx("VGA %dx%d");
 #endif
-<<<<<<< HEAD
-            p = &buffer32->line[svga->displine + svga->y_add][svga->x_add];
-=======
-
-            p = &svga->monitor->target_buffer->line[svga->displine + svga->y_add][svga->x_add];
->>>>>>> 31ca8fc0
+
+            p = &svga->monitor->target_buffer->line[svga->displine + svga->y_add][svga->x_add];
 
             if (svga->firstline_draw == 2000)
                 svga->firstline_draw = svga->displine;
@@ -1857,12 +1725,8 @@
 #ifdef USE_CLI
             cli_render_gfx("VGA %dx%d");
 #endif
-<<<<<<< HEAD
-            p = &buffer32->line[svga->displine + svga->y_add][svga->x_add];
-=======
-
-            p = &svga->monitor->target_buffer->line[svga->displine + svga->y_add][svga->x_add];
->>>>>>> 31ca8fc0
+
+            p = &svga->monitor->target_buffer->line[svga->displine + svga->y_add][svga->x_add];
 
             if (svga->firstline_draw == 2000)
                 svga->firstline_draw = svga->displine;
@@ -1892,11 +1756,7 @@
 #ifdef USE_CLI
             cli_render_gfx("VGA %dx%d");
 #endif
-<<<<<<< HEAD
-            p = &buffer32->line[svga->displine + svga->y_add][svga->x_add];
-=======
-            p = &svga->monitor->target_buffer->line[svga->displine + svga->y_add][svga->x_add];
->>>>>>> 31ca8fc0
+            p = &svga->monitor->target_buffer->line[svga->displine + svga->y_add][svga->x_add];
 
             if (svga->firstline_draw == 2000)
                 svga->firstline_draw = svga->displine;
@@ -1971,12 +1831,8 @@
 #ifdef USE_CLI
             cli_render_gfx("VGA %dx%d");
 #endif
-<<<<<<< HEAD
-            p = &buffer32->line[svga->displine + svga->y_add][svga->x_add];
-=======
-
-            p = &svga->monitor->target_buffer->line[svga->displine + svga->y_add][svga->x_add];
->>>>>>> 31ca8fc0
+
+            p = &svga->monitor->target_buffer->line[svga->displine + svga->y_add][svga->x_add];
 
             if (svga->firstline_draw == 2000)
                 svga->firstline_draw = svga->displine;
@@ -2019,12 +1875,8 @@
 #ifdef USE_CLI
             cli_render_gfx("VGA %dx%d");
 #endif
-<<<<<<< HEAD
-            p = &buffer32->line[svga->displine + svga->y_add][svga->x_add];
-=======
-
-            p = &svga->monitor->target_buffer->line[svga->displine + svga->y_add][svga->x_add];
->>>>>>> 31ca8fc0
+
+            p = &svga->monitor->target_buffer->line[svga->displine + svga->y_add][svga->x_add];
 
             if (svga->firstline_draw == 2000)
                 svga->firstline_draw = svga->displine;
@@ -2044,12 +1896,8 @@
 #ifdef USE_CLI
             cli_render_gfx("VGA %dx%d");
 #endif
-<<<<<<< HEAD
-            p = &buffer32->line[svga->displine + svga->y_add][svga->x_add];
-=======
-
-            p = &svga->monitor->target_buffer->line[svga->displine + svga->y_add][svga->x_add];
->>>>>>> 31ca8fc0
+
+            p = &svga->monitor->target_buffer->line[svga->displine + svga->y_add][svga->x_add];
 
             if (svga->firstline_draw == 2000)
                 svga->firstline_draw = svga->displine;
@@ -2092,12 +1940,8 @@
 #ifdef USE_CLI
         cli_render_gfx("VGA %dx%d");
 #endif
-<<<<<<< HEAD
-        p = &buffer32->line[svga->displine + svga->y_add][svga->x_add];
-=======
 
         p = &svga->monitor->target_buffer->line[svga->displine + svga->y_add][svga->x_add];
->>>>>>> 31ca8fc0
 
         if (svga->firstline_draw == 2000)
             svga->firstline_draw = svga->displine;
@@ -2139,12 +1983,8 @@
 #ifdef USE_CLI
         cli_render_gfx("VGA %dx%d");
 #endif
-<<<<<<< HEAD
-        p = &buffer32->line[svga->displine + svga->y_add][svga->x_add];
-=======
 
         p = &svga->monitor->target_buffer->line[svga->displine + svga->y_add][svga->x_add];
->>>>>>> 31ca8fc0
 
         if (svga->firstline_draw == 2000)
             svga->firstline_draw = svga->displine;
