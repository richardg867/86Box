/*
 * 86Box    A hypervisor and IBM PC system emulator that specializes in
 *          running old operating systems and software designed for IBM
 *          PC systems and compatibles from 1981 through fairly recent
 *          system designs based on the PCI bus.
 *
 *          This file is part of the 86Box distribution.
 *
 *          Main video-rendering module.
 *
 *          Video timing settings -
 *
 *            8-bit - 1mb/sec
 *              B = 8 ISA clocks
 *              W = 16 ISA clocks
 *              L = 32 ISA clocks
 *
 *            Slow 16-bit - 2mb/sec
 *              B = 6 ISA clocks
 *              W = 8 ISA clocks
 *              L = 16 ISA clocks
 *
 *            Fast 16-bit - 4mb/sec
 *              B = 3 ISA clocks
 *              W = 3 ISA clocks
 *              L = 6 ISA clocks
 *
 *            Slow VLB/PCI - 8mb/sec (ish)
 *              B = 4 bus clocks
 *              W = 8 bus clocks
 *              L = 16 bus clocks
 *
 *            Mid VLB/PCI -
 *              B = 4 bus clocks
 *              W = 5 bus clocks
 *              L = 10 bus clocks
 *
 *            Fast VLB/PCI -
 *              B = 3 bus clocks
 *              W = 3 bus clocks
 *              L = 4 bus clocks
 *
 *
 *
 * Authors: Sarah Walker, <https://pcem-emulator.co.uk/>
 *          Miran Grca, <mgrca8@gmail.com>
 *
 *          Copyright 2008-2019 Sarah Walker.
 *          Copyright 2016-2019 Miran Grca.
 */
#include <stdatomic.h>
#define PNG_DEBUG 0
#include <png.h>
#include <stdarg.h>
#include <stdio.h>
#include <stdint.h>
#include <string.h>
#include <stdlib.h>
#include <wchar.h>
#include <math.h>
#define HAVE_STDARG_H
#include <86box/86box.h>
#include "cpu.h"
#include <86box/device.h>
#include <86box/io.h>
#include <86box/mem.h>
#include <86box/rom.h>
#include <86box/config.h>
#include <86box/timer.h>
#include <86box/path.h>
#include <86box/plat.h>
#include <86box/ui.h>
#include <86box/thread.h>
#include <86box/video.h>
#include <86box/vid_svga.h>
#include <86box/cli.h>

#include <minitrace/minitrace.h>

volatile int screenshots = 0;
uint8_t      edatlookup[4][4];
#ifdef USE_CLI
int          cli_blit = 0;
#endif
void       (*screenshot_hook)(char *path, uint32_t *buf, int start_x, int start_y, int w, int h, int row_len) = NULL;
//bitmap_t    *buffer32 = NULL;
uint8_t      fontdat[2048][8];            /* IBM CGA font */
uint8_t      fontdatm[2048][16];          /* IBM MDA font */
uint8_t      fontdatw[512][32];           /* Wyse700 font */
uint8_t      fontdat8x12[256][16];        /* MDSI Genius font */
uint8_t      fontdat12x18[256][36];       /* IM1024 font */
dbcs_font_t *fontdatksc5601       = NULL; /* Korean KSC-5601 font */
dbcs_font_t *fontdatksc5601_user  = NULL; /* Korean KSC-5601 user defined font */
int          herc_blend           = 0;
int          frames               = 0;
int          fullchange           = 0;
int          video_grayscale      = 0;
int          video_graytype       = 0;
int          monitor_index_global = 0;
uint32_t    *video_6to8           = NULL;
uint32_t    *video_8togs          = NULL;
uint32_t    *video_8to32          = NULL;
uint32_t    *video_15to32         = NULL;
uint32_t    *video_16to32         = NULL;
monitor_t          monitors[MONITORS_NUM];
monitor_settings_t monitor_settings[MONITORS_NUM];
atomic_bool        doresize_monitors[MONITORS_NUM];

#ifdef _WIN32
void *__cdecl (*video_copy)(void *_Dst, const void *_Src, size_t _Size) = memcpy;
#else
void *(*video_copy)(void *__restrict, const void *__restrict, size_t);
#endif

PALETTE		cgapal = {
    {0,0,0},    {0,42,0},   {42,0,0},   {42,21,0},
    {0,0,0},    {0,42,42},  {42,0,42},  {42,42,42},
    {0,0,0},    {21,63,21}, {63,21,21},  {63,63,21},
    {0,0,0},    {21,63,63}, {63,21,63}, {63,63,63},

    {0,0,0},    {0,0,42},   {0,42,0},   {0,42,42},
    {42,0,0},   {42,0,42},  {42,21,00}, {42,42,42},
    {21,21,21}, {21,21,63}, {21,63,21}, {21,63,63},
    {63,21,21}, {63,21,63}, {63,63,21}, {63,63,63},

    {0,0,0},    {0,21,0},   {0,0,42},   {0,42,42},
    {42,0,21},  {21,10,21}, {42,0,42},  {42,0,63},
    {21,21,21}, {21,63,21}, {42,21,42}, {21,63,63},
    {63,0,0},   {42,42,0},  {63,21,42}, {41,41,41},

    {0,0,0},   {0,42,42},   {42,0,0},   {42,42,42},
    {0,0,0},   {0,42,42},   {42,0,0},   {42,42,42},
    {0,0,0},   {0,63,63},   {63,0,0},   {63,63,63},
    {0,0,0},   {0,63,63},   {63,0,0},   {63,63,63},
};
PALETTE		cgapal_mono[6] = {
    {	/* 0 - green, 4-color-optimized contrast. */
	{0x00,0x00,0x00},{0x00,0x0d,0x03},{0x01,0x17,0x05},
	{0x01,0x1a,0x06},{0x02,0x28,0x09},{0x02,0x2c,0x0a},
	{0x03,0x39,0x0d},{0x03,0x3c,0x0e},{0x00,0x07,0x01},
	{0x01,0x13,0x04},{0x01,0x1f,0x07},{0x01,0x23,0x08},
	{0x02,0x31,0x0b},{0x02,0x35,0x0c},{0x05,0x3f,0x11},{0x0d,0x3f,0x17},
    },
    {	/* 1 - green, 16-color-optimized contrast. */
	{0x00,0x00,0x00},{0x00,0x0d,0x03},{0x01,0x15,0x05},
	{0x01,0x17,0x05},{0x01,0x21,0x08},{0x01,0x24,0x08},
	{0x02,0x2e,0x0b},{0x02,0x31,0x0b},{0x01,0x22,0x08},
	{0x02,0x28,0x09},{0x02,0x30,0x0b},{0x02,0x32,0x0c},
	{0x03,0x39,0x0d},{0x03,0x3b,0x0e},{0x09,0x3f,0x14},{0x0d,0x3f,0x17},
    },
    {	/* 2 - amber, 4-color-optimized contrast. */
	{0x00,0x00,0x00},{0x15,0x05,0x00},{0x20,0x0b,0x00},
	{0x24,0x0d,0x00},{0x33,0x18,0x00},{0x37,0x1b,0x00},
	{0x3f,0x26,0x01},{0x3f,0x2b,0x06},{0x0b,0x02,0x00},
	{0x1b,0x08,0x00},{0x29,0x11,0x00},{0x2e,0x14,0x00},
	{0x3b,0x1e,0x00},{0x3e,0x21,0x00},{0x3f,0x32,0x0a},{0x3f,0x38,0x0d},
    },
    {	/* 3 - amber, 16-color-optimized contrast. */
	{0x00,0x00,0x00},{0x15,0x05,0x00},{0x1e,0x09,0x00},
	{0x21,0x0b,0x00},{0x2b,0x12,0x00},{0x2f,0x15,0x00},
	{0x38,0x1c,0x00},{0x3b,0x1e,0x00},{0x2c,0x13,0x00},
	{0x32,0x17,0x00},{0x3a,0x1e,0x00},{0x3c,0x1f,0x00},
	{0x3f,0x27,0x01},{0x3f,0x2a,0x04},{0x3f,0x36,0x0c},{0x3f,0x38,0x0d},
    },
    {	/* 4 - grey, 4-color-optimized contrast. */
	{0x00,0x00,0x00},{0x0e,0x0f,0x10},{0x15,0x17,0x18},
	{0x18,0x1a,0x1b},{0x24,0x25,0x25},{0x27,0x28,0x28},
	{0x33,0x34,0x32},{0x37,0x38,0x35},{0x09,0x0a,0x0b},
	{0x11,0x12,0x13},{0x1c,0x1e,0x1e},{0x20,0x22,0x22},
	{0x2c,0x2d,0x2c},{0x2f,0x30,0x2f},{0x3c,0x3c,0x38},{0x3f,0x3f,0x3b},
    },
    {	/* 5 - grey, 16-color-optimized contrast. */
	{0x00,0x00,0x00},{0x0e,0x0f,0x10},{0x13,0x14,0x15},
	{0x15,0x17,0x18},{0x1e,0x20,0x20},{0x20,0x22,0x22},
	{0x29,0x2a,0x2a},{0x2c,0x2d,0x2c},{0x1f,0x21,0x21},
	{0x23,0x25,0x25},{0x2b,0x2c,0x2b},{0x2d,0x2e,0x2d},
	{0x34,0x35,0x33},{0x37,0x37,0x34},{0x3e,0x3e,0x3a},{0x3f,0x3f,0x3b},
    }
};

const uint32_t shade[5][256] =
{
	{0},	// RGB Color (unused)
	{0},	// RGB Grayscale (unused)
	{		// Amber monitor
		0x000000, 0x060000, 0x090000, 0x0d0000, 0x100000, 0x120100, 0x150100, 0x170100, 0x1a0100, 0x1c0100, 0x1e0200, 0x210200, 0x230200, 0x250300, 0x270300, 0x290300,
		0x2b0400, 0x2d0400, 0x2f0400, 0x300500, 0x320500, 0x340500, 0x360600, 0x380600, 0x390700, 0x3b0700, 0x3d0700, 0x3f0800, 0x400800, 0x420900, 0x440900, 0x450a00,
		0x470a00, 0x480b00, 0x4a0b00, 0x4c0c00, 0x4d0c00, 0x4f0d00, 0x500d00, 0x520e00, 0x530e00, 0x550f00, 0x560f00, 0x581000, 0x591000, 0x5b1100, 0x5c1200, 0x5e1200,
		0x5f1300, 0x601300, 0x621400, 0x631500, 0x651500, 0x661600, 0x671600, 0x691700, 0x6a1800, 0x6c1800, 0x6d1900, 0x6e1a00, 0x701a00, 0x711b00, 0x721c00, 0x741c00,
		0x751d00, 0x761e00, 0x781e00, 0x791f00, 0x7a2000, 0x7c2000, 0x7d2100, 0x7e2200, 0x7f2300, 0x812300, 0x822400, 0x832500, 0x842600, 0x862600, 0x872700, 0x882800,
		0x8a2900, 0x8b2900, 0x8c2a00, 0x8d2b00, 0x8e2c00, 0x902c00, 0x912d00, 0x922e00, 0x932f00, 0x953000, 0x963000, 0x973100, 0x983200, 0x993300, 0x9b3400, 0x9c3400,
		0x9d3500, 0x9e3600, 0x9f3700, 0xa03800, 0xa23900, 0xa33a00, 0xa43a00, 0xa53b00, 0xa63c00, 0xa73d00, 0xa93e00, 0xaa3f00, 0xab4000, 0xac4000, 0xad4100, 0xae4200,
		0xaf4300, 0xb14400, 0xb24500, 0xb34600, 0xb44700, 0xb54800, 0xb64900, 0xb74a00, 0xb94a00, 0xba4b00, 0xbb4c00, 0xbc4d00, 0xbd4e00, 0xbe4f00, 0xbf5000, 0xc05100,
		0xc15200, 0xc25300, 0xc45400, 0xc55500, 0xc65600, 0xc75700, 0xc85800, 0xc95900, 0xca5a00, 0xcb5b00, 0xcc5c00, 0xcd5d00, 0xce5e00, 0xcf5f00, 0xd06000, 0xd26101,
		0xd36201, 0xd46301, 0xd56401, 0xd66501, 0xd76601, 0xd86701, 0xd96801, 0xda6901, 0xdb6a01, 0xdc6b01, 0xdd6c01, 0xde6d01, 0xdf6e01, 0xe06f01, 0xe17001, 0xe27201,
		0xe37301, 0xe47401, 0xe57501, 0xe67602, 0xe77702, 0xe87802, 0xe97902, 0xeb7a02, 0xec7b02, 0xed7c02, 0xee7e02, 0xef7f02, 0xf08002, 0xf18103, 0xf28203, 0xf38303,
		0xf48403, 0xf58503, 0xf68703, 0xf78803, 0xf88903, 0xf98a04, 0xfa8b04, 0xfb8c04, 0xfc8d04, 0xfd8f04, 0xfe9005, 0xff9105, 0xff9205, 0xff9305, 0xff9405, 0xff9606,
		0xff9706, 0xff9806, 0xff9906, 0xff9a07, 0xff9b07, 0xff9d07, 0xff9e08, 0xff9f08, 0xffa008, 0xffa109, 0xffa309, 0xffa409, 0xffa50a, 0xffa60a, 0xffa80a, 0xffa90b,
		0xffaa0b, 0xffab0c, 0xffac0c, 0xffae0d, 0xffaf0d, 0xffb00e, 0xffb10e, 0xffb30f, 0xffb40f, 0xffb510, 0xffb610, 0xffb811, 0xffb912, 0xffba12, 0xffbb13, 0xffbd14,
		0xffbe14, 0xffbf15, 0xffc016, 0xffc217, 0xffc317, 0xffc418, 0xffc619, 0xffc71a, 0xffc81b, 0xffca1c, 0xffcb1d, 0xffcc1e, 0xffcd1f, 0xffcf20, 0xffd021, 0xffd122,
		0xffd323, 0xffd424, 0xffd526, 0xffd727, 0xffd828, 0xffd92a, 0xffdb2b, 0xffdc2c, 0xffdd2e, 0xffdf2f, 0xffe031, 0xffe133, 0xffe334, 0xffe436, 0xffe538, 0xffe739
	},
	{		// Green monitor
		0x000000, 0x000400, 0x000700, 0x000900, 0x000b00, 0x000d00, 0x000f00, 0x001100, 0x001300, 0x001500, 0x001600, 0x001800, 0x001a00, 0x001b00, 0x001d00, 0x001e00,
		0x002000, 0x002100, 0x002300, 0x002400, 0x002601, 0x002701, 0x002901, 0x002a01, 0x002b01, 0x002d01, 0x002e01, 0x002f01, 0x003101, 0x003201, 0x003301, 0x003401,
		0x003601, 0x003702, 0x003802, 0x003902, 0x003b02, 0x003c02, 0x003d02, 0x003e02, 0x004002, 0x004102, 0x004203, 0x004303, 0x004403, 0x004503, 0x004703, 0x004803,
		0x004903, 0x004a03, 0x004b04, 0x004c04, 0x004d04, 0x004e04, 0x005004, 0x005104, 0x005205, 0x005305, 0x005405, 0x005505, 0x005605, 0x005705, 0x005806, 0x005906,
		0x005a06, 0x005b06, 0x005d06, 0x005e07, 0x005f07, 0x006007, 0x006107, 0x006207, 0x006308, 0x006408, 0x006508, 0x006608, 0x006708, 0x006809, 0x006909, 0x006a09,
		0x006b09, 0x016c0a, 0x016d0a, 0x016e0a, 0x016f0a, 0x01700b, 0x01710b, 0x01720b, 0x01730b, 0x01740c, 0x01750c, 0x01760c, 0x01770c, 0x01780d, 0x01790d, 0x017a0d,
		0x017b0d, 0x017b0e, 0x017c0e, 0x017d0e, 0x017e0f, 0x017f0f, 0x01800f, 0x018110, 0x028210, 0x028310, 0x028410, 0x028511, 0x028611, 0x028711, 0x028812, 0x028912,
		0x028a12, 0x028a13, 0x028b13, 0x028c13, 0x028d14, 0x028e14, 0x038f14, 0x039015, 0x039115, 0x039215, 0x039316, 0x039416, 0x039417, 0x039517, 0x039617, 0x039718,
		0x049818, 0x049918, 0x049a19, 0x049b19, 0x049c19, 0x049c1a, 0x049d1a, 0x049e1b, 0x059f1b, 0x05a01b, 0x05a11c, 0x05a21c, 0x05a31c, 0x05a31d, 0x05a41d, 0x06a51e,
		0x06a61e, 0x06a71f, 0x06a81f, 0x06a920, 0x06aa20, 0x07aa21, 0x07ab21, 0x07ac21, 0x07ad22, 0x07ae22, 0x08af23, 0x08b023, 0x08b024, 0x08b124, 0x08b225, 0x09b325,
		0x09b426, 0x09b526, 0x09b527, 0x0ab627, 0x0ab728, 0x0ab828, 0x0ab929, 0x0bba29, 0x0bba2a, 0x0bbb2a, 0x0bbc2b, 0x0cbd2b, 0x0cbe2c, 0x0cbf2c, 0x0dbf2d, 0x0dc02d,
		0x0dc12e, 0x0ec22e, 0x0ec32f, 0x0ec42f, 0x0fc430, 0x0fc530, 0x0fc631, 0x10c731, 0x10c832, 0x10c932, 0x11c933, 0x11ca33, 0x11cb34, 0x12cc35, 0x12cd35, 0x12cd36,
		0x13ce36, 0x13cf37, 0x13d037, 0x14d138, 0x14d139, 0x14d239, 0x15d33a, 0x15d43a, 0x16d43b, 0x16d53b, 0x17d63c, 0x17d73d, 0x17d83d, 0x18d83e, 0x18d93e, 0x19da3f,
		0x19db40, 0x1adc40, 0x1adc41, 0x1bdd41, 0x1bde42, 0x1cdf43, 0x1ce043, 0x1de044, 0x1ee145, 0x1ee245, 0x1fe346, 0x1fe446, 0x20e447, 0x20e548, 0x21e648, 0x22e749,
		0x22e74a, 0x23e84a, 0x23e94b, 0x24ea4c, 0x25ea4c, 0x25eb4d, 0x26ec4e, 0x27ed4e, 0x27ee4f, 0x28ee50, 0x29ef50, 0x29f051, 0x2af152, 0x2bf153, 0x2cf253, 0x2cf354,
		0x2df455, 0x2ef455, 0x2ff556, 0x2ff657, 0x30f758, 0x31f758, 0x32f859, 0x32f95a, 0x33fa5a, 0x34fa5b, 0x35fb5c, 0x36fc5d, 0x37fd5d, 0x38fd5e, 0x38fe5f, 0x39ff60
	},
	{		// White monitor
		0x000000, 0x010102, 0x020203, 0x020304, 0x030406, 0x040507, 0x050608, 0x060709, 0x07080a, 0x08090c, 0x080a0d, 0x090b0e, 0x0a0c0f, 0x0b0d10, 0x0c0e11, 0x0d0f12,
		0x0e1013, 0x0f1115, 0x101216, 0x111317, 0x121418, 0x121519, 0x13161a, 0x14171b, 0x15181c, 0x16191d, 0x171a1e, 0x181b1f, 0x191c20, 0x1a1d21, 0x1b1e22, 0x1c1f23,
		0x1d2024, 0x1e2125, 0x1f2226, 0x202327, 0x212428, 0x222529, 0x22262b, 0x23272c, 0x24282d, 0x25292e, 0x262a2f, 0x272b30, 0x282c30, 0x292d31, 0x2a2e32, 0x2b2f33,
		0x2c3034, 0x2d3035, 0x2e3136, 0x2f3237, 0x303338, 0x313439, 0x32353a, 0x33363b, 0x34373c, 0x35383d, 0x36393e, 0x373a3f, 0x383b40, 0x393c41, 0x3a3d42, 0x3b3e43,
		0x3c3f44, 0x3d4045, 0x3e4146, 0x3f4247, 0x404348, 0x414449, 0x42454a, 0x43464b, 0x44474c, 0x45484d, 0x46494d, 0x474a4e, 0x484b4f, 0x484c50, 0x494d51, 0x4a4e52,
		0x4b4f53, 0x4c5054, 0x4d5155, 0x4e5256, 0x4f5357, 0x505458, 0x515559, 0x52565a, 0x53575b, 0x54585b, 0x55595c, 0x565a5d, 0x575b5e, 0x585c5f, 0x595d60, 0x5a5e61,
		0x5b5f62, 0x5c6063, 0x5d6164, 0x5e6265, 0x5f6366, 0x606466, 0x616567, 0x626668, 0x636769, 0x64686a, 0x65696b, 0x666a6c, 0x676b6d, 0x686c6e, 0x696d6f, 0x6a6e70,
		0x6b6f70, 0x6c7071, 0x6d7172, 0x6f7273, 0x707374, 0x707475, 0x717576, 0x727677, 0x747778, 0x757879, 0x767979, 0x777a7a, 0x787b7b, 0x797c7c, 0x7a7d7d, 0x7b7e7e,
		0x7c7f7f, 0x7d8080, 0x7e8181, 0x7f8281, 0x808382, 0x818483, 0x828584, 0x838685, 0x848786, 0x858887, 0x868988, 0x878a89, 0x888b89, 0x898c8a, 0x8a8d8b, 0x8b8e8c,
		0x8c8f8d, 0x8d8f8e, 0x8e908f, 0x8f9190, 0x909290, 0x919391, 0x929492, 0x939593, 0x949694, 0x959795, 0x969896, 0x979997, 0x989a98, 0x999b98, 0x9a9c99, 0x9b9d9a,
		0x9c9e9b, 0x9d9f9c, 0x9ea09d, 0x9fa19e, 0xa0a29f, 0xa1a39f, 0xa2a4a0, 0xa3a5a1, 0xa4a6a2, 0xa6a7a3, 0xa7a8a4, 0xa8a9a5, 0xa9aaa5, 0xaaaba6, 0xabaca7, 0xacada8,
		0xadaea9, 0xaeafaa, 0xafb0ab, 0xb0b1ac, 0xb1b2ac, 0xb2b3ad, 0xb3b4ae, 0xb4b5af, 0xb5b6b0, 0xb6b7b1, 0xb7b8b2, 0xb8b9b2, 0xb9bab3, 0xbabbb4, 0xbbbcb5, 0xbcbdb6,
		0xbdbeb7, 0xbebfb8, 0xbfc0b8, 0xc0c1b9, 0xc1c2ba, 0xc2c3bb, 0xc3c4bc, 0xc5c5bd, 0xc6c6be, 0xc7c7be, 0xc8c8bf, 0xc9c9c0, 0xcacac1, 0xcbcbc2, 0xccccc3, 0xcdcdc3,
		0xcecec4, 0xcfcfc5, 0xd0d0c6, 0xd1d1c7, 0xd2d2c8, 0xd3d3c9, 0xd4d4c9, 0xd5d5ca, 0xd6d6cb, 0xd7d7cc, 0xd8d8cd, 0xd9d9ce, 0xdadacf, 0xdbdbcf, 0xdcdcd0, 0xdeddd1,
		0xdfded2, 0xe0dfd3, 0xe1e0d4, 0xe2e1d4, 0xe3e2d5, 0xe4e3d6, 0xe5e4d7, 0xe6e5d8, 0xe7e6d9, 0xe8e7d9, 0xe9e8da, 0xeae9db, 0xebeadc, 0xecebdd, 0xedecde, 0xeeeddf,
		0xefeedf, 0xf0efe0, 0xf1f0e1, 0xf2f1e2, 0xf3f2e3, 0xf4f3e3, 0xf6f3e4, 0xf7f4e5, 0xf8f5e6, 0xf9f6e7, 0xfaf7e8, 0xfbf8e9, 0xfcf9e9, 0xfdfaea, 0xfefbeb, 0xfffcec
	}
};

typedef struct blit_data_struct {
    int x, y, w, h;
    int busy;
    int buffer_in_use;
    int thread_run;
    int monitor_index;

    thread_t *blit_thread;
    event_t  *wake_blit_thread;
    event_t  *blit_complete;
    event_t  *buffer_not_in_use;
} blit_data_t;

static uint32_t cga_2_table[16];

static void (*blit_func)(int x, int y, int w, int h, int monitor_index);

#ifdef ENABLE_VIDEO_LOG
int video_do_log = ENABLE_VIDEO_LOG;

static void
video_log(const char *fmt, ...)
{
    va_list ap;

    if (video_do_log) {
        va_start(ap, fmt);
        pclog_ex(fmt, ap);
        va_end(ap);
    }
}
#else
#    define video_log(fmt, ...)
#endif

void
video_setblit(void (*blit)(int, int, int, int, int))
{
    blit_func = blit;
}

void
video_blit_complete_monitor(int monitor_index)
{
    blit_data_t *blit_data_ptr   = monitors[monitor_index].mon_blit_data_ptr;
    blit_data_ptr->buffer_in_use = 0;

    thread_set_event(blit_data_ptr->buffer_not_in_use);
}

void
video_wait_for_blit_monitor(int monitor_index)
{
    blit_data_t *blit_data_ptr = monitors[monitor_index].mon_blit_data_ptr;

    while (blit_data_ptr->busy)
        thread_wait_event(blit_data_ptr->blit_complete, -1);
    thread_reset_event(blit_data_ptr->blit_complete);
}

void
video_wait_for_buffer_monitor(int monitor_index)
{
    blit_data_t *blit_data_ptr = monitors[monitor_index].mon_blit_data_ptr;

    while (blit_data_ptr->buffer_in_use)
        thread_wait_event(blit_data_ptr->buffer_not_in_use, -1);
    thread_reset_event(blit_data_ptr->buffer_not_in_use);
}

static png_structp png_ptr[MONITORS_NUM];
static png_infop   info_ptr[MONITORS_NUM];

static void
video_take_screenshot_monitor(const char *fn, uint32_t *buf, int start_x, int start_y, int row_len, int monitor_index)
{
    png_bytep   *b_rgb         = NULL;
    FILE        *fp            = NULL;
    uint32_t     temp          = 0x00000000;
    blit_data_t *blit_data_ptr = monitors[monitor_index].mon_blit_data_ptr;

    /* create file */
    fp = plat_fopen((char *) fn, (char *) "wb");
    if (!fp) {
        video_log("[video_take_screenshot] File %s could not be opened for writing", fn);
        return;
    }

    /* initialize stuff */
    png_ptr[monitor_index] = png_create_write_struct(PNG_LIBPNG_VER_STRING, NULL, NULL, NULL);

    if (!png_ptr[monitor_index]) {
        video_log("[video_take_screenshot] png_create_write_struct failed");
        fclose(fp);
        return;
    }

    info_ptr[monitor_index] = png_create_info_struct(png_ptr[monitor_index]);
    if (!info_ptr[monitor_index]) {
        video_log("[video_take_screenshot] png_create_info_struct failed");
        fclose(fp);
        return;
    }

    png_init_io(png_ptr[monitor_index], fp);

    png_set_IHDR(png_ptr[monitor_index], info_ptr[monitor_index], blit_data_ptr->w, blit_data_ptr->h,
                 8, PNG_COLOR_TYPE_RGB, PNG_INTERLACE_NONE,
                 PNG_COMPRESSION_TYPE_BASE, PNG_FILTER_TYPE_BASE);

    b_rgb = (png_bytep *) malloc(sizeof(png_bytep) * blit_data_ptr->h);
    if (b_rgb == NULL) {
        video_log("[video_take_screenshot] Unable to Allocate RGB Bitmap Memory");
        fclose(fp);
        return;
    }

    for (int y = 0; y < blit_data_ptr->h; ++y) {
        b_rgb[y] = (png_byte *) malloc(png_get_rowbytes(png_ptr[monitor_index], info_ptr[monitor_index]));
        for (int x = 0; x < blit_data_ptr->w; ++x) {
            if (buf == NULL)
                memset(&(b_rgb[y][x * 3]), 0x00, 3);
            else {
                temp                  = buf[((start_y + y) * row_len) + start_x + x];
                b_rgb[y][x * 3]       = (temp >> 16) & 0xff;
                b_rgb[y][(x * 3) + 1] = (temp >> 8) & 0xff;
                b_rgb[y][(x * 3) + 2] = temp & 0xff;
            }
        }
    }

    png_write_info(png_ptr[monitor_index], info_ptr[monitor_index]);

    png_write_image(png_ptr[monitor_index], b_rgb);

    png_write_end(png_ptr[monitor_index], NULL);

    /* cleanup heap allocation */
    for (int i = 0; i < blit_data_ptr->h; i++)
        if (b_rgb[i])
            free(b_rgb[i]);

    if (b_rgb)
        free(b_rgb);

    if (fp)
        fclose(fp);
}

void
video_screenshot_monitor(uint32_t *buf, int start_x, int start_y, int row_len, int monitor_index)
{
<<<<<<< HEAD
    char path[1024], fn[256];
    blit_data_t *blit_data_ptr = monitors[monitor_index].mon_blit_data_ptr;
=======
    char path[1024];
    char fn[256];
>>>>>>> 71d95c71

    memset(fn, 0, sizeof(fn));
    memset(path, 0, sizeof(path));

    path_append_filename(path, usr_path, SCREENSHOT_PATH);

    if (!plat_dir_check(path))
        plat_dir_create(path);

    path_slash(path);
    strcat(path, "Monitor_");
    snprintf(&path[strlen(path)], 42, "%d_", monitor_index + 1);

    plat_tempfile(fn, NULL, ".png");
    strcat(path, fn);

    video_log("taking screenshot to: %s\n", path);

    video_take_screenshot_monitor((const char *) path, buf, start_x, start_y, row_len, monitor_index);
    png_destroy_write_struct(&png_ptr[monitor_index], &info_ptr[monitor_index]);

    atomic_fetch_sub(&monitors[monitor_index].mon_screenshots, 1);

    if (screenshot_hook)
        screenshot_hook(path, buf, start_x, start_y, blit_data_ptr->w, blit_data_ptr->h, row_len);

    screenshots--;
}

void
video_screenshot(uint32_t *buf, int start_x, int start_y, int row_len)
{
    video_screenshot_monitor(buf, start_x, start_y, row_len, 0);
}

#ifdef _WIN32
void *__cdecl video_transform_copy(void *_Dst, const void *_Src, size_t _Size)
#else
void *
video_transform_copy(void *__restrict _Dst, const void *__restrict _Src, size_t _Size)
#endif
{
    uint32_t *dest_ex = (uint32_t *) _Dst;
    uint32_t *src_ex  = (uint32_t *) _Src;

    _Size /= sizeof(uint32_t);

    if ((dest_ex != NULL) && (src_ex != NULL)) {
        for (size_t i = 0; i < _Size; i++) {
            *dest_ex = video_color_transform(*src_ex);
            dest_ex++;
            src_ex++;
        }
    }

    return _Dst;
}

static void
blit_thread(void *param)
{
    blit_data_t *data = param;
    while (data->thread_run) {
        thread_wait_event(data->wake_blit_thread, -1);
        thread_reset_event(data->wake_blit_thread);
        MTR_BEGIN("video", "blit_thread");

#ifdef USE_CLI
//        if (cli_blit) {
//          if (buffer32 != NULL)
//                cli_render_gfx_blit(buffer32, data.x, data.y, data.w, data.h);
//        }
#endif

        if (blit_func)
            blit_func(data->x, data->y, data->w, data->h, data->monitor_index);

        data->busy = 0;

        MTR_END("video", "blit_thread");
        thread_set_event(data->blit_complete);
    }
}

void
video_blit_memtoscreen_monitor(int x, int y, int w, int h, int monitor_index)
{
    MTR_BEGIN("video", "video_blit_memtoscreen");

    if ((w <= 0) || (h <= 0))
        return;

    video_wait_for_blit_monitor(monitor_index);

    monitors[monitor_index].mon_blit_data_ptr->busy          = 1;
    monitors[monitor_index].mon_blit_data_ptr->buffer_in_use = 1;
    monitors[monitor_index].mon_blit_data_ptr->x             = x;
    monitors[monitor_index].mon_blit_data_ptr->y             = y;
    monitors[monitor_index].mon_blit_data_ptr->w             = w;
    monitors[monitor_index].mon_blit_data_ptr->h             = h;

    thread_set_event(monitors[monitor_index].mon_blit_data_ptr->wake_blit_thread);
    MTR_END("video", "video_blit_memtoscreen");
}

uint8_t
pixels8(uint32_t *pixels)
{
    uint8_t temp = 0;

    for (uint8_t i = 0; i < 8; i++)
        temp |= (!!*(pixels + i) << (i ^ 7));

    return temp;
}

uint32_t
pixel_to_color(uint8_t *pixels32, uint8_t pos)
{
    uint32_t temp;
    temp = *(pixels32 + pos) & 0x03;
    switch (temp) {
        case 0:
        default:
            return 0x00;
        case 1:
            return 0x07;
        case 2:
            return 0x0f;
    }
}

void
video_blend_monitor(int x, int y, int monitor_index)
{
    uint32_t            pixels32_1;
    uint32_t            pixels32_2;
    unsigned int        val1;
    unsigned int        val2;
    static unsigned int carry = 0;

    if (!herc_blend)
        return;

    if (!x)
        carry = 0;

    val1       = pixels8(&(monitors[monitor_index].target_buffer->line[y][x]));
    val2       = (val1 >> 1) + carry;
    carry      = (val1 & 1) << 7;
    pixels32_1 = cga_2_table[val1 >> 4] + cga_2_table[val2 >> 4];
    pixels32_2 = cga_2_table[val1 & 0xf] + cga_2_table[val2 & 0xf];
    for (uint8_t xx = 0; xx < 4; xx++) {
        monitors[monitor_index].target_buffer->line[y][x + xx]       = pixel_to_color((uint8_t *) &pixels32_1, xx);
        monitors[monitor_index].target_buffer->line[y][x + (xx | 4)] = pixel_to_color((uint8_t *) &pixels32_2, xx);
    }
}

void
video_process_8_monitor(int x, int y, int monitor_index)
{
    for (int xx = 0; xx < x; xx++) {
        if (monitors[monitor_index].target_buffer->line[y][xx] <= 0xff)
            monitors[monitor_index].target_buffer->line[y][xx] = monitors[monitor_index].mon_pal_lookup[monitors[monitor_index].target_buffer->line[y][xx]];
        else
            monitors[monitor_index].target_buffer->line[y][xx] = 0x00000000;
    }
}

void
cgapal_rebuild_monitor(int monitor_index)
{
    int       c;
    uint32_t *palette_lookup      = monitors[monitor_index].mon_pal_lookup;
    int       cga_palette_monitor = 0;

    /* We cannot do this (yet) if we have not been enabled yet. */
    if (video_6to8 == NULL)
        return;

    if (monitors[monitor_index].target_buffer == NULL || monitors[monitor_index].mon_cga_palette == NULL)
        return;

    cga_palette_monitor = *monitors[monitor_index].mon_cga_palette;

    for (c = 0; c < 256; c++) {
        palette_lookup[c] = makecol(video_6to8[cgapal[c].r],
                                    video_6to8[cgapal[c].g],
                                    video_6to8[cgapal[c].b]);
    }

    if ((cga_palette_monitor > 1) && (cga_palette_monitor < 7)) {
        if (vid_cga_contrast != 0) {
            for (c = 0; c < 16; c++) {
                palette_lookup[c]      = makecol(video_6to8[cgapal_mono[cga_palette_monitor - 2][c].r],
                                                 video_6to8[cgapal_mono[cga_palette_monitor - 2][c].g],
                                                 video_6to8[cgapal_mono[cga_palette_monitor - 2][c].b]);
                palette_lookup[c + 16] = makecol(video_6to8[cgapal_mono[cga_palette_monitor - 2][c].r],
                                                 video_6to8[cgapal_mono[cga_palette_monitor - 2][c].g],
                                                 video_6to8[cgapal_mono[cga_palette_monitor - 2][c].b]);
                palette_lookup[c + 32] = makecol(video_6to8[cgapal_mono[cga_palette_monitor - 2][c].r],
                                                 video_6to8[cgapal_mono[cga_palette_monitor - 2][c].g],
                                                 video_6to8[cgapal_mono[cga_palette_monitor - 2][c].b]);
                palette_lookup[c + 48] = makecol(video_6to8[cgapal_mono[cga_palette_monitor - 2][c].r],
                                                 video_6to8[cgapal_mono[cga_palette_monitor - 2][c].g],
                                                 video_6to8[cgapal_mono[cga_palette_monitor - 2][c].b]);
            }
        } else {
            for (c = 0; c < 16; c++) {
                palette_lookup[c]      = makecol(video_6to8[cgapal_mono[cga_palette_monitor - 1][c].r],
                                                 video_6to8[cgapal_mono[cga_palette_monitor - 1][c].g],
                                                 video_6to8[cgapal_mono[cga_palette_monitor - 1][c].b]);
                palette_lookup[c + 16] = makecol(video_6to8[cgapal_mono[cga_palette_monitor - 1][c].r],
                                                 video_6to8[cgapal_mono[cga_palette_monitor - 1][c].g],
                                                 video_6to8[cgapal_mono[cga_palette_monitor - 1][c].b]);
                palette_lookup[c + 32] = makecol(video_6to8[cgapal_mono[cga_palette_monitor - 1][c].r],
                                                 video_6to8[cgapal_mono[cga_palette_monitor - 1][c].g],
                                                 video_6to8[cgapal_mono[cga_palette_monitor - 1][c].b]);
                palette_lookup[c + 48] = makecol(video_6to8[cgapal_mono[cga_palette_monitor - 1][c].r],
                                                 video_6to8[cgapal_mono[cga_palette_monitor - 1][c].g],
                                                 video_6to8[cgapal_mono[cga_palette_monitor - 1][c].b]);
            }
        }
    }

    if (cga_palette_monitor == 7)
        palette_lookup[0x16] = makecol(video_6to8[42], video_6to8[42], video_6to8[0]);
}

void
video_inform_monitor(int type, const video_timings_t *ptr, int monitor_index)
{
    monitor_t *monitor       = &monitors[monitor_index];
    monitor->mon_vid_type    = type;
    monitor->mon_vid_timings = ptr;
}

int
video_get_type_monitor(int monitor_index)
{
    return monitors[monitor_index].mon_vid_type;
}

void
video_update_timing(void)
{
    const video_timings_t *monitor_vid_timings = NULL;
    int                   *vid_timing_read_b   = NULL;
    int                   *vid_timing_read_l   = NULL;
    int                   *vid_timing_read_w   = NULL;
    int                   *vid_timing_write_b  = NULL;
    int                   *vid_timing_write_l  = NULL;
    int                   *vid_timing_write_w  = NULL;

    for (uint8_t i = 0; i < MONITORS_NUM; i++) {
        monitor_vid_timings = monitors[i].mon_vid_timings;
        if (!monitor_vid_timings)
            continue;
        vid_timing_read_b  = &monitors[i].mon_video_timing_read_b;
        vid_timing_read_l  = &monitors[i].mon_video_timing_read_l;
        vid_timing_read_w  = &monitors[i].mon_video_timing_read_w;
        vid_timing_write_b = &monitors[i].mon_video_timing_write_b;
        vid_timing_write_l = &monitors[i].mon_video_timing_write_l;
        vid_timing_write_w = &monitors[i].mon_video_timing_write_w;

        if (monitor_vid_timings->type == VIDEO_ISA) {
            *vid_timing_read_b  = ISA_CYCLES(monitor_vid_timings->read_b);
            *vid_timing_read_w  = ISA_CYCLES(monitor_vid_timings->read_w);
            *vid_timing_read_l  = ISA_CYCLES(monitor_vid_timings->read_l);
            *vid_timing_write_b = ISA_CYCLES(monitor_vid_timings->write_b);
            *vid_timing_write_w = ISA_CYCLES(monitor_vid_timings->write_w);
            *vid_timing_write_l = ISA_CYCLES(monitor_vid_timings->write_l);
        } else if (monitor_vid_timings->type == VIDEO_PCI) {
            *vid_timing_read_b  = (int) (pci_timing * monitor_vid_timings->read_b);
            *vid_timing_read_w  = (int) (pci_timing * monitor_vid_timings->read_w);
            *vid_timing_read_l  = (int) (pci_timing * monitor_vid_timings->read_l);
            *vid_timing_write_b = (int) (pci_timing * monitor_vid_timings->write_b);
            *vid_timing_write_w = (int) (pci_timing * monitor_vid_timings->write_w);
            *vid_timing_write_l = (int) (pci_timing * monitor_vid_timings->write_l);
        } else if (monitor_vid_timings->type == VIDEO_AGP) {
            *vid_timing_read_b  = (int) (agp_timing * monitor_vid_timings->read_b);
            *vid_timing_read_w  = (int) (agp_timing * monitor_vid_timings->read_w);
            *vid_timing_read_l  = (int) (agp_timing * monitor_vid_timings->read_l);
            *vid_timing_write_b = (int) (agp_timing * monitor_vid_timings->write_b);
            *vid_timing_write_w = (int) (agp_timing * monitor_vid_timings->write_w);
            *vid_timing_write_l = (int) (agp_timing * monitor_vid_timings->write_l);
        } else {
            *vid_timing_read_b  = (int) (bus_timing * monitor_vid_timings->read_b);
            *vid_timing_read_w  = (int) (bus_timing * monitor_vid_timings->read_w);
            *vid_timing_read_l  = (int) (bus_timing * monitor_vid_timings->read_l);
            *vid_timing_write_b = (int) (bus_timing * monitor_vid_timings->write_b);
            *vid_timing_write_w = (int) (bus_timing * monitor_vid_timings->write_w);
            *vid_timing_write_l = (int) (bus_timing * monitor_vid_timings->write_l);
        }

        if (cpu_16bitbus) {
            *vid_timing_read_l  = *vid_timing_read_w * 2;
            *vid_timing_write_l = *vid_timing_write_w * 2;
        }
    }
}

int
calc_6to8(int c)
{
    int    ic;
    int    i8;
    double d8;

    ic = c;
    if (ic == 64)
        ic = 63;
    else
        ic &= 0x3f;
    d8 = (ic / 63.0) * 255.0;
    i8 = (int) d8;

    return (i8 & 0xff);
}

int
calc_8to32(int c)
{
    int    b;
    int    g;
    int    r;
    double db;
    double dg;
    double dr;

    b  = (c & 3);
    g  = ((c >> 2) & 7);
    r  = ((c >> 5) & 7);
    db = (((double) b) / 3.0) * 255.0;
    dg = (((double) g) / 7.0) * 255.0;
    dr = (((double) r) / 7.0) * 255.0;
    b  = (int) db;
    g  = ((int) dg) << 8;
    r  = ((int) dr) << 16;

    return (b | g | r);
}

int
calc_15to32(int c)
{
    int    b;
    int    g;
    int    r;
    double db;
    double dg;
    double dr;

    b  = (c & 31);
    g  = ((c >> 5) & 31);
    r  = ((c >> 10) & 31);
    db = (((double) b) / 31.0) * 255.0;
    dg = (((double) g) / 31.0) * 255.0;
    dr = (((double) r) / 31.0) * 255.0;
    b  = (int) db;
    g  = ((int) dg) << 8;
    r  = ((int) dr) << 16;

    return (b | g | r);
}

int
calc_16to32(int c)
{
    int    b;
    int    g;
    int    r;
    double db;
    double dg;
    double dr;

    b  = (c & 31);
    g  = ((c >> 5) & 63);
    r  = ((c >> 11) & 31);
    db = (((double) b) / 31.0) * 255.0;
    dg = (((double) g) / 63.0) * 255.0;
    dr = (((double) r) / 31.0) * 255.0;
    b  = (int) db;
    g  = ((int) dg) << 8;
    r  = ((int) dr) << 16;

    return (b | g | r);
}

void
hline(bitmap_t *b, int x1, int y, int x2, uint32_t col)
{
    if (y < 0 || y >= b->h)
        return;

    for (int x = x1; x < x2; x++)
        b->line[y][x] = col;
}

void
blit(bitmap_t *src, bitmap_t *dst, int x1, int y1, int x2, int y2, int xs, int ys)
{
}

void
stretch_blit(bitmap_t *src, bitmap_t *dst, int x1, int y1, int xs1, int ys1, int x2, int y2, int xs2, int ys2)
{
}

void
rectfill(bitmap_t *b, int x1, int y1, int x2, int y2, uint32_t col)
{
}

void
set_palette(PALETTE p)
{
}

void
destroy_bitmap(bitmap_t *b)
{
    if ((b != NULL) && (b->dat != NULL))
        free(b->dat);

    if (b != NULL)
        free(b);
}

bitmap_t *
create_bitmap(int x, int y)
{
    bitmap_t *b = malloc(sizeof(bitmap_t) + (y * sizeof(uint32_t *)));

    b->dat = malloc((size_t) x * y * 4);
    for (int c = 0; c < y; c++)
        b->line[c] = &(b->dat[c * x]);
    b->w = x;
    b->h = y;

    return b;
}

void
video_monitor_init(int index)
{
    memset(&monitors[index], 0, sizeof(monitor_t));
    monitors[index].mon_xsize                            = 640;
    monitors[index].mon_ysize                            = 480;
    monitors[index].mon_res_x                            = 640;
    monitors[index].mon_res_y                            = 480;
    monitors[index].mon_scrnsz_x                         = 640;
    monitors[index].mon_scrnsz_y                         = 480;
    monitors[index].mon_efscrnsz_y                       = 480;
    monitors[index].mon_unscaled_size_x                  = 480;
    monitors[index].mon_unscaled_size_y                  = 480;
    monitors[index].mon_bpp                              = 8;
    monitors[index].mon_changeframecount                 = 2;
    monitors[index].target_buffer                        = create_bitmap(2048, 2048);
    monitors[index].mon_blit_data_ptr                    = calloc(1, sizeof(blit_data_t));
    monitors[index].mon_blit_data_ptr->wake_blit_thread  = thread_create_event();
    monitors[index].mon_blit_data_ptr->blit_complete     = thread_create_event();
    monitors[index].mon_blit_data_ptr->buffer_not_in_use = thread_create_event();
    monitors[index].mon_blit_data_ptr->thread_run        = 1;
    monitors[index].mon_blit_data_ptr->monitor_index     = index;
    monitors[index].mon_pal_lookup                       = calloc(sizeof(uint32_t), 256);
    monitors[index].mon_cga_palette                      = calloc(1, sizeof(int));
    monitors[index].mon_force_resize                     = 1;
    monitors[index].mon_vid_type                         = VIDEO_FLAG_TYPE_NONE;
    atomic_init(&doresize_monitors[index], 0);
    atomic_init(&monitors[index].mon_screenshots, 0);
    if (index >= 1)
        ui_init_monitor(index);
    monitors[index].mon_blit_data_ptr->blit_thread = thread_create(blit_thread, monitors[index].mon_blit_data_ptr);
}

void
video_monitor_close(int monitor_index)
{
    if (monitors[monitor_index].target_buffer == NULL) {
        return;
    }
    monitors[monitor_index].mon_blit_data_ptr->thread_run = 0;
    thread_set_event(monitors[monitor_index].mon_blit_data_ptr->wake_blit_thread);
    thread_wait(monitors[monitor_index].mon_blit_data_ptr->blit_thread);
    if (monitor_index >= 1)
        ui_deinit_monitor(monitor_index);
    thread_destroy_event(monitors[monitor_index].mon_blit_data_ptr->buffer_not_in_use);
    thread_destroy_event(monitors[monitor_index].mon_blit_data_ptr->blit_complete);
    thread_destroy_event(monitors[monitor_index].mon_blit_data_ptr->wake_blit_thread);
    free(monitors[monitor_index].mon_blit_data_ptr);
    if (!monitors[monitor_index].mon_pal_lookup_static)
        free(monitors[monitor_index].mon_pal_lookup);
    if (!monitors[monitor_index].mon_cga_palette_static)
        free(monitors[monitor_index].mon_cga_palette);
    destroy_bitmap(monitors[monitor_index].target_buffer);
    monitors[monitor_index].target_buffer = NULL;
    memset(&monitors[monitor_index], 0, sizeof(monitor_t));
}

void
video_init(void)
{
    int     c;
    int     d;
    uint8_t total[2] = { 0, 1 };

    for (c = 0; c < 16; c++) {
        cga_2_table[c] = (total[(c >> 3) & 1] << 0) | (total[(c >> 2) & 1] << 8) | (total[(c >> 1) & 1] << 16) | (total[(c >> 0) & 1] << 24);
    }

    for (c = 0; c < 64; c++) {
        cgapal[c + 64].r = (((c & 4) ? 2 : 0) | ((c & 0x10) ? 1 : 0)) * 21;
        cgapal[c + 64].g = (((c & 2) ? 2 : 0) | ((c & 0x10) ? 1 : 0)) * 21;
        cgapal[c + 64].b = (((c & 1) ? 2 : 0) | ((c & 0x10) ? 1 : 0)) * 21;
        if ((c & 0x17) == 6)
            cgapal[c + 64].g >>= 1;
    }
    for (c = 0; c < 64; c++) {
        cgapal[c + 128].r = (((c & 4) ? 2 : 0) | ((c & 0x20) ? 1 : 0)) * 21;
        cgapal[c + 128].g = (((c & 2) ? 2 : 0) | ((c & 0x10) ? 1 : 0)) * 21;
        cgapal[c + 128].b = (((c & 1) ? 2 : 0) | ((c & 0x08) ? 1 : 0)) * 21;
    }

    for (c = 0; c < 4; c++) {
        for (d = 0; d < 4; d++) {
            edatlookup[c][d] = 0;
            if (c & 1)
                edatlookup[c][d] |= 1;
            if (d & 1)
                edatlookup[c][d] |= 2;
            if (c & 2)
                edatlookup[c][d] |= 0x10;
            if (d & 2)
                edatlookup[c][d] |= 0x20;
        }
    }

    video_6to8 = malloc(4 * 256);
    for (c = 0; c < 256; c++)
        video_6to8[c] = calc_6to8(c);

    video_8togs = malloc(4 * 256);
    for (c = 0; c < 256; c++)
        video_8togs[c] = c | (c << 16) | (c << 24);

    video_8to32 = malloc(4 * 256);
    for (c = 0; c < 256; c++)
        video_8to32[c] = calc_8to32(c);

    video_15to32 = malloc(4 * 65536);
    for (c = 0; c < 65536; c++)
        video_15to32[c] = calc_15to32(c & 0x7fff);

    video_16to32 = malloc(4 * 65536);
    for (c = 0; c < 65536; c++)
        video_16to32[c] = calc_16to32(c);

    memset(monitors, 0, sizeof(monitors));
    video_monitor_init(0);
}

void
video_close(void)
{
    video_monitor_close(0);

    free(video_16to32);
    free(video_15to32);
    free(video_8to32);
    free(video_8togs);
    free(video_6to8);

    if (fontdatksc5601) {
        free(fontdatksc5601);
        fontdatksc5601 = NULL;
    }

    if (fontdatksc5601_user) {
        free(fontdatksc5601_user);
        fontdatksc5601_user = NULL;
    }
}

uint8_t
video_force_resize_get_monitor(int monitor_index)
{
    return monitors[monitor_index].mon_force_resize;
}

void
video_force_resize_set_monitor(uint8_t res, int monitor_index)
{
    monitors[monitor_index].mon_force_resize = res;
}

void
loadfont_common(FILE *f, int format)
{
    int c;
    int d;

    switch (format) {
        case 0: /* MDA */
            for (c = 0; c < 256; c++)
                for (d = 0; d < 8; d++)
                    fontdatm[c][d] = fgetc(f) & 0xff;
            for (c = 0; c < 256; c++)
                for (d = 0; d < 8; d++)
                    fontdatm[c][d + 8] = fgetc(f) & 0xff;
            (void) fseek(f, 4096 + 2048, SEEK_SET);
            for (c = 0; c < 256; c++)
                for (d = 0; d < 8; d++)
                    fontdat[c][d] = fgetc(f) & 0xff;
            break;

        case 1: /* PC200 */
            for (d = 0; d < 4; d++) {
                /* There are 4 fonts in the ROM */
                for (c = 0; c < 256; c++) /* 8x14 MDA in 8x16 cell */
                    (void) !fread(&fontdatm[256 * d + c][0], 1, 16, f);
                for (c = 0; c < 256; c++) { /* 8x8 CGA in 8x16 cell */
                    (void) !fread(&fontdat[256 * d + c][0], 1, 8, f);
                    fseek(f, 8, SEEK_CUR);
                }
            }
            break;

        default:
        case 2: /* CGA */
            for (c = 0; c < 256; c++)
                for (d = 0; d < 8; d++)
                    fontdat[c][d] = fgetc(f) & 0xff;
            break;

        case 3: /* Wyse 700 */
            for (c = 0; c < 512; c++)
                for (d = 0; d < 32; d++)
                    fontdatw[c][d] = fgetc(f) & 0xff;
            break;

        case 4: /* MDSI Genius */
            for (c = 0; c < 256; c++)
                for (d = 0; d < 16; d++)
                    fontdat8x12[c][d] = fgetc(f) & 0xff;
            break;

        case 5:                               /* Toshiba 3100e */
            for (d = 0; d < 2048; d += 512) { /* Four languages... */
                for (c = d; c < d + 256; c++) {
                    (void) !fread(&fontdatm[c][8], 1, 8, f);
                }
                for (c = d + 256; c < d + 512; c++) {
                    (void) !fread(&fontdatm[c][8], 1, 8, f);
                }
                for (c = d; c < d + 256; c++) {
                    (void) !fread(&fontdatm[c][0], 1, 8, f);
                }
                for (c = d + 256; c < d + 512; c++) {
                    (void) !fread(&fontdatm[c][0], 1, 8, f);
                }
                fseek(f, 4096, SEEK_CUR); /* Skip blank section */
                for (c = d; c < d + 256; c++) {
                    (void) !fread(&fontdat[c][0], 1, 8, f);
                }
                for (c = d + 256; c < d + 512; c++) {
                    (void) !fread(&fontdat[c][0], 1, 8, f);
                }
            }
            break;

        case 6: /* Korean KSC-5601 */
            if (!fontdatksc5601)
                fontdatksc5601 = malloc(16384 * sizeof(dbcs_font_t));

            if (!fontdatksc5601_user)
                fontdatksc5601_user = malloc(192 * sizeof(dbcs_font_t));

            for (c = 0; c < 16384; c++) {
                for (d = 0; d < 32; d++)
                    fontdatksc5601[c].chr[d] = fgetc(f) & 0xff;
            }
            break;

        case 7: /* Sigma Color 400 */
            /* The first 4k of the character ROM holds an 8x8 font */
            for (c = 0; c < 256; c++) {
                (void) !fread(&fontdat[c][0], 1, 8, f);
                fseek(f, 8, SEEK_CUR);
            }
            /* The second 4k holds an 8x16 font */
            for (c = 0; c < 256; c++) {
                if (fread(&fontdatm[c][0], 1, 16, f) != 16)
                    fatal("loadfont(): Error reading 8x16 font in Sigma Color 400 mode, c = %i\n", c);
            }
            break;

        case 8:                        /* Amstrad PC1512, Toshiba T1000/T1200 */
            for (c = 0; c < 2048; c++) /* Allow up to 2048 chars */
                for (d = 0; d < 8; d++)
                    fontdat[c][d] = fgetc(f) & 0xff;
            break;

        case 9: /* Image Manager 1024 native font */
            for (c = 0; c < 256; c++)
                (void) !fread(&fontdat12x18[c][0], 1, 36, f);
            break;

        case 10:                       /* Pravetz */
            for (c = 0; c < 1024; c++) /* Allow up to 1024 chars */
                for (d = 0; d < 8; d++)
                    fontdat[c][d] = fgetc(f) & 0xff;
            break;
    }

    (void) fclose(f);
}

void
loadfont_ex(char *s, int format, int offset)
{
    FILE *f;

    f = rom_fopen(s, "rb");
    if (f == NULL)
        return;

    fseek(f, offset, SEEK_SET);
    loadfont_common(f, format);
}

void
loadfont(char *s, int format)
{
    loadfont_ex(s, format, 0);
}

uint32_t
video_color_transform(uint32_t color)
{
    uint8_t *clr8 = (uint8_t *) &color;
    /* if (!video_grayscale && !invert_display)
        return color; */
    if (video_grayscale) {
        if (video_graytype) {
            if (video_graytype == 1)
                color = ((54 * (uint32_t) clr8[2]) + (183 * (uint32_t) clr8[1]) + (18 * (uint32_t) clr8[0])) / 255;
            else
                color = ((uint32_t) clr8[2] + (uint32_t) clr8[1] + (uint32_t) clr8[0]) / 3;
        } else
            color = ((76 * (uint32_t) clr8[2]) + (150 * (uint32_t) clr8[1]) + (29 * (uint32_t) clr8[0])) / 255;
        switch (video_grayscale) {
            case 2:
            case 3:
            case 4:
                color = (uint32_t) shade[video_grayscale][color];
                break;
            default:
                clr8[3] = 0;
                clr8[0] = color;
                clr8[1] = clr8[2] = clr8[0];
                break;
        }
    }
    if (invert_display)
        color ^= 0x00ffffff;
    return color;
}<|MERGE_RESOLUTION|>--- conflicted
+++ resolved
@@ -83,7 +83,6 @@
 int          cli_blit = 0;
 #endif
 void       (*screenshot_hook)(char *path, uint32_t *buf, int start_x, int start_y, int w, int h, int row_len) = NULL;
-//bitmap_t    *buffer32 = NULL;
 uint8_t      fontdat[2048][8];            /* IBM CGA font */
 uint8_t      fontdatm[2048][16];          /* IBM MDA font */
 uint8_t      fontdatw[512][32];           /* Wyse700 font */
@@ -390,13 +389,9 @@
 void
 video_screenshot_monitor(uint32_t *buf, int start_x, int start_y, int row_len, int monitor_index)
 {
-<<<<<<< HEAD
-    char path[1024], fn[256];
-    blit_data_t *blit_data_ptr = monitors[monitor_index].mon_blit_data_ptr;
-=======
     char path[1024];
     char fn[256];
->>>>>>> 71d95c71
+    blit_data_t *blit_data_ptr = monitors[monitor_index].mon_blit_data_ptr;
 
     memset(fn, 0, sizeof(fn));
     memset(path, 0, sizeof(path));
