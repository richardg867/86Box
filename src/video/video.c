--- conflicted
+++ resolved
@@ -423,13 +423,11 @@
 
     video_take_screenshot((const char *) path, buf, start_x, start_y, row_len);
     png_destroy_write_struct(&png_ptr, &info_ptr);
-<<<<<<< HEAD
+
     if (screenshot_hook)
 	screenshot_hook(path);
-=======
 
     screenshots--;
->>>>>>> 6c463219
 }
 
 
@@ -467,21 +465,6 @@
 	thread_reset_event(blit_data.wake_blit_thread);
 	MTR_BEGIN("video", "blit_thread");
 
-<<<<<<< HEAD
-	if ((video_grayscale || invert_display) && (blit_data.h > 0)) {
-		for (yy = 0; yy < blit_data.h; yy++) {
-			if (((blit_data.y + yy) >= 0) && ((blit_data.y + yy) < buffer32->h)) {
-				video_transform_copy(&(buffer32->line[blit_data.y + yy][blit_data.x]), &(buffer32->line[blit_data.y + yy][blit_data.x]), blit_data.w);
-			}
-		}
-	}
-
-	if (screenshots) {
-		video_screenshot();
-		screenshots--;
-		video_log("screenshot taken, %i left\n", screenshots);
-	}
-
 #ifdef USE_CLI
 	if (cli_blit) {
 		if (buffer32 != NULL)
@@ -489,8 +472,6 @@
 	}
 #endif
 
-=======
->>>>>>> 6c463219
 	if (blit_func)
 		blit_func(blit_data.x, blit_data.y, blit_data.w, blit_data.h);
 
