--- conflicted
+++ resolved
@@ -39,11 +39,7 @@
 #include <86box/vid_cga.h>
 #include <86box/vid_ogc.h>
 #include <86box/vid_cga_comp.h>
-<<<<<<< HEAD
 #include <86box/cli.h>
-
-=======
->>>>>>> 3b7c3381
 
 /*
  * Current bugs:
@@ -197,375 +193,6 @@
     int      oldvc;
     uint8_t  chr, attr;
     uint16_t dat, dat2;
-<<<<<<< HEAD
-    int cols[4];
-    int oldsc;
-	int blink = 0;
-	int underline = 0;
-	uint8_t border;
-
-	//composito colore appare blu scuro
-
-	/* graphic mode and not mode 40h */
-	if (!(ogc->ctrl_3de & 0x1 || !(ogc->cga.cgamode & 2))) {
-		/* standard cga mode */
-		cga_poll(&ogc->cga);
-		return;
-	} else {
-		/* mode 40h or text mode */
-		if (!ogc->cga.linepos) {
-			timer_advance_u64(&ogc->cga.timer, ogc->cga.dispofftime);
-			ogc->cga.cgastat |= 1;
-			ogc->cga.linepos = 1;
-			oldsc = ogc->cga.sc;
-			if ((ogc->cga.crtc[8] & 3) == 3)
-				ogc->cga.sc = ((ogc->cga.sc << 1) + ogc->cga.oddeven) & 7;
-			if (ogc->cga.cgadispon) {
-				if (ogc->cga.displine < ogc->cga.firstline) {
-					ogc->cga.firstline = ogc->cga.displine;
-					video_wait_for_buffer();
-				}
-				ogc->cga.lastline = ogc->cga.displine;
-				/* 80-col */
-				if (ogc->cga.cgamode & 1) {
-#ifdef USE_CLI
-					if ((ogc->cga.displine % 8) == 0)
-						cli_render_cga(ogc->cga.ma / ogc->cga.crtc[1], ogc->cga.crtc[9] & 0x1f,
-								ogc->cga.crtc[1], 1,
-								ogc->cga.charbuffer, 0, sizeof(ogc->cga.charbuffer) - 1, 1,
-								ogc->cga.cgamode & 0x08, ogc->cga.cgamode & 0x20,
-								ca - ogc->cga.ma, !(ogc->cga.crtc[0x0a] & 0x20) && ((ogc->cga.crtc[0x0b] & 0x1f) >= (ogc->cga.crtc[0x0a] & 0x1f)));
-#endif
-					/* for each text column */
-					for (x = 0; x < ogc->cga.crtc[1]; x++) {
-						/* video output enabled */
-						if (ogc->cga.cgamode & 8) {
-							/* character */
-							chr = ogc->cga.charbuffer[x << 1];
-							/* text attributes */
-							attr = ogc->cga.charbuffer[(x << 1) + 1];
-						} else
-							chr = attr = 0;
-						/* check if cursor has to be drawn */
-						drawcursor = ((ogc->cga.ma == ca) && ogc->cga.con && ogc->cga.cursoron);
-						/* check if character underline mode should be set */
-						underline = ((ogc->ctrl_3de & 0x40) && (attr & 0x1) && !(attr & 0x6));
-						if (underline) {
-							/* set forecolor to white */
-							attr = attr | 0x7;
-						}
-						blink = 0;
-						/* set foreground */
-						cols[1] = (attr & 15) + 16;
-						/* blink active */
-						if (ogc->cga.cgamode & 0x20) {
-							cols[0] = ((attr >> 4) & 7) + 16;
-							/* attribute 7 active and not cursor */
-							if ((ogc->cga.cgablink & 8) && (attr & 0x80) && !ogc->cga.drawcursor) {
-								/* set blinking */
-								cols[1] = cols[0];
-								blink = 1;
-							}
-						} else {
-							/* Set intensity bit */
-							cols[0] = (attr >> 4) + 16;
-							blink = (attr & 0x80) * 8 + 7 + 16;
-						}
-						/* character underline active and 7th row of pixels in character height being drawn */
-						if (underline && (ogc->cga.sc == 7)) {
-							/* for each pixel in character width */
-							for (c = 0; c < 8; c++)
-								buffer32->line[ogc->cga.displine][(x << 3) + c + 8] = mdaattr[attr][blink][1];
-						} else if (drawcursor) {
-							for (c = 0; c < 8; c++)
-								buffer32->line[ogc->cga.displine][(x << 3) + c + 8] = cols[(fontdatm[chr][((ogc->cga.sc & 7) << 1) | ogc->lineff] & (1 << (c ^ 7))) ? 1 : 0] ^ 15;
-						} else {
-							for (c = 0; c < 8; c++)
-								buffer32->line[ogc->cga.displine][(x << 3) + c + 8] = cols[(fontdatm[chr][((ogc->cga.sc & 7) << 1) | ogc->lineff] & (1 << (c ^ 7))) ? 1 : 0];
-						}
-
-						ogc->cga.ma++;
-					}
-				}
-				/* 40-col */
-				else if (!(ogc->cga.cgamode & 2)) {
-#ifdef USE_CLI
-					if ((ogc->cga.displine % 8) == 0)
-						cli_render_cga(ogc->cga.ma / ogc->cga.crtc[1], ogc->cga.crtc[9] & 0x1f,
-								ogc->cga.crtc[1], 1,
-								ogc->cga.charbuffer, 0, sizeof(ogc->cga.charbuffer) - 1, 1,
-								ogc->cga.cgamode & 0x08, ogc->cga.cgamode & 0x20,
-								ca - ogc->cga.ma, !(ogc->cga.crtc[0x0a] & 0x20) && ((ogc->cga.crtc[0x0b] & 0x1f) >= (ogc->cga.crtc[0x0a] & 0x1f)));
-#endif
-					for (x = 0; x < ogc->cga.crtc[1]; x++) {
-						if (ogc->cga.cgamode & 8) {
-							chr  = ogc->cga.vram[((ogc->cga.ma << 1) & 0x3fff) + ogc->base];
-							attr = ogc->cga.vram[(((ogc->cga.ma << 1) + 1) & 0x3fff) + ogc->base];
-						} else {
-							chr = attr = 0;
-						}
-						drawcursor = ((ogc->cga.ma == ca) && ogc->cga.con && ogc->cga.cursoron);
-						/* check if character underline mode should be set */
-						underline = ((ogc->ctrl_3de & 0x40) && (attr & 0x1) && !(attr & 0x6));
-						if (underline) {
-							/* set forecolor to white */
-							attr = attr | 0x7;
-						}
-						blink = 0;
-						/* set foreground */
-						cols[1] = (attr & 15) + 16;
-						/* blink active */
-						if (ogc->cga.cgamode & 0x20) {
-							cols[0] = ((attr >> 4) & 7) + 16;
-							if ((ogc->cga.cgablink & 8) && (attr & 0x80) && !ogc->cga.drawcursor) {
-								/* set blinking */
-								cols[1] = cols[0];
-								blink = 1;
-							}
-						} else {
-							/* Set intensity bit */
-							cols[0] = (attr >> 4) + 16;
-							blink = (attr & 0x80) * 8 + 7 + 16;
-						}
-
-
-						/* character underline active and 7th row of pixels in character height being drawn */
-						if (underline && (ogc->cga.sc == 7)) {
-							/* for each pixel in character width */
-							for (c = 0; c < 8; c++)
-								buffer32->line[ogc->cga.displine][(x << 4) + (c << 1) + 8] =
-								buffer32->line[ogc->cga.displine][(x << 4) + (c << 1) + 1 + 8] = mdaattr[attr][blink][1];
-						} else if (drawcursor) {
-							for (c = 0; c < 8; c++)
-								buffer32->line[ogc->cga.displine][(x << 4) + (c << 1) + 8] =
-								buffer32->line[ogc->cga.displine][(x << 4) + (c << 1) + 1 + 8] = cols[(fontdatm[chr][((ogc->cga.sc & 7) << 1) | ogc->lineff] & (1 << (c ^ 7))) ? 1 : 0] ^ 15;
-						} else {
-							for (c = 0; c < 8; c++)
-								buffer32->line[ogc->cga.displine][(x << 4) + (c << 1) + 8] =
-								buffer32->line[ogc->cga.displine][(x << 4) + (c << 1) + 1 + 8] = cols[(fontdatm[chr][((ogc->cga.sc & 7) << 1) | ogc->lineff] & (1 << (c ^ 7))) ? 1 : 0];
-						}
-
-						ogc->cga.ma++;
-
-					}
-				} else {
-#ifdef USE_CLI
-					cli_render_gfx("OGC %dx%d");
-#endif
-					/* 640x400 mode */
-					if (ogc->ctrl_3de & 1 ) {
-						dat2 = ((ogc->cga.sc & 1) * 0x4000) | (ogc->lineff * 0x2000);
-						cols[0] = 0; cols[1] = 15 + 16;
-					}
-					else {
-						dat2 = (ogc->cga.sc & 1) * 0x2000;
-						cols[0] = 0; cols[1] = (ogc->cga.cgacol & 15) + 16;
-					}
-
-					for (x = 0; x < ogc->cga.crtc[1]; x++) {
-						/* video out */
-						if (ogc->cga.cgamode & 8) {
-							dat = (ogc->cga.vram[((ogc->cga.ma << 1) & 0x1fff) + dat2] << 8) | ogc->cga.vram[((ogc->cga.ma << 1) & 0x1fff) + dat2 + 1];
-						} else {
-							dat = 0;
-						}
-						ogc->cga.ma++;
-
-						for (c = 0; c < 16; c++) {
-							buffer32->line[ogc->cga.displine][(x << 4) + c + 8] = cols[dat >> 15];
-							dat <<= 1;
-						}
-					}
-				}
-			} else {
-
-				/* ogc specific */
-				cols[0] = ((ogc->cga.cgamode & 0x12) == 0x12) ? 0 : (ogc->cga.cgacol & 15) + 16;
-				if (ogc->cga.cgamode & 1) {
-					hline(buffer32, 0, (ogc->cga.displine << 1), ((ogc->cga.crtc[1] << 3) + 16) << 2, cols[0]);
-					hline(buffer32, 0, (ogc->cga.displine << 1) + 1, ((ogc->cga.crtc[1] << 3) + 16) << 2, cols[0]);
-				} else {
-					hline(buffer32, 0, (ogc->cga.displine << 1), ((ogc->cga.crtc[1] << 4) + 16) << 2, cols[0]);
-					hline(buffer32, 0, (ogc->cga.displine << 1) + 1, ((ogc->cga.crtc[1] << 4) + 16) << 2, cols[0]);
-				}
-
-			}
-
-			/* 80 columns */
-			if (ogc->cga.cgamode & 1)
-				x = (ogc->cga.crtc[1] << 3) + 16;
-			else
-				x = (ogc->cga.crtc[1] << 4) + 16;
-
-			if (ogc->cga.composite) {
-				if (ogc->cga.cgamode & 0x10)
-					border = 0x00;
-				else
-					border = ogc->cga.cgacol & 0x0f;
-
-				Composite_Process(ogc->cga.cgamode, border, x >> 2, buffer32->line[(ogc->cga.displine << 1)]);
-				Composite_Process(ogc->cga.cgamode, border, x >> 2, buffer32->line[(ogc->cga.displine << 1) + 1]);
-			}
-
-
-			ogc->cga.sc = oldsc;
-			if (ogc->cga.vc == ogc->cga.crtc[7] && !ogc->cga.sc)
-				ogc->cga.cgastat |= 8;
-			ogc->cga.displine++;
-			if (ogc->cga.displine >= 720)
-				ogc->cga.displine = 0;
-		} else {
-			timer_advance_u64(&ogc->cga.timer, ogc->cga.dispontime);
-			if (ogc->cga.cgadispon) ogc->cga.cgastat &= ~1;
-			ogc->cga.linepos = 0;
-			/* ogc specific */
-			ogc->lineff ^= 1;
-			if (ogc->lineff) {
-				ogc->cga.ma = ogc->cga.maback;
-			} else {
-				if (ogc->cga.vsynctime) {
-					ogc->cga.vsynctime--;
-					if (!ogc->cga.vsynctime)
-					ogc->cga.cgastat &= ~8;
-				}
-				if (ogc->cga.sc == (ogc->cga.crtc[11] & 31) || ((ogc->cga.crtc[8] & 3) == 3 && ogc->cga.sc == ((ogc->cga.crtc[11] & 31) >> 1))) {
-					ogc->cga.con = 0;
-					ogc->cga.coff = 1;
-				}
-				if ((ogc->cga.crtc[8] & 3) == 3 && ogc->cga.sc == (ogc->cga.crtc[9] >> 1))
-					ogc->cga.maback = ogc->cga.ma;
-				if (ogc->cga.vadj) {
-					ogc->cga.sc++;
-					ogc->cga.sc &= 31;
-					ogc->cga.ma = ogc->cga.maback;
-					ogc->cga.vadj--;
-					if (!ogc->cga.vadj) {
-						ogc->cga.cgadispon = 1;
-						ogc->cga.ma = ogc->cga.maback = (ogc->cga.crtc[13] | (ogc->cga.crtc[12] << 8)) & 0x3fff;
-						ogc->cga.sc = 0;
-					}
-				// potrebbe dare problemi con composito
-				} else if (ogc->cga.sc == ogc->cga.crtc[9] || ((ogc->cga.crtc[8] & 3) == 3 && ogc->cga.sc == (ogc->cga.crtc[9] >> 1))) {
-					ogc->cga.maback = ogc->cga.ma;
-					ogc->cga.sc = 0;
-					oldvc = ogc->cga.vc;
-					ogc->cga.vc++;
-					ogc->cga.vc &= 127;
-
-					if (ogc->cga.vc == ogc->cga.crtc[6])
-						ogc->cga.cgadispon=0;
-
-					if (oldvc == ogc->cga.crtc[4]) {
-					ogc->cga.vc = 0;
-					ogc->cga.vadj = ogc->cga.crtc[5];
-						if (!ogc->cga.vadj) {
-							ogc->cga.cgadispon = 1;
-							ogc->cga.ma = ogc->cga.maback = (ogc->cga.crtc[13] | (ogc->cga.crtc[12] << 8)) & 0x3fff;
-						}
-						switch (ogc->cga.crtc[10] & 0x60) {
-							case 0x20:
-								ogc->cga.cursoron = 0;
-								break;
-							case 0x60:
-								ogc->cga.cursoron = ogc->cga.cgablink & 0x10;
-								break;
-							default:
-								ogc->cga.cursoron = ogc->cga.cgablink & 0x08;
-								break;
-						}
-					}
-					if (ogc->cga.vc == ogc->cga.crtc[7]) {
-						ogc->cga.cgadispon = 0;
-						ogc->cga.displine = 0;
-						/* ogc specific */
-						ogc->cga.vsynctime = (ogc->cga.crtc[3] >> 4) + 1;
-						if (ogc->cga.crtc[7]) {
-							if (ogc->cga.cgamode & 1)
-								x = (ogc->cga.crtc[1] << 3) + 16;
-							else
-								x = (ogc->cga.crtc[1] << 4) + 16;
-							ogc->cga.lastline++;
-
-							xs_temp = x;
-							ys_temp = (ogc->cga.lastline - ogc->cga.firstline);
-
-							if ((xs_temp > 0) && (ys_temp > 0)) {
-								if (xsize < 64) xs_temp = 656;
-								/* ogc specific */
-								if (ysize < 32) ys_temp = 200;
-								if (!enable_overscan)
-									xs_temp -= 16;
-
-
-								if ((ogc->cga.cgamode & 8) && ((xs_temp != xsize) || (ys_temp != ysize) || video_force_resize_get())) {
-									xsize = xs_temp;
-									ysize = ys_temp;
-									set_screen_size(xsize, ysize + (enable_overscan ? 16 : 0));
-
-									if (video_force_resize_get())
-										video_force_resize_set(0);
-								}
-								/* ogc specific */
-								if (enable_overscan) {
-									if (ogc->cga.composite)
-										video_blit_memtoscreen(0, (ogc->cga.firstline - 8),
-												xsize, (ogc->cga.lastline - ogc->cga.firstline) + 16);
-									else
-										video_blit_memtoscreen_8(0, (ogc->cga.firstline - 8),
-												xsize, (ogc->cga.lastline - ogc->cga.firstline) + 16);
-								} else {
-									if (ogc->cga.composite)
-										video_blit_memtoscreen(8, ogc->cga.firstline,
-												xsize, (ogc->cga.lastline - ogc->cga.firstline));
-									else
-										video_blit_memtoscreen_8(8, ogc->cga.firstline,
-												xsize, (ogc->cga.lastline - ogc->cga.firstline));
-								}
-							}
-							frames++;
-
-							video_res_x = xsize;
-							video_res_y = ysize;
-							/* 80-col */
-							if (ogc->cga.cgamode & 1) {
-								video_res_x /= 8;
-								video_res_y /= (ogc->cga.crtc[9] + 1) * 2;
-								video_bpp = 0;
-							/* 40-col */
-							} else if (!(ogc->cga.cgamode & 2)) {
-								video_res_x /= 16;
-								video_res_y /= (ogc->cga.crtc[9] + 1) * 2;
-								video_bpp = 0;
-							} else if (!(ogc->ctrl_3de & 1)) {
-								video_res_y /= 2;
-								video_bpp = 1;
-							}
-						}
-						ogc->cga.firstline = 1000;
-						ogc->cga.lastline = 0;
-						ogc->cga.cgablink++;
-						ogc->cga.oddeven ^= 1;
-					}
-				} else {
-					ogc->cga.sc++;
-					ogc->cga.sc &= 31;
-					ogc->cga.ma = ogc->cga.maback;
-				}
-
-				if (ogc->cga.cgadispon)
-					ogc->cga.cgastat &= ~1;
-
-				if ((ogc->cga.sc == (ogc->cga.crtc[10] & 31) || ((ogc->cga.crtc[8] & 3) == 3 && ogc->cga.sc == ((ogc->cga.crtc[10] & 31) >> 1))))
-					ogc->cga.con = 1;
-			}
-			/* 80-columns */
-			if (ogc->cga.cgadispon && (ogc->cga.cgamode & 1)) {
-				for (x = 0; x < (ogc->cga.crtc[1] << 1); x++)
-					ogc->cga.charbuffer[x] = ogc->cga.vram[(((ogc->cga.ma << 1) + x) & 0x3fff) + ogc->base];
-			}
-		}
-	}
-=======
     int      cols[4];
     int      oldsc;
     int      blink     = 0;
@@ -595,6 +222,14 @@
                 ogc->cga.lastline = ogc->cga.displine;
                 /* 80-col */
                 if (ogc->cga.cgamode & 1) {
+#ifdef USE_CLI
+                    if ((ogc->cga.displine % 8) == 0)
+                        cli_render_cga(ogc->cga.ma / ogc->cga.crtc[1], ogc->cga.crtc[9] & 0x1f,
+                                ogc->cga.crtc[1], 1,
+                                ogc->cga.charbuffer, 0, sizeof(ogc->cga.charbuffer) - 1, 1,
+                                ogc->cga.cgamode & 0x08, ogc->cga.cgamode & 0x20,
+                                ca - ogc->cga.ma, !(ogc->cga.crtc[0x0a] & 0x20) && ((ogc->cga.crtc[0x0b] & 0x1f) >= (ogc->cga.crtc[0x0a] & 0x1f)));
+#endif
                     /* for each text column */
                     for (x = 0; x < ogc->cga.crtc[1]; x++) {
                         /* video output enabled */
@@ -648,6 +283,14 @@
                 }
                 /* 40-col */
                 else if (!(ogc->cga.cgamode & 2)) {
+#ifdef USE_CLI
+                    if ((ogc->cga.displine % 8) == 0)
+                        cli_render_cga(ogc->cga.ma / ogc->cga.crtc[1], ogc->cga.crtc[9] & 0x1f,
+                                ogc->cga.crtc[1], 1,
+                                ogc->cga.charbuffer, 0, sizeof(ogc->cga.charbuffer) - 1, 1,
+                                ogc->cga.cgamode & 0x08, ogc->cga.cgamode & 0x20,
+                                ca - ogc->cga.ma, !(ogc->cga.crtc[0x0a] & 0x20) && ((ogc->cga.crtc[0x0b] & 0x1f) >= (ogc->cga.crtc[0x0a] & 0x1f)));
+#endif
                     for (x = 0; x < ogc->cga.crtc[1]; x++) {
                         if (ogc->cga.cgamode & 8) {
                             chr  = ogc->cga.vram[((ogc->cga.ma << 1) & 0x3fff) + ogc->base];
@@ -716,6 +359,9 @@
                         ogc->cga.ma++;
 
                         for (c = 0; c < 16; c++) {
+#ifdef USE_CLI
+                            cli_render_gfx("OGC %dx%d");
+#endif
                             buffer32->line[ogc->cga.displine][(x << 4) + c + 8] = cols[dat >> 15];
                             dat <<= 1;
                         }
@@ -889,7 +535,6 @@
             }
         }
     }
->>>>>>> 3b7c3381
 }
 
 void
