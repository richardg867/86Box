/*
 * 86Box    A hypervisor and IBM PC system emulator that specializes in
 *          running old operating systems and software designed for IBM
 *          PC systems and compatibles from 1981 through fairly recent
 *          system designs based on the PCI bus.
 *
 *          This file is part of the 86Box distribution.
 *
 *          Emulation of the Olivetti OGC 8-bit ISA (GO708) and
 *          M21/M24/M28 16-bit bus (GO317/318/380/709) video cards.
 *
 *
 *
 * Authors: Sarah Walker, <https://pcem-emulator.co.uk/>
 *          Miran Grca, <mgrca8@gmail.com>
 *          Fred N. van Kempen, <decwiz@yahoo.com>
 *          EngiNerd, <webmaster.crrc@yahoo.it>
 *
 *          Copyright 2008-2019 Sarah Walker.
 *          Copyright 2016-2019 Miran Grca.
 *          Copyright 2017-2019 Fred N. van Kempen.
 *          Copyright 2020      EngiNerd.
 */

#include <stdio.h>
#include <stdint.h>
#include <string.h>
#include <stdlib.h>
#include <stdarg.h>
#include <wchar.h>
#include <86box/io.h>
#include <86box/video.h>
#include <86box/86box.h>
#include <86box/timer.h>
#include <86box/mem.h>
#include <86box/pit.h>
#include <86box/rom.h>
#include <86box/device.h>
#include <86box/vid_cga.h>
#include <86box/vid_ogc.h>
#include <86box/vid_cga_comp.h>
<<<<<<< HEAD
#include <86box/cli.h>
=======
#include <86box/plat_unused.h>
>>>>>>> 42ea22e5

/*
 * Current bugs:
 * - Olivetti diagnostics fail with errors: 6845 crtc write / read error out 0000 in 00ff
 * - Dark blue (almost black) picture in composite mode
 */

#define CGA_RGB       0
#define CGA_COMPOSITE 1

#define COMPOSITE_OLD 0
#define COMPOSITE_NEW 1

static video_timings_t timing_ogc = { .type = VIDEO_ISA, .write_b = 8, .write_w = 16, .write_l = 32, .read_b = 8, .read_w = 16, .read_l = 32 };

static uint8_t mdaattr[256][2][2];

void
ogc_recalctimings(ogc_t *ogc)
{
    double _dispontime;
    double _dispofftime;
    double disptime;

    if (ogc->cga.cgamode & 1) {
        disptime    = ogc->cga.crtc[0] + 1;
        _dispontime = ogc->cga.crtc[1];
    } else {
        disptime    = (ogc->cga.crtc[0] + 1) << 1;
        _dispontime = ogc->cga.crtc[1] << 1;
    }

    _dispofftime = disptime - _dispontime;
    _dispontime *= CGACONST / 2;
    _dispofftime *= CGACONST / 2;
    ogc->cga.dispontime  = (uint64_t) (_dispontime);
    ogc->cga.dispofftime = (uint64_t) (_dispofftime);
}

void
ogc_out(uint16_t addr, uint8_t val, void *priv)
{
    ogc_t *ogc = (ogc_t *) priv;

#if 0
    if (addr >= 0x3c0 && addr <= 0x3cf)
        addr = addr + 16;
#endif

    switch (addr) {
        case 0x3d4:
        case 0x3d5:
        case 0x3d8:
        case 0x3d9:
            cga_out(addr, val, &ogc->cga);
            break;

        case 0x3de:
            /* set control register */
            ogc->ctrl_3de = val;
            /* select 1st or 2nd 16k vram block to be used */
            ogc->base = (val & 0x08) ? 0x4000 : 0;
            break;

        default:
            break;
    }
}

uint8_t
ogc_in(uint16_t addr, void *priv)
{
    ogc_t *ogc = (ogc_t *) priv;

#if 0
    if (addr >= 0x3c0 && addr <= 0x3cf)
        addr = addr + 16;
#endif

    uint8_t ret = 0xff;

    switch (addr) {
        case 0x3d4:
        case 0x3d5:
        case 0x3da:
            /*
             * bits 6-7: 3 = no DEB expansion board installed
             * bits 4-5: 2 color, 3 mono
             * bit 3: high during 1st half of vertical retrace in character mode (CCA standard)
             * bit 2: lightpen switch (CGA standard)
             * bit 1: lightpen strobe (CGA standard)
             * bit 0: high during retrace (CGA standard)
             */
            ret = cga_in(addr, &ogc->cga);
            if (addr == 0x3da) {
                ret = ret | 0xe0;
                if (ogc->mono_display)
                    ret = ret | 0x10;
            }
            break;

        default:
            break;
    }

    return ret;
}

void
ogc_waitstates(UNUSED(void *priv))
{
    int ws_array[16] = { 3, 4, 5, 6, 7, 8, 4, 5, 6, 7, 8, 4, 5, 6, 7, 8 };
    int ws;

    ws = ws_array[cycles & 0xf];
    sub_cycles(ws);
}

void
ogc_write(uint32_t addr, uint8_t val, void *priv)
{
    ogc_t *ogc = (ogc_t *) priv;
    int    offset;

    ogc->cga.vram[addr & 0x7FFF] = val;
    if (ogc->cga.snow_enabled) {
        /* recreate snow effect */
        offset                          = ((timer_get_remaining_u64(&ogc->cga.timer) / CGACONST) * 4) & 0xfc;
        ogc->cga.charbuffer[offset]     = ogc->cga.vram[addr & 0x7fff];
        ogc->cga.charbuffer[offset | 1] = ogc->cga.vram[addr & 0x7fff];
    }
    ogc_waitstates(&ogc->cga);
}

uint8_t
ogc_read(uint32_t addr, void *priv)
{

    ogc_t *ogc = (ogc_t *) priv;
    int    offset;

    ogc_waitstates(&ogc->cga);

    if (ogc->cga.snow_enabled) {
        /* recreate snow effect */
        offset                          = ((timer_get_remaining_u64(&ogc->cga.timer) / CGACONST) * 4) & 0xfc;
        ogc->cga.charbuffer[offset]     = ogc->cga.vram[addr & 0x7fff];
        ogc->cga.charbuffer[offset | 1] = ogc->cga.vram[addr & 0x7fff];
    }

    return (ogc->cga.vram[addr & 0x7FFF]);
}

void
ogc_poll(void *priv)
{
    ogc_t   *ogc = (ogc_t *) priv;
    uint16_t ca  = (ogc->cga.crtc[15] | (ogc->cga.crtc[14] << 8)) & 0x3fff;
    int      drawcursor;
    int      x;
    int      c;
    int      xs_temp;
    int      ys_temp;
    int      oldvc;
    uint8_t  chr;
    uint8_t  attr;
    uint16_t dat;
    uint16_t dat2;
    int      cols[4];
    int      oldsc;
    int      blink     = 0;
    int      underline = 0;

    // composito colore appare blu scuro

    /* graphic mode and not mode 40h */
    if (!(ogc->ctrl_3de & 0x1 || !(ogc->cga.cgamode & 2))) {
        /* standard cga mode */
        cga_poll(&ogc->cga);
        return;
    } else {
        /* mode 40h or text mode */
        if (!ogc->cga.linepos) {
            timer_advance_u64(&ogc->cga.timer, ogc->cga.dispofftime);
            ogc->cga.cgastat |= 1;
            ogc->cga.linepos = 1;
            oldsc            = ogc->cga.sc;
            if ((ogc->cga.crtc[8] & 3) == 3)
                ogc->cga.sc = ((ogc->cga.sc << 1) + ogc->cga.oddeven) & 7;
            if (ogc->cga.cgadispon) {
                if (ogc->cga.displine < ogc->cga.firstline) {
                    ogc->cga.firstline = ogc->cga.displine;
                    video_wait_for_buffer();
                }
                ogc->cga.lastline = ogc->cga.displine;
                /* 80-col */
                if (ogc->cga.cgamode & 1) {
#ifdef USE_CLI
                    if ((ogc->cga.displine % 8) == 0)
                        cli_render_cga(ogc->cga.ma / ogc->cga.crtc[1], ogc->cga.crtc[9] & 0x1f,
                                ogc->cga.crtc[1], 1,
                                ogc->cga.charbuffer, 0, sizeof(ogc->cga.charbuffer) - 1, 1,
                                ogc->cga.cgamode & 0x08, ogc->cga.cgamode & 0x20,
                                ca - ogc->cga.ma, !(ogc->cga.crtc[0x0a] & 0x20) && ((ogc->cga.crtc[0x0b] & 0x1f) >= (ogc->cga.crtc[0x0a] & 0x1f)));
#endif
                    /* for each text column */
                    for (x = 0; x < ogc->cga.crtc[1]; x++) {
                        /* video output enabled */
                        if (ogc->cga.cgamode & 8) {
                            /* character */
                            chr = ogc->cga.charbuffer[x << 1];
                            /* text attributes */
                            attr = ogc->cga.charbuffer[(x << 1) + 1];
                        } else
                            chr = attr = 0;
                        /* check if cursor has to be drawn */
                        drawcursor = ((ogc->cga.ma == ca) && ogc->cga.con && ogc->cga.cursoron);
                        /* check if character underline mode should be set */
                        underline = ((ogc->ctrl_3de & 0x40) && (attr & 0x1) && !(attr & 0x6));
                        if (underline) {
                            /* set forecolor to white */
                            attr = attr | 0x7;
                        }
                        blink = 0;
                        /* set foreground */
                        cols[1] = (attr & 15) + 16;
                        /* blink active */
                        if (ogc->cga.cgamode & 0x20) {
                            cols[0] = ((attr >> 4) & 7) + 16;
                            /* attribute 7 active and not cursor */
                            if ((ogc->cga.cgablink & 8) && (attr & 0x80) && !ogc->cga.drawcursor) {
                                /* set blinking */
                                cols[1] = cols[0];
                                blink   = 1;
                            }
                        } else {
                            /* Set intensity bit */
                            cols[0] = (attr >> 4) + 16;
                            blink   = (attr & 0x80) * 8 + 7 + 16;
                        }
                        /* character underline active and 7th row of pixels in character height being drawn */
                        if (underline && (ogc->cga.sc == 7)) {
                            /* for each pixel in character width */
                            for (c = 0; c < 8; c++)
                                buffer32->line[ogc->cga.displine][(x << 3) + c + 8] = mdaattr[attr][blink][1];
                        } else if (drawcursor) {
                            for (c = 0; c < 8; c++)
                                buffer32->line[ogc->cga.displine][(x << 3) + c + 8] = cols[(fontdatm[chr][((ogc->cga.sc & 7) << 1) | ogc->lineff] & (1 << (c ^ 7))) ? 1 : 0] ^ 15;
                        } else {
                            for (c = 0; c < 8; c++)
                                buffer32->line[ogc->cga.displine][(x << 3) + c + 8] = cols[(fontdatm[chr][((ogc->cga.sc & 7) << 1) | ogc->lineff] & (1 << (c ^ 7))) ? 1 : 0];
                        }

                        ogc->cga.ma++;
                    }
                }
                /* 40-col */
                else if (!(ogc->cga.cgamode & 2)) {
#ifdef USE_CLI
                    if ((ogc->cga.displine % 8) == 0)
                        cli_render_cga(ogc->cga.ma / ogc->cga.crtc[1], ogc->cga.crtc[9] & 0x1f,
                                ogc->cga.crtc[1], 1,
                                ogc->cga.charbuffer, 0, sizeof(ogc->cga.charbuffer) - 1, 1,
                                ogc->cga.cgamode & 0x08, ogc->cga.cgamode & 0x20,
                                ca - ogc->cga.ma, !(ogc->cga.crtc[0x0a] & 0x20) && ((ogc->cga.crtc[0x0b] & 0x1f) >= (ogc->cga.crtc[0x0a] & 0x1f)));
#endif
                    for (x = 0; x < ogc->cga.crtc[1]; x++) {
                        if (ogc->cga.cgamode & 8) {
                            chr  = ogc->cga.vram[((ogc->cga.ma << 1) & 0x3fff) + ogc->base];
                            attr = ogc->cga.vram[(((ogc->cga.ma << 1) + 1) & 0x3fff) + ogc->base];
                        } else {
                            chr = attr = 0;
                        }
                        drawcursor = ((ogc->cga.ma == ca) && ogc->cga.con && ogc->cga.cursoron);
                        /* check if character underline mode should be set */
                        underline = ((ogc->ctrl_3de & 0x40) && (attr & 0x1) && !(attr & 0x6));
                        if (underline) {
                            /* set forecolor to white */
                            attr = attr | 0x7;
                        }
                        blink = 0;
                        /* set foreground */
                        cols[1] = (attr & 15) + 16;
                        /* blink active */
                        if (ogc->cga.cgamode & 0x20) {
                            cols[0] = ((attr >> 4) & 7) + 16;
                            if ((ogc->cga.cgablink & 8) && (attr & 0x80) && !ogc->cga.drawcursor) {
                                /* set blinking */
                                cols[1] = cols[0];
                                blink   = 1;
                            }
                        } else {
                            /* Set intensity bit */
                            cols[0] = (attr >> 4) + 16;
                            blink   = (attr & 0x80) * 8 + 7 + 16;
                        }

                        /* character underline active and 7th row of pixels in character height being drawn */
                        if (underline && (ogc->cga.sc == 7)) {
                            /* for each pixel in character width */
                            for (c = 0; c < 8; c++)
                                buffer32->line[ogc->cga.displine][(x << 4) + (c << 1) + 8] = buffer32->line[ogc->cga.displine][(x << 4) + (c << 1) + 1 + 8] = mdaattr[attr][blink][1];
                        } else if (drawcursor) {
                            for (c = 0; c < 8; c++)
                                buffer32->line[ogc->cga.displine][(x << 4) + (c << 1) + 8] = buffer32->line[ogc->cga.displine][(x << 4) + (c << 1) + 1 + 8] = cols[(fontdatm[chr][((ogc->cga.sc & 7) << 1) | ogc->lineff] & (1 << (c ^ 7))) ? 1 : 0] ^ 15;
                        } else {
                            for (c = 0; c < 8; c++)
                                buffer32->line[ogc->cga.displine][(x << 4) + (c << 1) + 8] = buffer32->line[ogc->cga.displine][(x << 4) + (c << 1) + 1 + 8] = cols[(fontdatm[chr][((ogc->cga.sc & 7) << 1) | ogc->lineff] & (1 << (c ^ 7))) ? 1 : 0];
                        }

                        ogc->cga.ma++;
                    }
                } else {
                    /* 640x400 mode */
                    if (ogc->ctrl_3de & 1) {
                        dat2    = ((ogc->cga.sc & 1) * 0x4000) | (ogc->lineff * 0x2000);
                        cols[0] = 0;
                        cols[1] = 15 + 16;
                    } else {
                        dat2    = (ogc->cga.sc & 1) * 0x2000;
                        cols[0] = 0;
                        cols[1] = (ogc->cga.cgacol & 15) + 16;
                    }

                    for (x = 0; x < ogc->cga.crtc[1]; x++) {
                        /* video out */
                        if (ogc->cga.cgamode & 8) {
                            dat = (ogc->cga.vram[((ogc->cga.ma << 1) & 0x1fff) + dat2] << 8) | ogc->cga.vram[((ogc->cga.ma << 1) & 0x1fff) + dat2 + 1];
                        } else {
                            dat = 0;
                        }
                        ogc->cga.ma++;

                        for (c = 0; c < 16; c++) {
#ifdef USE_CLI
                            cli_render_gfx("OGC %dx%d");
#endif
                            buffer32->line[ogc->cga.displine][(x << 4) + c + 8] = cols[dat >> 15];
                            dat <<= 1;
                        }
                    }
                }
            } else {
                /* ogc specific */
                cols[0] = ((ogc->cga.cgamode & 0x12) == 0x12) ? 0 : (ogc->cga.cgacol & 15) + 16;
                if (ogc->cga.cgamode & 1)
                    hline(buffer32, 0, ogc->cga.displine, ((ogc->cga.crtc[1] << 3) + 16) << 2, cols[0]);
                else
                    hline(buffer32, 0, ogc->cga.displine, ((ogc->cga.crtc[1] << 4) + 16) << 2, cols[0]);
            }

            /* 80 columns */
            if (ogc->cga.cgamode & 1)
                x = (ogc->cga.crtc[1] << 3) + 16;
            else
                x = (ogc->cga.crtc[1] << 4) + 16;

            video_process_8(x, ogc->cga.displine);

            ogc->cga.sc = oldsc;
            if (ogc->cga.vc == ogc->cga.crtc[7] && !ogc->cga.sc)
                ogc->cga.cgastat |= 8;
            ogc->cga.displine++;
            if (ogc->cga.displine >= 720)
                ogc->cga.displine = 0;
        } else {
            timer_advance_u64(&ogc->cga.timer, ogc->cga.dispontime);
            if (ogc->cga.cgadispon)
                ogc->cga.cgastat &= ~1;
            ogc->cga.linepos = 0;
            /* ogc specific */
            ogc->lineff ^= 1;
            if (ogc->lineff) {
                ogc->cga.ma = ogc->cga.maback;
            } else {
                if (ogc->cga.vsynctime) {
                    ogc->cga.vsynctime--;
                    if (!ogc->cga.vsynctime)
                        ogc->cga.cgastat &= ~8;
                }
                if (ogc->cga.sc == (ogc->cga.crtc[11] & 31) || ((ogc->cga.crtc[8] & 3) == 3 && ogc->cga.sc == ((ogc->cga.crtc[11] & 31) >> 1))) {
                    ogc->cga.con  = 0;
                    ogc->cga.coff = 1;
                }
                if ((ogc->cga.crtc[8] & 3) == 3 && ogc->cga.sc == (ogc->cga.crtc[9] >> 1))
                    ogc->cga.maback = ogc->cga.ma;
                if (ogc->cga.vadj) {
                    ogc->cga.sc++;
                    ogc->cga.sc &= 31;
                    ogc->cga.ma = ogc->cga.maback;
                    ogc->cga.vadj--;
                    if (!ogc->cga.vadj) {
                        ogc->cga.cgadispon = 1;
                        ogc->cga.ma = ogc->cga.maback = (ogc->cga.crtc[13] | (ogc->cga.crtc[12] << 8)) & 0x3fff;
                        ogc->cga.sc                   = 0;
                    }
                    // potrebbe dare problemi con composito
                } else if (ogc->cga.sc == ogc->cga.crtc[9] || ((ogc->cga.crtc[8] & 3) == 3 && ogc->cga.sc == (ogc->cga.crtc[9] >> 1))) {
                    ogc->cga.maback = ogc->cga.ma;
                    ogc->cga.sc     = 0;
                    oldvc           = ogc->cga.vc;
                    ogc->cga.vc++;
                    ogc->cga.vc &= 127;

                    if (ogc->cga.vc == ogc->cga.crtc[6])
                        ogc->cga.cgadispon = 0;

                    if (oldvc == ogc->cga.crtc[4]) {
                        ogc->cga.vc   = 0;
                        ogc->cga.vadj = ogc->cga.crtc[5];
                        if (!ogc->cga.vadj) {
                            ogc->cga.cgadispon = 1;
                            ogc->cga.ma = ogc->cga.maback = (ogc->cga.crtc[13] | (ogc->cga.crtc[12] << 8)) & 0x3fff;
                        }
                        switch (ogc->cga.crtc[10] & 0x60) {
                            case 0x20:
                                ogc->cga.cursoron = 0;
                                break;
                            case 0x60:
                                ogc->cga.cursoron = ogc->cga.cgablink & 0x10;
                                break;
                            default:
                                ogc->cga.cursoron = ogc->cga.cgablink & 0x08;
                                break;
                        }
                    }
                    if (ogc->cga.vc == ogc->cga.crtc[7]) {
                        ogc->cga.cgadispon = 0;
                        ogc->cga.displine  = 0;
                        /* ogc specific */
                        ogc->cga.vsynctime = (ogc->cga.crtc[3] >> 4) + 1;
                        if (ogc->cga.crtc[7]) {
                            if (ogc->cga.cgamode & 1)
                                x = (ogc->cga.crtc[1] << 3) + 16;
                            else
                                x = (ogc->cga.crtc[1] << 4) + 16;
                            ogc->cga.lastline++;

                            xs_temp = x;
                            ys_temp = (ogc->cga.lastline - ogc->cga.firstline);

                            if ((xs_temp > 0) && (ys_temp > 0)) {
                                if (xsize < 64)
                                    xs_temp = 656;
                                /* ogc specific */
                                if (ysize < 32)
                                    ys_temp = 200;
                                if (!enable_overscan)
                                    xs_temp -= 16;

                                if ((ogc->cga.cgamode & 8) && ((xs_temp != xsize) || (ys_temp != ysize) || video_force_resize_get())) {
                                    xsize = xs_temp;
                                    ysize = ys_temp;
                                    set_screen_size(xsize, ysize + (enable_overscan ? 16 : 0));

                                    if (video_force_resize_get())
                                        video_force_resize_set(0);
                                }
                                /* ogc specific */
                                if (enable_overscan) {
                                    video_blit_memtoscreen(0, (ogc->cga.firstline - 8),
                                                           xsize, (ogc->cga.lastline - ogc->cga.firstline) + 16);
                                } else {
                                    video_blit_memtoscreen(8, ogc->cga.firstline,
                                                           xsize, (ogc->cga.lastline - ogc->cga.firstline));
                                }
                            }
                            frames++;

                            video_res_x = xsize;
                            video_res_y = ysize;
                            /* 80-col */
                            if (ogc->cga.cgamode & 1) {
                                video_res_x /= 8;
                                video_res_y /= (ogc->cga.crtc[9] + 1) * 2;
                                video_bpp = 0;
                                /* 40-col */
                            } else if (!(ogc->cga.cgamode & 2)) {
                                video_res_x /= 16;
                                video_res_y /= (ogc->cga.crtc[9] + 1) * 2;
                                video_bpp = 0;
                            } else if (!(ogc->ctrl_3de & 1)) {
                                video_res_y /= 2;
                                video_bpp = 1;
                            }
                        }
                        ogc->cga.firstline = 1000;
                        ogc->cga.lastline  = 0;
                        ogc->cga.cgablink++;
                        ogc->cga.oddeven ^= 1;
                    }
                } else {
                    ogc->cga.sc++;
                    ogc->cga.sc &= 31;
                    ogc->cga.ma = ogc->cga.maback;
                }

                if (ogc->cga.cgadispon)
                    ogc->cga.cgastat &= ~1;

                if (ogc->cga.sc == (ogc->cga.crtc[10] & 31) || ((ogc->cga.crtc[8] & 3) == 3 && ogc->cga.sc == ((ogc->cga.crtc[10] & 31) >> 1)))
                    ogc->cga.con = 1;
            }
            /* 80-columns */
            if (ogc->cga.cgadispon && (ogc->cga.cgamode & 1)) {
                for (x = 0; x < (ogc->cga.crtc[1] << 1); x++)
                    ogc->cga.charbuffer[x] = ogc->cga.vram[(((ogc->cga.ma << 1) + x) & 0x3fff) + ogc->base];
            }
        }
    }
}

void
ogc_close(void *priv)
{
    ogc_t *ogc = (ogc_t *) priv;

    free(ogc->cga.vram);
    free(ogc);
}

void
ogc_speed_changed(void *priv)
{
    ogc_t *ogc = (ogc_t *) priv;

    ogc_recalctimings(ogc);
}

void
ogc_mdaattr_rebuild(void)
{
    for (uint16_t c = 0; c < 256; c++) {
        mdaattr[c][0][0] = mdaattr[c][1][0] = mdaattr[c][1][1] = 16;
        if (c & 8)
            mdaattr[c][0][1] = 15 + 16;
        else
            mdaattr[c][0][1] = 7 + 16;
    }

    mdaattr[0x70][0][1] = 16;
    mdaattr[0x70][0][0] = mdaattr[0x70][1][0] = mdaattr[0x70][1][1] = 16 + 15;
    mdaattr[0xF0][0][1]                                             = 16;
    mdaattr[0xF0][0][0] = mdaattr[0xF0][1][0] = mdaattr[0xF0][1][1] = 16 + 15;
    mdaattr[0x78][0][1]                                             = 16 + 7;
    mdaattr[0x78][0][0] = mdaattr[0x78][1][0] = mdaattr[0x78][1][1] = 16 + 15;
    mdaattr[0xF8][0][1]                                             = 16 + 7;
    mdaattr[0xF8][0][0] = mdaattr[0xF8][1][0] = mdaattr[0xF8][1][1] = 16 + 15;
    mdaattr[0x00][0][1] = mdaattr[0x00][1][1] = 16;
    mdaattr[0x08][0][1] = mdaattr[0x08][1][1] = 16;
    mdaattr[0x80][0][1] = mdaattr[0x80][1][1] = 16;
    mdaattr[0x88][0][1] = mdaattr[0x88][1][1] = 16;
}

/*
 * Missing features
 * - Composite video mode not working
 * - Optional EGC expansion board (which handles 640x400x16) not implemented
 */
void *
ogc_init(UNUSED(const device_t *info))
{
#if 0
    int display_type;
#endif
    ogc_t *ogc = (ogc_t *) malloc(sizeof(ogc_t));

    memset(ogc, 0x00, sizeof(ogc_t));
    video_inform(VIDEO_FLAG_TYPE_CGA, &timing_ogc);

    loadfont("roms/video/ogc/ogc graphics board go380 258 pqbq.bin", 1);

    /* FIXME: composite is not working yet */
#if 0
    display_type = device_get_config_int("display_type");
#endif
    ogc->cga.composite    = 0; // (display_type != CGA_RGB);
    ogc->cga.revision     = device_get_config_int("composite_type");
    ogc->cga.snow_enabled = device_get_config_int("snow_enabled");

    ogc->cga.vram = malloc(0x8000);

    cga_comp_init(ogc->cga.revision);
    timer_add(&ogc->cga.timer, ogc_poll, ogc, 1);
    mem_mapping_add(&ogc->cga.mapping, 0xb8000, 0x08000,
                    ogc_read, NULL, NULL,
                    ogc_write, NULL, NULL, NULL, 0, ogc);
    io_sethandler(0x03d0, 16, ogc_in, NULL, NULL, ogc_out, NULL, NULL, ogc);

    overscan_x = overscan_y = 16;
    ogc->cga.rgb_type       = device_get_config_int("rgb_type");
    cga_palette             = (ogc->cga.rgb_type << 1);
    cgapal_rebuild();
    ogc_mdaattr_rebuild();

    /* color display */
    if (device_get_config_int("rgb_type") == 0 || device_get_config_int("rgb_type") == 4)
        ogc->mono_display = 0;
    else
        ogc->mono_display = 1;

    return ogc;
}

const device_config_t ogc_m24_config[] = {
  // clang-format off
    {
        /* Olivetti / ATT compatible displays */
        .name = "rgb_type",
        .description = "RGB type",
        .type = CONFIG_SELECTION,
        .default_int = CGA_RGB,
        .selection = {
            {
                .description = "Color",
                .value = 0
            },
            {
                .description = "Green Monochrome",
                .value = 1
            },
            {
                .description = "Amber Monochrome",
                .value = 2
            },
            {
                .description = "Gray Monochrome",
                .value = 3
            },
            {
                .description = ""
            }
        }
    },
    {
        .name = "snow_enabled",
        .description = "Snow emulation",
        .type = CONFIG_BINARY,
        .default_int = 1,
    },
    {
        .type = CONFIG_END
    }
  // clang-format on
};

const device_t ogc_m24_device = {
    .name          = "Olivetti M21/M24/M28 (GO317/318/380/709) video card",
    .internal_name = "ogc_m24",
    .flags         = DEVICE_ISA,
    .local         = 0,
    .init          = ogc_init,
    .close         = ogc_close,
    .reset         = NULL,
    { .available = NULL },
    .speed_changed = ogc_speed_changed,
    .force_redraw  = NULL,
    .config        = ogc_m24_config
};

const device_t ogc_device = {
    .name          = "Olivetti OGC (GO708)",
    .internal_name = "ogc",
    .flags         = DEVICE_ISA,
    .local         = 0,
    .init          = ogc_init,
    .close         = ogc_close,
    .reset         = NULL,
    { .available = NULL },
    .speed_changed = ogc_speed_changed,
    .force_redraw  = NULL,
    .config        = cga_config
};<|MERGE_RESOLUTION|>--- conflicted
+++ resolved
@@ -39,11 +39,8 @@
 #include <86box/vid_cga.h>
 #include <86box/vid_ogc.h>
 #include <86box/vid_cga_comp.h>
-<<<<<<< HEAD
 #include <86box/cli.h>
-=======
 #include <86box/plat_unused.h>
->>>>>>> 42ea22e5
 
 /*
  * Current bugs:
