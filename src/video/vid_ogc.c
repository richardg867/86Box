--- conflicted
+++ resolved
@@ -225,17 +225,10 @@
 #ifdef USE_CLI
                     if ((ogc->cga.displine % 8) == 0)
                         cli_render_cga(ogc->cga.ma / ogc->cga.crtc[1], ogc->cga.crtc[9] & 0x1f,
-<<<<<<< HEAD
-                                       ogc->cga.crtc[1], 1,
-                                       ogc->cga.charbuffer, 0, sizeof(ogc->cga.charbuffer) - 1, 1,
-                                       ogc->cga.cgamode & 0x08, ogc->cga.cgamode & 0x20,
-                                       ca - ogc->cga.ma, !(ogc->cga.crtc[0x0a] & 0x20) && ((ogc->cga.crtc[0x0b] & 0x1f) >= (ogc->cga.crtc[0x0a] & 0x1f)));
-=======
                                 ogc->cga.crtc[1], 1,
                                 ogc->cga.charbuffer, 0, sizeof(ogc->cga.charbuffer) - 1, 1,
                                 ogc->cga.cgamode & 0x08, ogc->cga.cgamode & 0x20,
                                 ca - ogc->cga.ma, !(ogc->cga.crtc[0x0a] & 0x20) && ((ogc->cga.crtc[0x0b] & 0x1f) >= (ogc->cga.crtc[0x0a] & 0x1f)));
->>>>>>> 31ca8fc0
 #endif
                     /* for each text column */
                     for (x = 0; x < ogc->cga.crtc[1]; x++) {
@@ -293,17 +286,10 @@
 #ifdef USE_CLI
                     if ((ogc->cga.displine % 8) == 0)
                         cli_render_cga(ogc->cga.ma / ogc->cga.crtc[1], ogc->cga.crtc[9] & 0x1f,
-<<<<<<< HEAD
-                                       ogc->cga.crtc[1], 1,
-                                       ogc->cga.charbuffer, 0, sizeof(ogc->cga.charbuffer) - 1, 1,
-                                       ogc->cga.cgamode & 0x08, ogc->cga.cgamode & 0x20,
-                                       ca - ogc->cga.ma, !(ogc->cga.crtc[0x0a] & 0x20) && ((ogc->cga.crtc[0x0b] & 0x1f) >= (ogc->cga.crtc[0x0a] & 0x1f)));
-=======
                                 ogc->cga.crtc[1], 1,
                                 ogc->cga.charbuffer, 0, sizeof(ogc->cga.charbuffer) - 1, 1,
                                 ogc->cga.cgamode & 0x08, ogc->cga.cgamode & 0x20,
                                 ca - ogc->cga.ma, !(ogc->cga.crtc[0x0a] & 0x20) && ((ogc->cga.crtc[0x0b] & 0x1f) >= (ogc->cga.crtc[0x0a] & 0x1f)));
->>>>>>> 31ca8fc0
 #endif
                     for (x = 0; x < ogc->cga.crtc[1]; x++) {
                         if (ogc->cga.cgamode & 8) {
@@ -352,9 +338,6 @@
                         ogc->cga.ma++;
                     }
                 } else {
-#ifdef USE_CLI
-                    cli_render_gfx("OGC %dx%d");
-#endif
                     /* 640x400 mode */
                     if (ogc->ctrl_3de & 1) {
                         dat2    = ((ogc->cga.sc & 1) * 0x4000) | (ogc->lineff * 0x2000);
