/*
 * 86Box	A hypervisor and IBM PC system emulator that specializes in
 *		running old operating systems and software designed for IBM
 *		PC systems and compatibles from 1981 through fairly recent
 *		system designs based on the PCI bus.
 *
 *		This file is part of the 86Box distribution.
 *
 *		ET4000/W32 series emulation.
 *
 * Known bugs:	Accelerator doesn't work in planar modes
 *
 *
 *
 * Authors:	Sarah Walker, <http://pcem-emulator.co.uk/>
 *		Miran Grca, <mgrca8@gmail.com>
 *
 *		Copyright 2008-2019 Sarah Walker.
 *		Copyright 2016-2019 Miran Grca.
 */
#include <stdarg.h>
#include <stdint.h>
#include <stdio.h>
#include <string.h>
#include <stdlib.h>
#include <wchar.h>
#define HAVE_STDARG_H
#include <86box/86box.h>
#include <86box/io.h>
#include <86box/mem.h>
#include <86box/pci.h>
#include <86box/rom.h>
#include <86box/device.h>
#include <86box/timer.h>
#include <86box/plat.h>
#include <86box/video.h>
#include <86box/vid_svga.h>
#include <86box/vid_svga_render.h>

#define BIOS_ROM_PATH_DIAMOND                  "roms/video/et4000w32/et4000w32.bin"
#define BIOS_ROM_PATH_CARDEX                   "roms/video/et4000w32/cardex.vbi"
#define BIOS_ROM_PATH_W32                      "roms/video/et4000w32/ET4000W32VLB_bios_MX27C512.BIN"
#define BIOS_ROM_PATH_W32I_ISA                 "roms/video/et4000w32/ET4KW32I.VBI"
#define BIOS_ROM_PATH_W32I_VLB                 "roms/video/et4000w32/tseng.u41.bin"
#define BIOS_ROM_PATH_W32P_VIDEOMAGIC_REVB_VLB "roms/video/et4000w32/VideoMagic-BioS-HXIRTW32PWSRL.BIN"
#define BIOS_ROM_PATH_W32P                     "roms/video/et4000w32/ET4K_W32.BIN"
#define BIOS_ROM_PATH_W32P_REVC                "roms/video/et4000w32/et4000w32pcardex.BIN"

#define ACL_WRST                               1
#define ACL_RDST                               2
#define ACL_XYST                               4
#define ACL_SSO                                8

enum {
    ET4000W32,
    ET4000W32I,
    ET4000W32P_REVC,
    ET4000W32P_VIDEOMAGIC_REVB,
    ET4000W32P,
    ET4000W32P_CARDEX,
    ET4000W32P_DIAMOND
};

typedef struct et4000w32p_t {
    mem_mapping_t linear_mapping;
    mem_mapping_t mmu_mapping;

    rom_t bios_rom;

    svga_t svga;

    uint8_t banking, banking2, adjust_cursor, rev;

    uint8_t regs[256], pci_regs[256];

    int index, vlb, pci, interleaved,
        bank, type;

    uint32_t linearbase;
    uint32_t vram_mask;

    /* Accelerator */
    struct {
        struct {
            uint8_t vbus, pixel_depth, xy_dir, pattern_wrap,
                source_wrap, ctrl_routing, ctrl_reload, rop_fg,
                rop_bg;

            uint16_t pattern_off, source_off, dest_off, mix_off,
                count_x, count_y, pos_x, pos_y,
                error, dmin, dmaj;

            uint32_t pattern_addr, source_addr, dest_addr, mix_addr;
        } queued, internal;

        uint8_t  suspend_terminate, osr;
        uint8_t  status;
        uint16_t x_count, y_count;

        int pattern_x, source_x, pattern_x_back, source_x_back,
            pattern_y, source_y, cpu_dat_pos, pix_pos,
            cpu_input_num, fifo_queue;
        int pattern_x_diff, pattern_y_diff, pattern_x_diff2, pattern_y_diff2;
        int patcnt, mmu_start;

        uint32_t pattern_addr, source_addr, dest_addr, mix_addr,
            pattern_back, source_back, dest_back, mix_back,
            cpu_input;

        uint64_t cpu_dat;
    } acl;

    struct {
        uint32_t base[3];
        uint8_t  ctrl;
    } mmu;

    volatile int busy;
} et4000w32p_t;

static int et4000w32_vbus[4] = { 1, 2, 4, 4 };

static int et4000w32_max_x[8]  = { 0, 0, 4, 8, 0x10, 0x20, 0x40, 0x70000000 };
static int et4000w32_wrap_x[8] = { 0, 0, 3, 7, 0x0F, 0x1F, 0x3F, ~0 };
static int et4000w32_wrap_y[8] = { 1, 2, 4, 8, ~0, ~0, ~0, ~0 };
<<<<<<< HEAD

static video_timings_t timing_et4000w32_vlb = { VIDEO_BUS, 4, 4, 4, 10, 10, 10 };
static video_timings_t timing_et4000w32_pci = { VIDEO_PCI, 4, 4, 4, 10, 10, 10 };
static video_timings_t timing_et4000w32_isa = { VIDEO_ISA, 4, 4, 4, 10, 10, 10 };

void et4000w32p_recalcmapping(et4000w32p_t *et4000);

=======

static video_timings_t timing_et4000w32_vlb = { .type = VIDEO_BUS, .write_b = 4, .write_w = 4, .write_l = 4, .read_b = 10, .read_w = 10, .read_l = 10 };
static video_timings_t timing_et4000w32_pci = { .type = VIDEO_PCI, .write_b = 4, .write_w = 4, .write_l = 4, .read_b = 10, .read_w = 10, .read_l = 10 };
static video_timings_t timing_et4000w32_isa = { .type = VIDEO_ISA, .write_b = 4, .write_w = 4, .write_l = 4, .read_b = 10, .read_w = 10, .read_l = 10 };

void et4000w32p_recalcmapping(et4000w32p_t *et4000);

>>>>>>> a20584fe
static uint8_t et4000w32p_mmu_read(uint32_t addr, void *p);
static void    et4000w32p_mmu_write(uint32_t addr, uint8_t val, void *p);

static void et4000w32_blit_start(et4000w32p_t *et4000);
static void et4000w32p_blit_start(et4000w32p_t *et4000);
static void et4000w32_blit(int count, int cpu_input, uint32_t src_dat, uint32_t mix_dat, et4000w32p_t *et4000);
static void et4000w32p_blit(int count, uint32_t mix, uint32_t sdat, int cpu_input, et4000w32p_t *et4000);
uint8_t     et4000w32p_in(uint16_t addr, void *p);

#ifdef ENABLE_ET4000W32_LOG
int et4000w32_do_log = ENABLE_ET4000W32_LOG;

static void
et4000w32_log(const char *fmt, ...)
{
    va_list ap;

    if (et4000w32_do_log) {
        va_start(ap, fmt);
        pclog_ex(fmt, ap);
        va_end(ap);
    }
}
#else
#    define et4000w32_log(fmt, ...)
#endif

void
et4000w32p_out(uint16_t addr, uint8_t val, void *p)
{
    et4000w32p_t *et4000 = (et4000w32p_t *) p;
    svga_t       *svga   = &et4000->svga;
    uint8_t       old;
    uint32_t      add2addr = 0;

    if (((addr & 0xfff0) == 0x3d0 || (addr & 0xfff0) == 0x3b0) && !(svga->miscout & 1))
        addr ^= 0x60;

    switch (addr) {
        case 0x3c2:
            if (et4000->type == ET4000W32P_DIAMOND)
                icd2061_write(svga->clock_gen, (val >> 2) & 3);
            break;

        case 0x3c6:
        case 0x3c7:
        case 0x3c8:
        case 0x3c9:
            if (et4000->type <= ET4000W32P_REVC)
                sdac_ramdac_out(addr, 0, val, svga->ramdac, svga);
            else
                stg_ramdac_out(addr, val, svga->ramdac, svga);
            return;

        case 0x3cb: /* Banking extension */
            if (!(svga->crtc[0x36] & 0x10) && !(svga->gdcreg[6] & 0x08)) {
                svga->write_bank = (svga->write_bank & 0xfffff) | ((val & 1) << 20);
                svga->read_bank  = (svga->read_bank & 0xfffff) | ((val & 0x10) << 16);
            }
            et4000->banking2 = val;
            return;
        case 0x3cd: /* Banking */
            if (!(svga->crtc[0x36] & 0x10) && !(svga->gdcreg[6] & 0x08)) {
                svga->write_bank = (svga->write_bank & 0x100000) | ((val & 0xf) * 65536);
                svga->read_bank  = (svga->read_bank & 0x100000) | (((val >> 4) & 0xf) * 65536);
            }
            et4000->banking = val;
            return;
        case 0x3cf:
            switch (svga->gdcaddr & 15) {
                case 6:
                    if (!(svga->crtc[0x36] & 0x10) && !(val & 0x08)) {
                        svga->write_bank = ((et4000->banking2 & 1) << 20) | ((et4000->banking & 0xf) * 65536);
                        svga->read_bank  = ((et4000->banking2 & 0x10) << 16) | (((et4000->banking >> 4) & 0xf) * 65536);
                    } else
                        svga->write_bank = svga->read_bank = 0;

                    svga->gdcreg[svga->gdcaddr & 15] = val;
                    et4000w32p_recalcmapping(et4000);
                    return;
            }
            break;
        case 0x3d4:
            svga->crtcreg = val & 0x3f;
            return;
        case 0x3d5:
            if ((svga->crtcreg < 7) && (svga->crtc[0x11] & 0x80))
                return;
            if ((svga->crtcreg == 0x35) && (svga->crtc[0x11] & 0x80))
                return;
            if ((svga->crtcreg == 7) && (svga->crtc[0x11] & 0x80))
                val = (svga->crtc[7] & ~0x10) | (val & 0x10);
            old                       = svga->crtc[svga->crtcreg];
            svga->crtc[svga->crtcreg] = val;
            if (svga->crtcreg == 0x36) {
                if (!(val & 0x10) && !(svga->gdcreg[6] & 0x08)) {
                    svga->write_bank = ((et4000->banking2 & 1) << 20) | ((et4000->banking & 0xf) * 65536);
                    svga->read_bank  = ((et4000->banking2 & 0x10) << 16) | (((et4000->banking >> 4) & 0xf) * 65536);
                } else
                    svga->write_bank = svga->read_bank = 0;
            }
            if (old != val) {
                if (svga->crtcreg < 0xe || svga->crtcreg > 0x10) {
                    if ((svga->crtcreg == 0xc) || (svga->crtcreg == 0xd)) {
                        svga->fullchange = 3;
                        svga->ma_latch   = ((svga->crtc[0xc] << 8) | svga->crtc[0xd]) + ((svga->crtc[8] & 0x60) >> 5);
                    } else {
                        svga->fullchange = changeframecount;
                        svga_recalctimings(svga);
                    }
                }
            }
            if (svga->crtcreg == 0x30) {
                if (et4000->pci && (et4000->rev != 5))
                    et4000->linearbase = (et4000->linearbase & 0xc0000000) | ((val & 0xfc) << 22);
                else
                    et4000->linearbase = val << 22;
                et4000w32p_recalcmapping(et4000);
            }
            if (svga->crtcreg == 0x32 || svga->crtcreg == 0x36)
                et4000w32p_recalcmapping(et4000);
            break;

        case 0x210a:
        case 0x211a:
        case 0x212a:
        case 0x213a:
        case 0x214a:
        case 0x215a:
        case 0x216a:
        case 0x217a:
            et4000->index = val;
            return;
        case 0x210b:
        case 0x211b:
        case 0x212b:
        case 0x213b:
        case 0x214b:
        case 0x215b:
        case 0x216b:
        case 0x217b:
            et4000->regs[et4000->index] = val;
<<<<<<< HEAD
            svga->hwcursor.xsize = svga->hwcursor.ysize = ((et4000->regs[0xEF] & 4) || (et4000->type == ET4000W32)) ? 128 : 64;
            svga->hwcursor.x                            = et4000->regs[0xE0] | ((et4000->regs[0xE1] & 7) << 8);
            svga->hwcursor.y                            = et4000->regs[0xE4] | ((et4000->regs[0xE5] & 7) << 8);
            svga->hwcursor.ena                          = !!(et4000->regs[0xF7] & 0x80);
            svga->hwcursor.xoff                         = et4000->regs[0xE2];
            svga->hwcursor.yoff                         = et4000->regs[0xE6];
=======
            svga->hwcursor.cur_xsize = svga->hwcursor.cur_ysize = ((et4000->regs[0xEF] & 4) || (et4000->type == ET4000W32)) ? 128 : 64;
            svga->hwcursor.x                                    = et4000->regs[0xE0] | ((et4000->regs[0xE1] & 7) << 8);
            svga->hwcursor.y                                    = et4000->regs[0xE4] | ((et4000->regs[0xE5] & 7) << 8);
            svga->hwcursor.ena                                  = !!(et4000->regs[0xF7] & 0x80);
            svga->hwcursor.xoff                                 = et4000->regs[0xE2];
            svga->hwcursor.yoff                                 = et4000->regs[0xE6];
>>>>>>> a20584fe

            if (et4000->type == ET4000W32) {
                switch (svga->bpp) {
                    case 8:
                        svga->hwcursor.xoff += 32;
                        break;
                }
            }

<<<<<<< HEAD
            if (svga->hwcursor.xsize == 128) {
=======
            if (svga->hwcursor.cur_xsize == 128) {
>>>>>>> a20584fe
                svga->hwcursor.xoff &= 0x7f;
                svga->hwcursor.yoff &= 0x7f;
                if (et4000->type > ET4000W32P_REVC) {
                    if (svga->bpp == 24) {
                        et4000->adjust_cursor = 2;
                    }
                }
            } else {
                if (et4000->type > ET4000W32P_REVC) {
                    if (svga->bpp == 24 && et4000->adjust_cursor) {
                        et4000->adjust_cursor = 0;
                    }
                }
                svga->hwcursor.xoff &= 0x3f;
                svga->hwcursor.yoff &= 0x3f;
            }
            svga->hwcursor.addr = (et4000->regs[0xe8] | (et4000->regs[0xe9] << 8) | ((et4000->regs[0xea] & 7) << 16)) << 2;

<<<<<<< HEAD
            add2addr = svga->hwcursor.yoff * ((svga->hwcursor.xsize == 128) ? 32 : 16);
=======
            add2addr = svga->hwcursor.yoff * ((svga->hwcursor.cur_xsize == 128) ? 32 : 16);
>>>>>>> a20584fe
            svga->hwcursor.addr += add2addr;
            return;
    }

    svga_out(addr, val, svga);
}

uint8_t
et4000w32p_in(uint16_t addr, void *p)
{
    et4000w32p_t *et4000 = (et4000w32p_t *) p;
    svga_t       *svga   = &et4000->svga;

    if (((addr & 0xfff0) == 0x3d0 || (addr & 0xfff0) == 0x3b0) && !(svga->miscout & 1))
        addr ^= 0x60;

    switch (addr) {
        case 0x3c5:
            if ((svga->seqaddr & 0xf) == 7)
                return svga->seqregs[svga->seqaddr & 0xf] | 4;
            break;

        case 0x3c6:
        case 0x3c7:
        case 0x3c8:
        case 0x3c9:
            if (et4000->type <= ET4000W32P_REVC)
                return sdac_ramdac_in(addr, 0, svga->ramdac, svga);
            else
                return stg_ramdac_in(addr, svga->ramdac, svga);
            break;

        case 0x3cb:
            return et4000->banking2;
        case 0x3cd:
            return et4000->banking;
        case 0x3d4:
            return svga->crtcreg;
        case 0x3d5:
            if (et4000->type == ET4000W32) {
                if (svga->crtcreg == 0x37)
                    return 0x09;
            }
            return svga->crtc[svga->crtcreg];

        case 0x3da:
            svga->attrff = 0;

            /*Bit 1 of the Input Status Register is required by the OS/2 and NT ET4000W32/I drivers to be set otherwise
              the guest will loop infinitely upon reaching the GUI*/
            if (svga->cgastat & 0x01)
                svga->cgastat &= ~0x32;
            else
                svga->cgastat ^= 0x32;
            return svga->cgastat;

        case 0x210a:
        case 0x211a:
        case 0x212a:
        case 0x213a:
        case 0x214a:
        case 0x215a:
        case 0x216a:
        case 0x217a:
            return et4000->index;
        case 0x210B:
        case 0x211B:
        case 0x212B:
        case 0x213B:
        case 0x214B:
        case 0x215B:
        case 0x216B:
        case 0x217B:
            if (et4000->index == 0xec) {
                return (et4000->regs[0xec] & 0xf) | (et4000->rev << 4);
            }
            if (et4000->index == 0xee) {
                if (svga->bpp == 8) {
                    if ((svga->gdcreg[5] & 0x60) >= 0x40)
                        return 3;
                    else if ((svga->gdcreg[5] & 0x60) == 0x20)
                        return 1;
                    else
                        return 2;
                } else if (svga->bpp == 15 || svga->bpp == 16)
                    return 4;
                else
                    break;
            }
            if (et4000->index == 0xef) {
                if (et4000->pci)
                    return (et4000->regs[0xef] & 0x0f) | (et4000->rev << 4) | et4000->pci;
                else
                    return (et4000->regs[0xef] & 0x8f) | (et4000->rev << 4) | et4000->vlb;
            }
            return et4000->regs[et4000->index];
    }

    return svga_in(addr, svga);
}

void
et4000w32p_recalctimings(svga_t *svga)
{
    et4000w32p_t *et4000 = (et4000w32p_t *) svga->p;

    svga->ma_latch |= (svga->crtc[0x33] & 0x7) << 16;
    if (svga->crtc[0x35] & 0x01)
        svga->vblankstart += 0x400;
    if (svga->crtc[0x35] & 0x02)
        svga->vtotal += 0x400;
    if (svga->crtc[0x35] & 0x04)
        svga->dispend += 0x400;
    if (svga->crtc[0x35] & 0x08)
        svga->vsyncstart += 0x400;
    if (svga->crtc[0x35] & 0x10)
        svga->split += 0x400;
    if (svga->crtc[0x3F] & 0x80)
        svga->rowoffset += 0x100;
    if (svga->crtc[0x3F] & 0x01)
        svga->htotal += 256;
    if (svga->attrregs[0x16] & 0x20)
        svga->hdisp <<= 1;

    svga->clock = (cpuclock * (double) (1ull << 32)) / svga->getclock((svga->miscout >> 2) & 3, svga->clock_gen);

    if (et4000->type != ET4000W32P_DIAMOND) {
        if ((svga->gdcreg[6] & 1) || (svga->attrregs[0x10] & 1)) {
            if (svga->gdcreg[5] & 0x40) {
                switch (svga->bpp) {
                    case 8:
                        svga->clock /= 2;
                        break;
                    case 15:
                    case 16:
                        svga->clock /= 3;
                        break;
                    case 24:
                        svga->clock /= 4;
                        break;
                }
            }
        }
    }

    if (svga->adv_flags & FLAG_NOSKEW) {
        /* On the Cardex ET4000/W32p-based cards, adjust text mode clocks by 1. */
        if (!(svga->gdcreg[6] & 1) && !(svga->attrregs[0x10] & 1)) { /* Text mode */
            svga->ma_latch--;

            if ((svga->seqregs[1] & 8)) /*40 column*/
                svga->hdisp += (svga->seqregs[1] & 1) ? 16 : 18;
            else
                svga->hdisp += (svga->seqregs[1] & 1) ? 8 : 9;
        } else {
            /* Also adjust the graphics mode clocks in some cases. */
            if ((svga->gdcreg[5] & 0x40) && (svga->bpp != 32)) {
                if ((svga->bpp == 15) || (svga->bpp == 16) || (svga->bpp == 24))
                    svga->hdisp += (svga->seqregs[1] & 1) ? 16 : 18;
                else
                    svga->hdisp += (svga->seqregs[1] & 1) ? 8 : 9;
            } else if ((svga->gdcreg[5] & 0x40) == 0) {
                svga->hdisp += (svga->seqregs[1] & 1) ? 8 : 9;
                if (svga->hdisp == 648 || svga->hdisp == 808 || svga->hdisp == 1032)
                    svga->hdisp -= 8;
            }
        }
    }

    if (et4000->type == ET4000W32) {
        if ((svga->gdcreg[6] & 1) || (svga->attrregs[0x10] & 1)) {
            if (svga->gdcreg[5] & 0x40) {
                switch (svga->bpp) {
                    case 8:
                        if (svga->hdisp == 640 || svga->hdisp == 800 || svga->hdisp == 1024)
                            break;
                        svga->hdisp -= 24;
                        break;
                }
            }
        }
    }

    et4000->adjust_cursor = 0;

    switch (svga->bpp) {
        case 15:
        case 16:
            svga->hdisp >>= 1;
            if (et4000->type <= ET4000W32P_REVC) {
                if (et4000->type == ET4000W32P_REVC) {
                    if (svga->hdisp != 1024)
                        et4000->adjust_cursor = 1;
                } else
                    et4000->adjust_cursor = 1;
            }
            break;
        case 24:
            svga->hdisp /= 3;
            if (et4000->type <= ET4000W32P_REVC)
                et4000->adjust_cursor = 2;
            if (et4000->type == ET4000W32P_DIAMOND && (svga->hdisp == 640 / 2 || svga->hdisp == 1232)) {
                svga->hdisp = 640;
            }
            break;
    }

    svga->render = svga_render_blank;
    if (!svga->scrblank && svga->attr_palette_enable) {
        if (!(svga->gdcreg[6] & 1) && !(svga->attrregs[0x10] & 1)) { /* Text mode */
            if (svga->seqregs[1] & 8)                                /* 40 column */
                svga->render = svga_render_text_40;
            else
                svga->render = svga_render_text_80;
        } else {
            if (svga->adv_flags & FLAG_NOSKEW) {
                svga->ma_latch--;
            }

            switch (svga->gdcreg[5] & 0x60) {
                case 0x00:
                    if (et4000->rev == 5)
                        svga->ma_latch++;

                    if (svga->seqregs[1] & 8) /* Low res (320) */
                        svga->render = svga_render_4bpp_lowres;
                    else
                        svga->render = svga_render_4bpp_highres;
                    break;
                case 0x20:                    /* 4 colours */
                    if (svga->seqregs[1] & 8) /*Low res (320)*/
                        svga->render = svga_render_2bpp_lowres;
                    else
                        svga->render = svga_render_2bpp_highres;
                    break;
                case 0x40:
                case 0x60: /* 256+ colours */
                    if (et4000->type <= ET4000W32P_REVC)
                        svga->clock /= 2;

                    switch (svga->bpp) {
                        case 8:
                            svga->map8 = svga->pallook;
                            if (svga->lowres)
                                svga->render = svga_render_8bpp_lowres;
                            else
                                svga->render = svga_render_8bpp_highres;
                            break;
                        case 15:
                            if (svga->lowres || (svga->seqregs[1] & 8))
                                svga->render = svga_render_15bpp_lowres;
                            else
                                svga->render = svga_render_15bpp_highres;
                            break;
                        case 16:
                            if (svga->lowres || (svga->seqregs[1] & 8))
                                svga->render = svga_render_16bpp_lowres;
                            else
                                svga->render = svga_render_16bpp_highres;
                            break;
                        case 17:
                            if (svga->lowres || (svga->seqregs[1] & 8))
                                svga->render = svga_render_15bpp_mix_lowres;
                            else
                                svga->render = svga_render_15bpp_mix_highres;
                            break;
                        case 24:
                            if (svga->lowres || (svga->seqregs[1] & 8))
                                svga->render = svga_render_24bpp_lowres;
                            else
                                svga->render = svga_render_24bpp_highres;
                            break;
                        case 32:
                            if (svga->lowres || (svga->seqregs[1] & 8))
                                svga->render = svga_render_32bpp_lowres;
                            else
                                svga->render = svga_render_32bpp_highres;
                            break;
                    }
                    break;
            }
        }
    }
}

void
et4000w32p_recalcmapping(et4000w32p_t *et4000)
{
    svga_t *svga = &et4000->svga;
    int     map;

    if (et4000->pci && !(et4000->pci_regs[PCI_REG_COMMAND] & PCI_COMMAND_MEM)) {
        mem_mapping_disable(&svga->mapping);
        mem_mapping_disable(&et4000->linear_mapping);
        mem_mapping_disable(&et4000->mmu_mapping);
        return;
    }

    if (svga->crtc[0x36] & 0x10) { /* Linear frame buffer */
        mem_mapping_set_addr(&et4000->linear_mapping, et4000->linearbase, 0x200000);
        mem_mapping_disable(&svga->mapping);
        mem_mapping_disable(&et4000->mmu_mapping);
    } else {
        map = (svga->gdcreg[6] & 0xc) >> 2;
        if (svga->crtc[0x36] & 0x20)
            map |= 4;
        if (svga->crtc[0x36] & 0x08)
            map |= 8;
        mem_mapping_disable(&et4000->linear_mapping);
        switch (map) {
            case 0x0:
            case 0x4:
            case 0x8:
            case 0xc: /* 128k at A0000 */
                mem_mapping_set_addr(&svga->mapping, 0xa0000, 0x20000);
                mem_mapping_disable(&et4000->mmu_mapping);
                svga->banked_mask = 0x1ffff;
                break;
            case 0x1: /* 64k at A0000 */
                mem_mapping_set_addr(&svga->mapping, 0xa0000, 0x10000);
                mem_mapping_disable(&et4000->mmu_mapping);
                svga->banked_mask = 0xffff;
                break;
            case 0x2: /* 32k at B0000 */
                mem_mapping_set_addr(&svga->mapping, 0xb0000, 0x08000);
                mem_mapping_disable(&et4000->mmu_mapping);
                svga->banked_mask = 0x7fff;
                break;
            case 0x3: /* 32k at B8000 */
                mem_mapping_set_addr(&svga->mapping, 0xb8000, 0x08000);
                mem_mapping_disable(&et4000->mmu_mapping);
                svga->banked_mask = 0x7fff;
                break;
            case 0x5:
            case 0x9:
            case 0xd: /* 64k at A0000, MMU at B8000 */
                mem_mapping_set_addr(&svga->mapping, 0xa0000, 0x10000);
                mem_mapping_set_addr(&et4000->mmu_mapping, 0xb8000, 0x08000);
                svga->banked_mask = 0xffff;
                break;
            case 0x6:
            case 0xa:
            case 0xe: /* 32k at B0000, MMU at A8000 */
                mem_mapping_set_addr(&svga->mapping, 0xb0000, 0x08000);
                mem_mapping_set_addr(&et4000->mmu_mapping, 0xa8000, 0x08000);
                svga->banked_mask = 0x7fff;
                break;
            case 0x7:
            case 0xb:
            case 0xf: /* 32k at B8000, MMU at A8000 */
                mem_mapping_set_addr(&svga->mapping, 0xb8000, 0x08000);
                mem_mapping_set_addr(&et4000->mmu_mapping, 0xa8000, 0x08000);
                svga->banked_mask = 0x7fff;
                break;
        }
    }

    if (!et4000->interleaved && (svga->crtc[0x32] & 0x80))
        mem_mapping_disable(&svga->mapping);
}

static void
et4000w32p_accel_write_fifo(et4000w32p_t *et4000, uint32_t addr, uint8_t val)
{
    et4000->acl.fifo_queue++;
    switch (addr & 0xff) {
        case 0x80:
            et4000->acl.queued.pattern_addr = (et4000->acl.queued.pattern_addr & 0x3fff00) | val;
            break;
        case 0x81:
            et4000->acl.queued.pattern_addr = (et4000->acl.queued.pattern_addr & 0x3f00ff) | (val << 8);
            break;
        case 0x82:
            et4000->acl.queued.pattern_addr = (et4000->acl.queued.pattern_addr & 0x00ffff) | ((val & 0x3f) << 16);
            break;
        case 0x84:
            et4000->acl.queued.source_addr = (et4000->acl.queued.source_addr & 0x3fff00) | val;
            break;
        case 0x85:
            et4000->acl.queued.source_addr = (et4000->acl.queued.source_addr & 0x3f00ff) | (val << 8);
            break;
        case 0x86:
            et4000->acl.queued.source_addr = (et4000->acl.queued.source_addr & 0x00ffff) | ((val & 0x3f) << 16);
            break;
        case 0x88:
            et4000->acl.queued.pattern_off = (et4000->acl.queued.pattern_off & 0x0f00) | val;
            break;
        case 0x89:
            et4000->acl.queued.pattern_off = (et4000->acl.queued.pattern_off & 0x00ff) | ((val & 0x0f) << 8);
            break;
        case 0x8a:
            et4000->acl.queued.source_off = (et4000->acl.queued.source_off & 0x0f00) | val;
            break;
        case 0x8b:
            et4000->acl.queued.source_off = (et4000->acl.queued.source_off & 0x00ff) | ((val & 0x0f) << 8);
            break;
        case 0x8c:
            et4000->acl.queued.dest_off = (et4000->acl.queued.dest_off & 0x0f00) | val;
            break;
        case 0x8d:
            et4000->acl.queued.dest_off = (et4000->acl.queued.dest_off & 0x00ff) | ((val & 0x0f) << 8);
            break;
        case 0x8e:
            if (et4000->type >= ET4000W32P_REVC)
                et4000->acl.queued.pixel_depth = val & 0x30;
            else
                et4000->acl.queued.vbus = val & 0x03;
            break;
        case 0x8f:
            if (et4000->type >= ET4000W32P_REVC)
                et4000->acl.queued.xy_dir = val & 0xb7;
            else
                et4000->acl.queued.xy_dir = val & 0x03;
            break;
        case 0x90:
            et4000->acl.queued.pattern_wrap = val & 0x77;
            break;
        case 0x92:
            et4000->acl.queued.source_wrap = val & 0x77;
            break;
        case 0x98:
            et4000->acl.queued.count_x = (et4000->acl.queued.count_x & 0x0f00) | val;
            break;
        case 0x99:
            et4000->acl.queued.count_x = (et4000->acl.queued.count_x & 0x00ff) | ((val & 0x0f) << 8);
            break;
        case 0x9a:
            et4000->acl.queued.count_y = (et4000->acl.queued.count_y & 0x0f00) | val;
            break;
        case 0x9b:
            et4000->acl.queued.count_y = (et4000->acl.queued.count_y & 0x00ff) | ((val & 0x0f) << 8);
            break;
        case 0x9c:
            if (et4000->type >= ET4000W32P_REVC)
                et4000->acl.queued.ctrl_routing = val & 0xdb;
            else
                et4000->acl.queued.ctrl_routing = val & 0xb7;
            break;
        case 0x9d:
            et4000->acl.queued.ctrl_reload = val & 0x03;
            break;
        case 0x9e:
            et4000->acl.queued.rop_bg = val;
            break;
        case 0x9f:
            et4000->acl.queued.rop_fg = val;
            break;
        case 0xa0:
            et4000->acl.queued.dest_addr = (et4000->acl.queued.dest_addr & 0x3fff00) | val;
            break;
        case 0xa1:
            et4000->acl.queued.dest_addr = (et4000->acl.queued.dest_addr & 0x3f00ff) | (val << 8);
            break;
        case 0xa2:
            et4000->acl.queued.dest_addr = (et4000->acl.queued.dest_addr & 0x00ffff) | ((val & 0x3f) << 16);
            break;
        case 0xa3:
            et4000->acl.internal = et4000->acl.queued;
            if (et4000->type >= ET4000W32P_REVC) {
                et4000w32p_blit_start(et4000);
                et4000w32_log("Destination Address write and start XY Block, xcnt = %i, ycnt = %i\n", et4000->acl.x_count + 1, et4000->acl.y_count + 1);
                if (!(et4000->acl.queued.ctrl_routing & 0x43)) {
                    et4000w32p_blit(0xffffff, ~0, 0, 0, et4000);
                }
                if ((et4000->acl.queued.ctrl_routing & 0x40) && !(et4000->acl.internal.ctrl_routing & 3)) {
                    et4000w32p_blit(4, ~0, 0, 0, et4000);
                }
            } else {
                et4000w32_blit_start(et4000);
                et4000->acl.cpu_input_num = 0;
                if (!(et4000->acl.queued.ctrl_routing & 0x37)) {
                    et4000->acl.mmu_start = 0;
                    et4000w32_blit(-1, 0, 0, 0xffffffff, et4000);
                }
            }
            break;
        case 0xa4:
            et4000->acl.queued.mix_addr = (et4000->acl.queued.mix_addr & 0xFFFFFF00) | val;
            break;
        case 0xa5:
            et4000->acl.queued.mix_addr = (et4000->acl.queued.mix_addr & 0xFFFF00FF) | (val << 8);
            break;
        case 0xa6:
            et4000->acl.queued.mix_addr = (et4000->acl.queued.mix_addr & 0xFF00FFFF) | (val << 16);
            break;
        case 0xa7:
            et4000->acl.queued.mix_addr = (et4000->acl.queued.mix_addr & 0x00FFFFFF) | (val << 24);
            break;
        case 0xa8:
            et4000->acl.queued.mix_off = (et4000->acl.queued.mix_off & 0xFF00) | val;
            break;
        case 0xa9:
            et4000->acl.queued.mix_off = (et4000->acl.queued.mix_off & 0x00FF) | (val << 8);
            break;
        case 0xaa:
            et4000->acl.queued.error = (et4000->acl.queued.error & 0xFF00) | val;
            break;
        case 0xab:
            et4000->acl.queued.error = (et4000->acl.queued.error & 0x00FF) | (val << 8);
            break;
        case 0xac:
            et4000->acl.queued.dmin = (et4000->acl.queued.dmin & 0xFF00) | val;
            break;
        case 0xad:
            et4000->acl.queued.dmin = (et4000->acl.queued.dmin & 0x00FF) | (val << 8);
            break;
        case 0xae:
            et4000->acl.queued.dmaj = (et4000->acl.queued.dmaj & 0xFF00) | val;
            break;
        case 0xaf:
            et4000->acl.queued.dmaj = (et4000->acl.queued.dmaj & 0x00FF) | (val << 8);
            break;
    }
}

static void
et4000w32p_accel_write_mmu(et4000w32p_t *et4000, uint32_t addr, uint8_t val, uint8_t bank)
{
    if (et4000->type >= ET4000W32P_REVC) {
        if (!(et4000->acl.status & ACL_XYST)) {
            et4000w32_log("XY MMU block not started\n");
            return;
        }
        if (et4000->acl.internal.ctrl_routing & 3) {
            et4000->acl.fifo_queue++;
            if ((et4000->acl.internal.ctrl_routing & 3) == 2) /*CPU data is Mix data*/
                et4000w32p_blit(8 - (et4000->acl.mix_addr & 7), val >> (et4000->acl.mix_addr & 7), 0, 1, et4000);
            else if ((et4000->acl.internal.ctrl_routing & 3) == 1) /*CPU data is Source data*/
                et4000w32p_blit(1, ~0, val, 2, et4000);
        }
    } else {
        if (!(et4000->acl.status & ACL_XYST)) {
            et4000->acl.fifo_queue++;
            et4000->acl.queued.dest_addr = ((addr & 0x1fff) + et4000->mmu.base[bank]);
            et4000->acl.internal         = et4000->acl.queued;
            et4000w32_blit_start(et4000);
            et4000w32_log("ET4000W32 Accelerated MMU aperture start XY Block (Implicit): bank = %i, patx = %i, paty = %i, wrap y = %i\n", et4000->bank, et4000->acl.pattern_x, et4000->acl.pattern_y, et4000w32_wrap_y[(et4000->acl.internal.pattern_wrap >> 4) & 7]);
            et4000->acl.cpu_input_num = 0;
            if (!(et4000->acl.queued.ctrl_routing & 0x37)) {
                et4000->acl.mmu_start = 1;
                et4000w32_blit(-1, 0, 0, 0xffffffff, et4000);
            }
        }

        if (et4000->acl.internal.ctrl_routing & 7) {
            et4000->acl.fifo_queue++;
            et4000->acl.cpu_input = (et4000->acl.cpu_input & ~(0xff << (et4000->acl.cpu_input_num << 3))) | (val << (et4000->acl.cpu_input_num << 3));
            et4000->acl.cpu_input_num++;

            if (et4000->acl.cpu_input_num == et4000w32_vbus[et4000->acl.internal.vbus]) {
                if ((et4000->acl.internal.ctrl_routing & 7) == 2) /*CPU data is Mix data*/
                    et4000w32_blit(et4000->acl.cpu_input_num << 3, 2, 0, et4000->acl.cpu_input, et4000);
                else if ((et4000->acl.internal.ctrl_routing & 7) == 1) /*CPU data is Source data*/
                    et4000w32_blit(et4000->acl.cpu_input_num, 1, et4000->acl.cpu_input, 0xffffffff, et4000);

                et4000->acl.cpu_input_num = 0;
            }

            if ((et4000->acl.internal.ctrl_routing & 7) == 4) /*CPU data is X Count*/
                et4000w32_blit(val | (et4000->acl.queued.count_x << 8), 0, 0, 0xffffffff, et4000);
            if ((et4000->acl.internal.ctrl_routing & 7) == 5) /*CPU data is Y Count*/
                et4000w32_blit(val | (et4000->acl.queued.count_y << 8), 0, 0, 0xffffffff, et4000);
        }
    }
}

static void
et4000w32p_mmu_write(uint32_t addr, uint8_t val, void *p)
{
    et4000w32p_t *et4000 = (et4000w32p_t *) p;
    svga_t       *svga   = &et4000->svga;

    switch (addr & 0x6000) {
        case 0x0000: /* MMU 0 */
        case 0x2000: /* MMU 1 */
        case 0x4000: /* MMU 2 */
            et4000->bank = (addr >> 13) & 3;
            if (et4000->mmu.ctrl & (1 << et4000->bank)) {
                et4000w32p_accel_write_mmu(et4000, addr & 0x7fff, val, et4000->bank);
            } else {
                if (((addr & 0x1fff) + et4000->mmu.base[et4000->bank]) < svga->vram_max) {
                    svga->vram[((addr & 0x1fff) + et4000->mmu.base[et4000->bank]) & et4000->vram_mask]                = val;
                    svga->changedvram[(((addr & 0x1fff) + et4000->mmu.base[et4000->bank]) & et4000->vram_mask) >> 12] = changeframecount;
                }
            }
            break;
        case 0x6000:
            if ((addr & 0xff) >= 0x80) {
                et4000w32p_accel_write_fifo(et4000, addr & 0x7fff, val);
            } else {
                switch (addr & 0xff) {
                    case 0x00:
                        et4000->mmu.base[0] = (et4000->mmu.base[0] & 0x3fff00) | val;
                        break;
                    case 0x01:
                        et4000->mmu.base[0] = (et4000->mmu.base[0] & 0x3f00ff) | (val << 8);
                        break;
                    case 0x02:
                        et4000->mmu.base[0] = (et4000->mmu.base[0] & 0x00ffff) | ((val & 0x3f) << 16);
                        break;
                    case 0x04:
                        et4000->mmu.base[1] = (et4000->mmu.base[1] & 0x3fff00) | val;
                        break;
                    case 0x05:
                        et4000->mmu.base[1] = (et4000->mmu.base[1] & 0x3f00ff) | (val << 8);
                        break;
                    case 0x06:
                        et4000->mmu.base[1] = (et4000->mmu.base[1] & 0x00ffff) | ((val & 0x3f) << 16);
                        break;
                    case 0x08:
                        et4000->mmu.base[2] = (et4000->mmu.base[2] & 0x3fff00) | val;
                        break;
                    case 0x09:
                        et4000->mmu.base[2] = (et4000->mmu.base[2] & 0x3f00ff) | (val << 8);
                        break;
                    case 0x0a:
                        et4000->mmu.base[2] = (et4000->mmu.base[2] & 0x00ffff) | ((val & 0x3f) << 16);
                        break;
                    case 0x13:
                        et4000->mmu.ctrl = val;
                        break;
                    case 0x30:
                        et4000->acl.suspend_terminate = val;
                        break;
                    case 0x31:
                        et4000->acl.osr = val;
                        break;
                }
            }
            break;
    }
}

static uint8_t
et4000w32p_mmu_read(uint32_t addr, void *p)
{
    et4000w32p_t *et4000 = (et4000w32p_t *) p;
    svga_t       *svga   = &et4000->svga;
    uint8_t       temp;

    switch (addr & 0x6000) {
        case 0x0000: /* MMU 0 */
        case 0x2000: /* MMU 1 */
        case 0x4000: /* MMU 2 */
            et4000->bank = (addr >> 13) & 3;
            if (et4000->mmu.ctrl & (1 << et4000->bank)) {
                temp = 0xff;
                if (et4000->acl.cpu_dat_pos) {
                    et4000->acl.cpu_dat_pos--;
                    temp = et4000->acl.cpu_dat & 0xff;
                    et4000->acl.cpu_dat >>= 8;
                }
                if ((et4000->acl.queued.ctrl_routing & 0x40) && !et4000->acl.cpu_dat_pos && !(et4000->acl.internal.ctrl_routing & 3))
                    et4000w32p_blit(4, ~0, 0, 0, et4000);

                /* ???? */
                return temp;
            }

            if ((addr & 0x1fff) + et4000->mmu.base[et4000->bank] >= svga->vram_max)
                return 0xff;

            return svga->vram[(addr & 0x1fff) + et4000->mmu.base[et4000->bank]];

        case 0x6000:
            switch (addr & 0xff) {
                case 0x00:
                    return et4000->mmu.base[0] & 0xff;
                case 0x01:
                    return et4000->mmu.base[0] >> 8;
                case 0x02:
                    return et4000->mmu.base[0] >> 16;
                case 0x03:
                    return et4000->mmu.base[0] >> 24;
                case 0x04:
                    return et4000->mmu.base[1] & 0xff;
                case 0x05:
                    return et4000->mmu.base[1] >> 8;
                case 0x06:
                    return et4000->mmu.base[1] >> 16;
                case 0x07:
                    return et4000->mmu.base[1] >> 24;
                case 0x08:
                    return et4000->mmu.base[2] & 0xff;
                case 0x09:
                    return et4000->mmu.base[2] >> 8;
                case 0x0a:
                    return et4000->mmu.base[2] >> 16;
                case 0x0b:
                    return et4000->mmu.base[2] >> 24;
                case 0x13:
                    return et4000->mmu.ctrl;

                case 0x36:
                    if (et4000->acl.fifo_queue) {
                        et4000->acl.status |= ACL_RDST;
                        et4000->acl.fifo_queue = 0;
                    } else
                        et4000->acl.status &= ~ACL_RDST;
                    return et4000->acl.status;

                case 0x80:
                    return et4000->acl.internal.pattern_addr & 0xff;
                case 0x81:
                    return et4000->acl.internal.pattern_addr >> 8;
                case 0x82:
                    return et4000->acl.internal.pattern_addr >> 16;
                case 0x83:
                    return et4000->acl.internal.pattern_addr >> 24;
                case 0x84:
                    return et4000->acl.internal.source_addr & 0xff;
                case 0x85:
                    return et4000->acl.internal.source_addr >> 8;
                case 0x86:
                    return et4000->acl.internal.source_addr >> 16;
                case 0x87:
                    return et4000->acl.internal.source_addr >> 24;
                case 0x88:
                    return et4000->acl.internal.pattern_off & 0xff;
                case 0x89:
                    return et4000->acl.internal.pattern_off >> 8;
                case 0x8a:
                    return et4000->acl.internal.source_off & 0xff;
                case 0x8b:
                    return et4000->acl.internal.source_off >> 8;
                case 0x8c:
                    return et4000->acl.internal.dest_off & 0xff;
                case 0x8d:
                    return et4000->acl.internal.dest_off >> 8;
                case 0x8e:
                    if (et4000->type >= ET4000W32P_REVC)
                        return et4000->acl.internal.pixel_depth;
                    else
                        return et4000->acl.internal.vbus;
                    break;
                case 0x8f:
                    return et4000->acl.internal.xy_dir;
                case 0x90:
                    return et4000->acl.internal.pattern_wrap;
                case 0x92:
                    return et4000->acl.internal.source_wrap;
                case 0x98:
                    return et4000->acl.internal.count_x & 0xff;
                case 0x99:
                    return et4000->acl.internal.count_x >> 8;
                case 0x9a:
                    return et4000->acl.internal.count_y & 0xff;
                case 0x9b:
                    return et4000->acl.internal.count_y >> 8;
                case 0x9c:
                    return et4000->acl.internal.ctrl_routing;
                case 0x9d:
                    return et4000->acl.internal.ctrl_reload;
                case 0x9e:
                    return et4000->acl.internal.rop_bg;
                case 0x9f:
                    return et4000->acl.internal.rop_fg;
                case 0xa0:
                    return et4000->acl.internal.dest_addr & 0xff;
                case 0xa1:
                    return et4000->acl.internal.dest_addr >> 8;
                case 0xa2:
                    return et4000->acl.internal.dest_addr >> 16;
                case 0xa3:
                    return et4000->acl.internal.dest_addr >> 24;
            }

            return 0xff;
    }

    return 0xff;
}

void
et4000w32_blit_start(et4000w32p_t *et4000)
{
    et4000->acl.x_count = et4000->acl.internal.count_x;
    et4000->acl.y_count = et4000->acl.internal.count_y;

    et4000->acl.pattern_addr = et4000->acl.internal.pattern_addr;
    et4000->acl.source_addr  = et4000->acl.internal.source_addr;
    et4000->acl.dest_addr    = et4000->acl.internal.dest_addr;
    et4000->acl.dest_back    = et4000->acl.dest_addr;
    et4000->acl.pattern_x = et4000->acl.source_x = et4000->acl.pattern_y = et4000->acl.source_y = 0;

    et4000->acl.status |= ACL_XYST;
    et4000->acl.status &= ~ACL_SSO;

    if (!(et4000->acl.internal.ctrl_routing & 7) || (et4000->acl.internal.ctrl_routing & 4))
        et4000->acl.status |= ACL_SSO;

    if (et4000w32_wrap_x[et4000->acl.internal.pattern_wrap & 7]) {
        et4000->acl.pattern_x = et4000->acl.pattern_addr & et4000w32_wrap_x[et4000->acl.internal.pattern_wrap & 7];
        et4000->acl.pattern_addr &= ~et4000w32_wrap_x[et4000->acl.internal.pattern_wrap & 7];
    }
    et4000->acl.pattern_back = et4000->acl.pattern_addr;

    if (!(et4000->acl.internal.pattern_wrap & 0x40)) {
        if ((et4000w32_wrap_x[et4000->acl.internal.pattern_wrap & 7] + 1) == 0x00) { /*This is to avoid a division by zero crash*/
            et4000->acl.pattern_y = (et4000->acl.pattern_addr / (0x7f + 1)) & (et4000w32_wrap_y[(et4000->acl.internal.pattern_wrap >> 4) & 7] - 1);
        } else
            et4000->acl.pattern_y = (et4000->acl.pattern_addr / (et4000w32_wrap_x[et4000->acl.internal.pattern_wrap & 7] + 1)) & (et4000w32_wrap_y[(et4000->acl.internal.pattern_wrap >> 4) & 7] - 1);
        et4000->acl.pattern_back &= ~(((et4000w32_wrap_x[et4000->acl.internal.pattern_wrap & 7] + 1) * et4000w32_wrap_y[(et4000->acl.internal.pattern_wrap >> 4) & 7]) - 1);
    }
    et4000->acl.pattern_x_back = et4000->acl.pattern_x;

    if (et4000w32_wrap_x[et4000->acl.internal.source_wrap & 7]) {
        et4000->acl.source_x = et4000->acl.source_addr & et4000w32_wrap_x[et4000->acl.internal.source_wrap & 7];
        et4000->acl.source_addr &= ~et4000w32_wrap_x[et4000->acl.internal.source_wrap & 7];
    }
    et4000->acl.source_back = et4000->acl.source_addr;

    if (!(et4000->acl.internal.source_wrap & 0x40)) {
        if ((et4000w32_wrap_x[et4000->acl.internal.source_wrap & 7] + 1) == 0x00) { /*This is to avoid a division by zero crash*/
            et4000->acl.source_y = (et4000->acl.source_addr / (0x7f + 1)) & (et4000w32_wrap_y[(et4000->acl.internal.source_wrap >> 4) & 7] - 1);
        } else
            et4000->acl.source_y = (et4000->acl.source_addr / (et4000w32_wrap_x[et4000->acl.internal.source_wrap & 7] + 1)) & (et4000w32_wrap_y[(et4000->acl.internal.source_wrap >> 4) & 7] - 1);
        et4000->acl.source_back &= ~(((et4000w32_wrap_x[et4000->acl.internal.source_wrap & 7] + 1) * et4000w32_wrap_y[(et4000->acl.internal.source_wrap >> 4) & 7]) - 1);
    }
    et4000->acl.source_x_back = et4000->acl.source_x;
}

static void
et4000w32p_blit_start(et4000w32p_t *et4000)
{
    et4000->acl.x_count = et4000->acl.internal.count_x;
    et4000->acl.y_count = et4000->acl.internal.count_y;

    if (!(et4000->acl.queued.xy_dir & 0x20))
        et4000->acl.internal.error = et4000->acl.internal.dmaj / 2;
    et4000->acl.pattern_addr   = et4000->acl.internal.pattern_addr;
    et4000->acl.source_addr    = et4000->acl.internal.source_addr;
    et4000->acl.mix_addr       = et4000->acl.internal.mix_addr;
    et4000->acl.mix_back       = et4000->acl.mix_addr;
    et4000->acl.dest_addr      = et4000->acl.internal.dest_addr;
    et4000->acl.dest_back      = et4000->acl.dest_addr;
    et4000->acl.internal.pos_x = et4000->acl.internal.pos_y = 0;
    et4000->acl.pattern_x = et4000->acl.source_x = et4000->acl.pattern_y = et4000->acl.source_y = 0;
    et4000->acl.status |= ACL_XYST;

    et4000w32_log("ACL status XYST set\n");
    if ((!(et4000->acl.internal.ctrl_routing & 7) || (et4000->acl.internal.ctrl_routing & 4)) && !(et4000->acl.internal.ctrl_routing & 0x40))
        et4000->acl.status |= ACL_SSO;

    if (et4000w32_wrap_x[et4000->acl.internal.pattern_wrap & 7]) {
        et4000->acl.pattern_x = et4000->acl.pattern_addr & et4000w32_wrap_x[et4000->acl.internal.pattern_wrap & 7];
        et4000->acl.pattern_addr &= ~et4000w32_wrap_x[et4000->acl.internal.pattern_wrap & 7];
    }
    et4000->acl.pattern_back = et4000->acl.pattern_addr;
    if (!(et4000->acl.internal.pattern_wrap & 0x40)) {
        et4000->acl.pattern_y = (et4000->acl.pattern_addr / (et4000w32_wrap_x[et4000->acl.internal.pattern_wrap & 7] + 1)) & (et4000w32_wrap_y[(et4000->acl.internal.pattern_wrap >> 4) & 7] - 1);
        et4000->acl.pattern_back &= ~(((et4000w32_wrap_x[et4000->acl.internal.pattern_wrap & 7] + 1) * et4000w32_wrap_y[(et4000->acl.internal.pattern_wrap >> 4) & 7]) - 1);
    }
    et4000->acl.pattern_x_back = et4000->acl.pattern_x;

    if (et4000w32_wrap_x[et4000->acl.internal.source_wrap & 7]) {
        et4000->acl.source_x = et4000->acl.source_addr & et4000w32_wrap_x[et4000->acl.internal.source_wrap & 7];
        et4000->acl.source_addr &= ~et4000w32_wrap_x[et4000->acl.internal.source_wrap & 7];
    }
    et4000->acl.source_back = et4000->acl.source_addr;

    if (!(et4000->acl.internal.source_wrap & 0x40)) {
        et4000->acl.source_y = (et4000->acl.source_addr / (et4000w32_wrap_x[et4000->acl.internal.source_wrap & 7] + 1)) & (et4000w32_wrap_y[(et4000->acl.internal.source_wrap >> 4) & 7] - 1);
        et4000->acl.source_back &= ~(((et4000w32_wrap_x[et4000->acl.internal.source_wrap & 7] + 1) * et4000w32_wrap_y[(et4000->acl.internal.source_wrap >> 4) & 7]) - 1);
    }
    et4000->acl.source_x_back = et4000->acl.source_x;

    et4000w32_max_x[2] = (et4000->acl.internal.pixel_depth == 0x20) ? 3 : 4;

    et4000->acl.internal.count_x += (et4000->acl.internal.pixel_depth >> 4) & 3;
    et4000->acl.cpu_dat_pos = 0;
    et4000->acl.cpu_dat     = 0;

    et4000->acl.pix_pos = 0;
}

void
et4000w32_incx(int c, et4000w32p_t *et4000)
{
    et4000->acl.dest_addr += c;
    et4000->acl.pattern_x += c;
    et4000->acl.source_x += c;
    et4000->acl.mix_addr += c;
    if (et4000->acl.pattern_x >= et4000w32_max_x[et4000->acl.internal.pattern_wrap & 7])
        et4000->acl.pattern_x -= et4000w32_max_x[et4000->acl.internal.pattern_wrap & 7];
    if (et4000->acl.source_x >= et4000w32_max_x[et4000->acl.internal.source_wrap & 7])
        et4000->acl.source_x -= et4000w32_max_x[et4000->acl.internal.source_wrap & 7];
}

void
et4000w32_decx(int c, et4000w32p_t *et4000)
{
    et4000->acl.dest_addr -= c;
    et4000->acl.pattern_x -= c;
    et4000->acl.source_x -= c;
    et4000->acl.mix_addr -= c;
    if (et4000->acl.pattern_x < 0)
        et4000->acl.pattern_x += et4000w32_max_x[et4000->acl.internal.pattern_wrap & 7];
    if (et4000->acl.source_x < 0)
        et4000->acl.source_x += et4000w32_max_x[et4000->acl.internal.source_wrap & 7];
}

void
et4000w32_incy(et4000w32p_t *et4000)
{
    et4000->acl.pattern_addr += et4000->acl.internal.pattern_off + 1;
    et4000->acl.source_addr += et4000->acl.internal.source_off + 1;
    et4000->acl.mix_addr += et4000->acl.internal.mix_off + 1;
    et4000->acl.dest_addr += et4000->acl.internal.dest_off + 1;
    et4000->acl.pattern_y++;
    if (et4000->acl.pattern_y == et4000w32_wrap_y[(et4000->acl.internal.pattern_wrap >> 4) & 7]) {
        et4000->acl.pattern_y    = 0;
        et4000->acl.pattern_addr = et4000->acl.pattern_back;
    }
    et4000->acl.source_y++;
    if (et4000->acl.source_y == et4000w32_wrap_y[(et4000->acl.internal.source_wrap >> 4) & 7]) {
        et4000->acl.source_y    = 0;
        et4000->acl.source_addr = et4000->acl.source_back;
    }
}

void
et4000w32_decy(et4000w32p_t *et4000)
{
    et4000->acl.pattern_addr -= et4000->acl.internal.pattern_off + 1;
    et4000->acl.source_addr -= et4000->acl.internal.source_off + 1;
    et4000->acl.mix_addr -= et4000->acl.internal.mix_off + 1;
    et4000->acl.dest_addr -= et4000->acl.internal.dest_off + 1;
    et4000->acl.pattern_y--;
    if (et4000->acl.pattern_y < 0 && !(et4000->acl.internal.pattern_wrap & 0x40)) {
        et4000->acl.pattern_y    = et4000w32_wrap_y[(et4000->acl.internal.pattern_wrap >> 4) & 7] - 1;
        et4000->acl.pattern_addr = et4000->acl.pattern_back + (et4000w32_wrap_x[et4000->acl.internal.pattern_wrap & 7] * (et4000w32_wrap_y[(et4000->acl.internal.pattern_wrap >> 4) & 7] - 1));
    }
    et4000->acl.source_y--;
    if (et4000->acl.source_y < 0 && !(et4000->acl.internal.source_wrap & 0x40)) {
        et4000->acl.source_y    = et4000w32_wrap_y[(et4000->acl.internal.source_wrap >> 4) & 7] - 1;
        et4000->acl.source_addr = et4000->acl.source_back + (et4000w32_wrap_x[et4000->acl.internal.source_wrap & 7] * (et4000w32_wrap_y[(et4000->acl.internal.source_wrap >> 4) & 7] - 1));
    }
}

#define ROPMIX(R, D, P, S, out)                    \
    {                                              \
        switch (R) {                               \
            case 0x00:                             \
                out = 0;                           \
                break;                             \
            case 0x01:                             \
                out = ~(D | (P | S));              \
                break;                             \
            case 0x02:                             \
                out = D & ~(P | S);                \
                break;                             \
            case 0x03:                             \
                out = ~(P | S);                    \
                break;                             \
            case 0x04:                             \
                out = S & ~(D | P);                \
                break;                             \
            case 0x05:                             \
                out = ~(D | P);                    \
                break;                             \
            case 0x06:                             \
                out = ~(P | ~(D ^ S));             \
                break;                             \
            case 0x07:                             \
                out = ~(P | (D & S));              \
                break;                             \
            case 0x08:                             \
                out = S & (D & ~P);                \
                break;                             \
            case 0x09:                             \
                out = ~(P | (D ^ S));              \
                break;                             \
            case 0x0a:                             \
                out = D & ~P;                      \
                break;                             \
            case 0x0b:                             \
                out = ~(P | (S & ~D));             \
                break;                             \
            case 0x0c:                             \
                out = S & ~P;                      \
                break;                             \
            case 0x0d:                             \
                out = ~(P | (D & ~S));             \
                break;                             \
            case 0x0e:                             \
                out = ~(P | ~(D | S));             \
                break;                             \
            case 0x0f:                             \
                out = ~P;                          \
                break;                             \
            case 0x10:                             \
                out = P & ~(D | S);                \
                break;                             \
            case 0x11:                             \
                out = ~(D | S);                    \
                break;                             \
            case 0x12:                             \
                out = ~(S | ~(D ^ P));             \
                break;                             \
            case 0x13:                             \
                out = ~(S | (D & P));              \
                break;                             \
            case 0x14:                             \
                out = ~(D | ~(P ^ S));             \
                break;                             \
            case 0x15:                             \
                out = ~(D | (P & S));              \
                break;                             \
            case 0x16:                             \
                out = P ^ (S ^ (D & ~(P & S)));    \
                break;                             \
            case 0x17:                             \
                out = ~(S ^ ((S ^ P) & (D ^ S)));  \
                break;                             \
            case 0x18:                             \
                out = (S ^ P) & (P ^ D);           \
                break;                             \
            case 0x19:                             \
                out = ~(S ^ (D & ~(P & S)));       \
                break;                             \
            case 0x1a:                             \
                out = P ^ (D | (S & P));           \
                break;                             \
            case 0x1b:                             \
                out = ~(S ^ (D & (P ^ S)));        \
                break;                             \
            case 0x1c:                             \
                out = P ^ (S | (D & P));           \
                break;                             \
            case 0x1d:                             \
                out = ~(D ^ (S & (P ^ D)));        \
                break;                             \
            case 0x1e:                             \
                out = P ^ (D | S);                 \
                break;                             \
            case 0x1f:                             \
                out = ~(P & (D | S));              \
                break;                             \
            case 0x20:                             \
                out = D & (P & ~S);                \
                break;                             \
            case 0x21:                             \
                out = ~(S | (D ^ P));              \
                break;                             \
            case 0x22:                             \
                out = D & ~S;                      \
                break;                             \
            case 0x23:                             \
                out = ~(S | (P & ~D));             \
                break;                             \
            case 0x24:                             \
                out = (S ^ P) & (D ^ S);           \
                break;                             \
            case 0x25:                             \
                out = ~(P ^ (D & ~(S & P)));       \
                break;                             \
            case 0x26:                             \
                out = S ^ (D | (P & S));           \
                break;                             \
            case 0x27:                             \
                out = S ^ (D | ~(P ^ S));          \
                break;                             \
            case 0x28:                             \
                out = D & (P ^ S);                 \
                break;                             \
            case 0x29:                             \
                out = ~(P ^ (S ^ (D | (P & S))));  \
                break;                             \
            case 0x2a:                             \
                out = D & ~(P & S);                \
                break;                             \
            case 0x2b:                             \
                out = ~(S ^ ((S ^ P) & (P ^ D)));  \
                break;                             \
            case 0x2c:                             \
                out = S ^ (P & (D | S));           \
                break;                             \
            case 0x2d:                             \
                out = P ^ (S | ~D);                \
                break;                             \
            case 0x2e:                             \
                out = P ^ (S | (D ^ P));           \
                break;                             \
            case 0x2f:                             \
                out = ~(P & (S | ~D));             \
                break;                             \
            case 0x30:                             \
                out = P & ~S;                      \
                break;                             \
            case 0x31:                             \
                out = ~(S | (D & ~P));             \
                break;                             \
            case 0x32:                             \
                out = S ^ (D | (P | S));           \
                break;                             \
            case 0x33:                             \
                out = ~S;                          \
                break;                             \
            case 0x34:                             \
                out = S ^ (P | (D & S));           \
                break;                             \
            case 0x35:                             \
                out = S ^ (P | ~(D ^ S));          \
                break;                             \
            case 0x36:                             \
                out = S ^ (D | P);                 \
                break;                             \
            case 0x37:                             \
                out = ~(S & (D | P));              \
                break;                             \
            case 0x38:                             \
                out = P ^ (S & (D | P));           \
                break;                             \
            case 0x39:                             \
                out = S ^ (P | ~D);                \
                break;                             \
            case 0x3a:                             \
                out = S ^ (P | (D ^ S));           \
                break;                             \
            case 0x3b:                             \
                out = ~(S & (P | ~D));             \
                break;                             \
            case 0x3c:                             \
                out = P ^ S;                       \
                break;                             \
            case 0x3d:                             \
                out = S ^ (P | ~(D | S));          \
                break;                             \
            case 0x3e:                             \
                out = S ^ (P | (D & ~S));          \
                break;                             \
            case 0x3f:                             \
                out = ~(P & S);                    \
                break;                             \
            case 0x40:                             \
                out = P & (S & ~D);                \
                break;                             \
            case 0x41:                             \
                out = ~(D | (P ^ S));              \
                break;                             \
            case 0x42:                             \
                out = (S ^ D) & (P ^ D);           \
                break;                             \
            case 0x43:                             \
                out = ~(S ^ (P & ~(D & S)));       \
                break;                             \
            case 0x44:                             \
                out = S & ~D;                      \
                break;                             \
            case 0x45:                             \
                out = ~(D | (P & ~S));             \
                break;                             \
            case 0x46:                             \
                out = D ^ (S | (P & D));           \
                break;                             \
            case 0x47:                             \
                out = ~(P ^ (S & (D ^ P)));        \
                break;                             \
            case 0x48:                             \
                out = S & (D ^ P);                 \
                break;                             \
            case 0x49:                             \
                out = ~(P ^ (D ^ (S | (P & D))));  \
                break;                             \
            case 0x4a:                             \
                out = D ^ (P & (S | D));           \
                break;                             \
            case 0x4b:                             \
                out = P ^ (D | ~S);                \
                break;                             \
            case 0x4c:                             \
                out = S & ~(D & P);                \
                break;                             \
            case 0x4d:                             \
                out = ~(S ^ ((S ^ P) | (D ^ S)));  \
                break;                             \
            case 0x4e:                             \
                out = P ^ (D | (S ^ P));           \
                break;                             \
            case 0x4f:                             \
                out = ~(P & (D | ~S));             \
                break;                             \
            case 0x50:                             \
                out = P & ~D;                      \
                break;                             \
            case 0x51:                             \
                out = ~(D | (S & ~P));             \
                break;                             \
            case 0x52:                             \
                out = D ^ (P | (S & D));           \
                break;                             \
            case 0x53:                             \
                out = ~(S ^ (P & (D ^ S)));        \
                break;                             \
            case 0x54:                             \
                out = ~(D | ~(P | S));             \
                break;                             \
            case 0x55:                             \
                out = ~D;                          \
                break;                             \
            case 0x56:                             \
                out = D ^ (P | S);                 \
                break;                             \
            case 0x57:                             \
                out = ~(D & (P | S));              \
                break;                             \
            case 0x58:                             \
                out = P ^ (D & (S | P));           \
                break;                             \
            case 0x59:                             \
                out = D ^ (P | ~S);                \
                break;                             \
            case 0x5a:                             \
                out = D ^ P;                       \
                break;                             \
            case 0x5b:                             \
                out = D ^ (P | ~(S | D));          \
                break;                             \
            case 0x5c:                             \
                out = D ^ (P | (S ^ D));           \
                break;                             \
            case 0x5d:                             \
                out = ~(D & (P | ~S));             \
                break;                             \
            case 0x5e:                             \
                out = D ^ (P | (S & ~D));          \
                break;                             \
            case 0x5f:                             \
                out = ~(D & P);                    \
                break;                             \
            case 0x60:                             \
                out = P & (D ^ S);                 \
                break;                             \
            case 0x61:                             \
                out = ~(D ^ (S ^ (P | (D & S))));  \
                break;                             \
            case 0x62:                             \
                out = D ^ (S & (P | D));           \
                break;                             \
            case 0x63:                             \
                out = S ^ (D | ~P);                \
                break;                             \
            case 0x64:                             \
                out = S ^ (D & (P | S));           \
                break;                             \
            case 0x65:                             \
                out = D ^ (S | ~P);                \
                break;                             \
            case 0x66:                             \
                out = D ^ S;                       \
                break;                             \
            case 0x67:                             \
                out = S ^ (D | ~(P | S));          \
                break;                             \
            case 0x68:                             \
                out = ~(D ^ (S ^ (P | ~(D | S)))); \
                break;                             \
            case 0x69:                             \
                out = ~(P ^ (D ^ S));              \
                break;                             \
            case 0x6a:                             \
                out = D ^ (P & S);                 \
                break;                             \
            case 0x6b:                             \
                out = ~(P ^ (S ^ (D & (P | S))));  \
                break;                             \
            case 0x6c:                             \
                out = S ^ (D & P);                 \
                break;                             \
            case 0x6d:                             \
                out = ~(P ^ (D ^ (S & (P | D))));  \
                break;                             \
            case 0x6e:                             \
                out = S ^ (D & (P | ~S));          \
                break;                             \
            case 0x6f:                             \
                out = ~(P & ~(D ^ S));             \
                break;                             \
            case 0x70:                             \
                out = P & ~(D & S);                \
                break;                             \
            case 0x71:                             \
                out = ~(S ^ ((S ^ D) & (P ^ D)));  \
                break;                             \
            case 0x72:                             \
                out = S ^ (D | (P ^ S));           \
                break;                             \
            case 0x73:                             \
                out = ~(S & (D | ~P));             \
                break;                             \
            case 0x74:                             \
                out = D ^ (S | (P ^ D));           \
                break;                             \
            case 0x75:                             \
                out = ~(D & (S | ~P));             \
                break;                             \
            case 0x76:                             \
                out = S ^ (D | (P & ~S));          \
                break;                             \
            case 0x77:                             \
                out = ~(D & S);                    \
                break;                             \
            case 0x78:                             \
                out = P ^ (D & S);                 \
                break;                             \
            case 0x79:                             \
                out = ~(D ^ (S ^ (P & (D | S))));  \
                break;                             \
            case 0x7a:                             \
                out = D ^ (P & (S | ~D));          \
                break;                             \
            case 0x7b:                             \
                out = ~(S & ~(D ^ P));             \
                break;                             \
            case 0x7c:                             \
                out = S ^ (P & (D | ~S));          \
                break;                             \
            case 0x7d:                             \
                out = ~(D & ~(P ^ S));             \
                break;                             \
            case 0x7e:                             \
                out = (S ^ P) | (D ^ S);           \
                break;                             \
            case 0x7f:                             \
                out = ~(D & (P & S));              \
                break;                             \
            case 0x80:                             \
                out = D & (P & S);                 \
                break;                             \
            case 0x81:                             \
                out = ~((S ^ P) | (D ^ S));        \
                break;                             \
            case 0x82:                             \
                out = D & ~(P ^ S);                \
                break;                             \
            case 0x83:                             \
                out = ~(S ^ (P & (D | ~S)));       \
                break;                             \
            case 0x84:                             \
                out = S & ~(D ^ P);                \
                break;                             \
            case 0x85:                             \
                out = ~(P ^ (D & (S | ~P)));       \
                break;                             \
            case 0x86:                             \
                out = D ^ (S ^ (P & (D | S)));     \
                break;                             \
            case 0x87:                             \
                out = ~(P ^ (D & S));              \
                break;                             \
            case 0x88:                             \
                out = D & S;                       \
                break;                             \
            case 0x89:                             \
                out = ~(S ^ (D | (P & ~S)));       \
                break;                             \
            case 0x8a:                             \
                out = D & (S | ~P);                \
                break;                             \
            case 0x8b:                             \
                out = ~(D ^ (S | (P ^ D)));        \
                break;                             \
            case 0x8c:                             \
                out = S & (D | ~P);                \
                break;                             \
            case 0x8d:                             \
                out = ~(S ^ (D | (P ^ S)));        \
                break;                             \
            case 0x8e:                             \
                out = S ^ ((S ^ D) & (P ^ D));     \
                break;                             \
            case 0x8f:                             \
                out = ~(P & ~(D & S));             \
                break;                             \
            case 0x90:                             \
                out = P & ~(D ^ S);                \
                break;                             \
            case 0x91:                             \
                out = ~(S ^ (D & (P | ~S)));       \
                break;                             \
            case 0x92:                             \
                out = D ^ (P ^ (S & (D | P)));     \
                break;                             \
            case 0x93:                             \
                out = ~(S ^ (P & D));              \
                break;                             \
            case 0x94:                             \
                out = P ^ (S ^ (D & (P | S)));     \
                break;                             \
            case 0x95:                             \
                out = ~(D ^ (P & S));              \
                break;                             \
            case 0x96:                             \
                out = D ^ (P ^ S);                 \
                break;                             \
            case 0x97:                             \
                out = P ^ (S ^ (D | ~(P | S)));    \
                break;                             \
            case 0x98:                             \
                out = ~(S ^ (D | ~(P | S)));       \
                break;                             \
            case 0x99:                             \
                out = ~(D ^ S);                    \
                break;                             \
            case 0x9a:                             \
                out = D ^ (P & ~S);                \
                break;                             \
            case 0x9b:                             \
                out = ~(S ^ (D & (P | S)));        \
                break;                             \
            case 0x9c:                             \
                out = S ^ (P & ~D);                \
                break;                             \
            case 0x9d:                             \
                out = ~(D ^ (S & (P | D)));        \
                break;                             \
            case 0x9e:                             \
                out = D ^ (S ^ (P | (D & S)));     \
                break;                             \
            case 0x9f:                             \
                out = ~(P & (D ^ S));              \
                break;                             \
            case 0xa0:                             \
                out = D & P;                       \
                break;                             \
            case 0xa1:                             \
                out = ~(P ^ (D | (S & ~P)));       \
                break;                             \
            case 0xa2:                             \
                out = D & (P | ~S);                \
                break;                             \
            case 0xa3:                             \
                out = ~(D ^ (P | (S ^ D)));        \
                break;                             \
            case 0xa4:                             \
                out = ~(P ^ (D | ~(S | P)));       \
                break;                             \
            case 0xa5:                             \
                out = ~(P ^ D);                    \
                break;                             \
            case 0xa6:                             \
                out = D ^ (S & ~P);                \
                break;                             \
            case 0xa7:                             \
                out = ~(P ^ (D & (S | P)));        \
                break;                             \
            case 0xa8:                             \
                out = D & (P | S);                 \
                break;                             \
            case 0xa9:                             \
                out = ~(D ^ (P | S));              \
                break;                             \
            case 0xaa:                             \
                out = D;                           \
                break;                             \
            case 0xab:                             \
                out = D | ~(P | S);                \
                break;                             \
            case 0xac:                             \
                out = S ^ (P & (D ^ S));           \
                break;                             \
            case 0xad:                             \
                out = ~(D ^ (P | (S & D)));        \
                break;                             \
            case 0xae:                             \
                out = D | (S & ~P);                \
                break;                             \
            case 0xaf:                             \
                out = D | ~P;                      \
                break;                             \
            case 0xb0:                             \
                out = P & (D | ~S);                \
                break;                             \
            case 0xb1:                             \
                out = ~(P ^ (D | (S ^ P)));        \
                break;                             \
            case 0xb2:                             \
                out = S ^ ((S ^ P) | (D ^ S));     \
                break;                             \
            case 0xb3:                             \
                out = ~(S & ~(D & P));             \
                break;                             \
            case 0xb4:                             \
                out = P ^ (S & ~D);                \
                break;                             \
            case 0xb5:                             \
                out = ~(D ^ (P & (S | D)));        \
                break;                             \
            case 0xb6:                             \
                out = D ^ (P ^ (S | (D & P)));     \
                break;                             \
            case 0xb7:                             \
                out = ~(S & (D ^ P));              \
                break;                             \
            case 0xb8:                             \
                out = P ^ (S & (D ^ P));           \
                break;                             \
            case 0xb9:                             \
                out = ~(D ^ (S | (P & D)));        \
                break;                             \
            case 0xba:                             \
                out = D | (P & ~S);                \
                break;                             \
            case 0xbb:                             \
                out = D | ~S;                      \
                break;                             \
            case 0xbc:                             \
                out = S ^ (P & ~(D & S));          \
                break;                             \
            case 0xbd:                             \
                out = ~((S ^ D) & (P ^ D));        \
                break;                             \
            case 0xbe:                             \
                out = D | (P ^ S);                 \
                break;                             \
            case 0xbf:                             \
                out = D | ~(P & S);                \
                break;                             \
            case 0xc0:                             \
                out = P & S;                       \
                break;                             \
            case 0xc1:                             \
                out = ~(S ^ (P | (D & ~S)));       \
                break;                             \
            case 0xc2:                             \
                out = ~(S ^ (P | ~(D | S)));       \
                break;                             \
            case 0xc3:                             \
                out = ~(P ^ S);                    \
                break;                             \
            case 0xc4:                             \
                out = S & (P | ~D);                \
                break;                             \
            case 0xc5:                             \
                out = ~(S ^ (P | (D ^ S)));        \
                break;                             \
            case 0xc6:                             \
                out = S ^ (D & ~P);                \
                break;                             \
            case 0xc7:                             \
                out = ~(P ^ (S & (D | P)));        \
                break;                             \
            case 0xc8:                             \
                out = S & (D | P);                 \
                break;                             \
            case 0xc9:                             \
                out = ~(S ^ (P | D));              \
                break;                             \
            case 0xca:                             \
                out = D ^ (P & (S ^ D));           \
                break;                             \
            case 0xcb:                             \
                out = ~(S ^ (P | (D & S)));        \
                break;                             \
            case 0xcc:                             \
                out = S;                           \
                break;                             \
            case 0xcd:                             \
                out = S | ~(D | P);                \
                break;                             \
            case 0xce:                             \
                out = S | (D & ~P);                \
                break;                             \
            case 0xcf:                             \
                out = S | ~P;                      \
                break;                             \
            case 0xd0:                             \
                out = P & (S | ~D);                \
                break;                             \
            case 0xd1:                             \
                out = ~(P ^ (S | (D ^ P)));        \
                break;                             \
            case 0xd2:                             \
                out = P ^ (D & ~S);                \
                break;                             \
            case 0xd3:                             \
                out = ~(S ^ (P & (D | S)));        \
                break;                             \
            case 0xd4:                             \
                out = S ^ ((S ^ P) & (P ^ D));     \
                break;                             \
            case 0xd5:                             \
                out = ~(D & ~(P & S));             \
                break;                             \
            case 0xd6:                             \
                out = P ^ (S ^ (D | (P & S)));     \
                break;                             \
            case 0xd7:                             \
                out = ~(D & (P ^ S));              \
                break;                             \
            case 0xd8:                             \
                out = P ^ (D & (S ^ P));           \
                break;                             \
            case 0xd9:                             \
                out = ~(S ^ (D | (P & S)));        \
                break;                             \
            case 0xda:                             \
                out = D ^ (P & ~(S & D));          \
                break;                             \
            case 0xdb:                             \
                out = ~((S ^ P) & (D ^ S));        \
                break;                             \
            case 0xdc:                             \
                out = S | (P & ~D);                \
                break;                             \
            case 0xdd:                             \
                out = S | ~D;                      \
                break;                             \
            case 0xde:                             \
                out = S | (D ^ P);                 \
                break;                             \
            case 0xdf:                             \
                out = S | ~(D & P);                \
                break;                             \
            case 0xe0:                             \
                out = P & (D | S);                 \
                break;                             \
            case 0xe1:                             \
                out = ~(P ^ (D | S));              \
                break;                             \
            case 0xe2:                             \
                out = D ^ (S & (P ^ D));           \
                break;                             \
            case 0xe3:                             \
                out = ~(P ^ (S | (D & P)));        \
                break;                             \
            case 0xe4:                             \
                out = S ^ (D & (P ^ S));           \
                break;                             \
            case 0xe5:                             \
                out = ~(P ^ (D | (S & P)));        \
                break;                             \
            case 0xe6:                             \
                out = S ^ (D & ~(P & S));          \
                break;                             \
            case 0xe7:                             \
                out = ~((S ^ P) & (P ^ D));        \
                break;                             \
            case 0xe8:                             \
                out = S ^ ((S ^ P) & (D ^ S));     \
                break;                             \
            case 0xe9:                             \
                out = ~(D ^ (S ^ (P & ~(D & S)))); \
                break;                             \
            case 0xea:                             \
                out = D | (P & S);                 \
                break;                             \
            case 0xeb:                             \
                out = D | ~(P ^ S);                \
                break;                             \
            case 0xec:                             \
                out = S | (D & P);                 \
                break;                             \
            case 0xed:                             \
                out = S | ~(D ^ P);                \
                break;                             \
            case 0xee:                             \
                out = D | S;                       \
                break;                             \
            case 0xef:                             \
                out = S | (D | ~P);                \
                break;                             \
            case 0xf0:                             \
                out = P;                           \
                break;                             \
            case 0xf1:                             \
                out = P | ~(D | S);                \
                break;                             \
            case 0xf2:                             \
                out = P | (D & ~S);                \
                break;                             \
            case 0xf3:                             \
                out = P | ~S;                      \
                break;                             \
            case 0xf4:                             \
                out = P | (S & ~D);                \
                break;                             \
            case 0xf5:                             \
                out = P | ~D;                      \
                break;                             \
            case 0xf6:                             \
                out = P | (D ^ S);                 \
                break;                             \
            case 0xf7:                             \
                out = P | ~(D & S);                \
                break;                             \
            case 0xf8:                             \
                out = P | (D & S);                 \
                break;                             \
            case 0xf9:                             \
                out = P | ~(D ^ S);                \
                break;                             \
            case 0xfa:                             \
                out = D | P;                       \
                break;                             \
            case 0xfb:                             \
                out = D | (P | ~S);                \
                break;                             \
            case 0xfc:                             \
                out = P | S;                       \
                break;                             \
            case 0xfd:                             \
                out = P | (S | ~D);                \
                break;                             \
            case 0xfe:                             \
                out = D | (P | S);                 \
                break;                             \
            case 0xff:                             \
                out = ~0;                          \
                break;                             \
        }                                          \
    }

static void
et4000w32_blit(int count, int cpu_input, uint32_t src_dat, uint32_t mix_dat, et4000w32p_t *et4000)
{
    svga_t *svga = &et4000->svga;
    uint8_t pattern, source, dest;
    uint8_t rop;
    uint8_t out;
    int     mixmap;

    while (count-- && et4000->acl.y_count >= 0) {
        pattern = svga->vram[(et4000->acl.pattern_addr + et4000->acl.pattern_x) & et4000->vram_mask];

        if (cpu_input == 1) {
            source = src_dat & 0xff;
            src_dat >>= 8;
        } else /*The source data is from the display memory if the Control Routing register is not set to 1*/
            source = svga->vram[(et4000->acl.source_addr + et4000->acl.source_x) & et4000->vram_mask];

        dest   = svga->vram[et4000->acl.dest_addr & et4000->vram_mask];
        mixmap = mix_dat & 1;

        /*Now determine the Raster Operation*/
        rop = mixmap ? et4000->acl.internal.rop_fg : et4000->acl.internal.rop_bg;
        mix_dat >>= 1;
        mix_dat |= 0x80000000;

        ROPMIX(rop, dest, pattern, source, out);

        /*Write the data*/
        svga->vram[et4000->acl.dest_addr & et4000->vram_mask]                = out;
        svga->changedvram[(et4000->acl.dest_addr & et4000->vram_mask) >> 12] = changeframecount;

        if (et4000->acl.internal.xy_dir & 1) {
            et4000->acl.dest_addr--;
            et4000->acl.pattern_x--;
            et4000->acl.source_x--;
            if (et4000->acl.pattern_x < 0)
                et4000->acl.pattern_x += (et4000w32_wrap_x[et4000->acl.internal.pattern_wrap & 7] + 1);
            if (et4000->acl.source_x < 0)
                et4000->acl.source_x += (et4000w32_wrap_x[et4000->acl.internal.source_wrap & 7] + 1);
        } else {
            et4000->acl.dest_addr++;
            et4000->acl.pattern_x++;
            et4000->acl.source_x++;
            if (et4000->acl.pattern_x >= (et4000w32_wrap_x[et4000->acl.internal.pattern_wrap & 7] + 1))
                et4000->acl.pattern_x -= (et4000w32_wrap_x[et4000->acl.internal.pattern_wrap & 7] + 1);
            if (et4000->acl.source_x >= (et4000w32_wrap_x[et4000->acl.internal.source_wrap & 7] + 1))
                et4000->acl.source_x -= (et4000w32_wrap_x[et4000->acl.internal.source_wrap & 7] + 1);
        }

        et4000->acl.x_count--;
        if (et4000->acl.x_count == 0xffff) {
            et4000->acl.x_count = et4000->acl.internal.count_x;

            if (et4000->acl.internal.xy_dir & 2) {
                et4000->acl.pattern_addr -= (et4000->acl.internal.pattern_off + 1);
                et4000->acl.source_addr -= (et4000->acl.internal.source_off + 1);
                et4000->acl.dest_addr -= (et4000->acl.internal.dest_off + 1);
                et4000->acl.pattern_y--;
                if ((et4000->acl.pattern_y < 0) && !(et4000->acl.internal.pattern_wrap & 0x40)) {
                    et4000->acl.pattern_y    = et4000w32_wrap_y[(et4000->acl.internal.pattern_wrap >> 4) & 7] - 1;
                    et4000->acl.pattern_addr = et4000->acl.pattern_back + (et4000w32_wrap_x[et4000->acl.internal.pattern_wrap & 7] * (et4000w32_wrap_y[(et4000->acl.internal.pattern_wrap >> 4) & 7] - 1));
                }
                et4000->acl.source_y--;
                if ((et4000->acl.source_y < 0) && !(et4000->acl.internal.source_wrap & 0x40)) {
                    et4000->acl.source_y    = et4000w32_wrap_y[(et4000->acl.internal.source_wrap >> 4) & 7] - 1;
                    et4000->acl.source_addr = et4000->acl.source_back + (et4000w32_wrap_x[et4000->acl.internal.source_wrap & 7] * (et4000w32_wrap_y[(et4000->acl.internal.source_wrap >> 4) & 7] - 1));
                }
                et4000->acl.dest_back = et4000->acl.dest_addr = et4000->acl.dest_back - (et4000->acl.internal.dest_off + 1);
            } else {
                et4000->acl.pattern_addr += (et4000->acl.internal.pattern_off + 1);
                et4000->acl.source_addr += (et4000->acl.internal.source_off + 1);
                et4000->acl.dest_addr += (et4000->acl.internal.dest_off + 1);
                et4000->acl.pattern_y++;
                if (et4000->acl.pattern_y == et4000w32_wrap_y[(et4000->acl.internal.pattern_wrap >> 4) & 7]) {
                    et4000->acl.pattern_y    = 0;
                    et4000->acl.pattern_addr = et4000->acl.pattern_back;
                }
                et4000->acl.source_y++;
                if (et4000->acl.source_y == et4000w32_wrap_y[(et4000->acl.internal.source_wrap >> 4) & 7]) {
                    et4000->acl.source_y    = 0;
                    et4000->acl.source_addr = et4000->acl.source_back;
                }
                et4000->acl.dest_back = et4000->acl.dest_addr = et4000->acl.dest_back + (et4000->acl.internal.dest_off + 1);
            }

            et4000->acl.pattern_x = et4000->acl.pattern_x_back;
            et4000->acl.source_x  = et4000->acl.source_x_back;

            et4000->acl.y_count--;
            if (et4000->acl.y_count == 0xffff) {
                et4000->acl.status &= ~ACL_XYST;
                if (!(et4000->acl.internal.ctrl_routing & 7) || (et4000->acl.internal.ctrl_routing & 4)) {
                    et4000w32_log("W32i: end blit, xcount = %i\n", et4000->acl.x_count);
                    et4000->acl.status &= ~ACL_SSO;
                }
                et4000->acl.cpu_input_num = 0;
                return;
            }

            if (cpu_input)
                return;
        }
    }
}

static void
et4000w32p_blit(int count, uint32_t mix, uint32_t sdat, int cpu_input, et4000w32p_t *et4000)
{
    svga_t *svga = &et4000->svga;
    uint8_t pattern, source, dest, out;
    uint8_t rop;
    int     mixdat;

    if (!(et4000->acl.status & ACL_XYST)) {
        et4000w32_log("XY Block not started\n");
        return;
    }

    if (et4000->acl.internal.xy_dir & 0x80) { /* Line draw */
        et4000w32_log("Line draw\n");
        while (count--) {
            et4000w32_log("%i,%i : ", et4000->acl.internal.pos_x, et4000->acl.internal.pos_y);
            pattern = svga->vram[(et4000->acl.pattern_addr + et4000->acl.pattern_x) & et4000->vram_mask];
            source  = svga->vram[(et4000->acl.source_addr + et4000->acl.source_x) & et4000->vram_mask];
            et4000w32_log("%06X %06X ", (et4000->acl.pattern_addr + et4000->acl.pattern_x) & et4000->vram_mask, (et4000->acl.source_addr + et4000->acl.source_x) & et4000->vram_mask);
            if (cpu_input == 2) {
                source = sdat & 0xff;
                sdat >>= 8;
            }
            dest = svga->vram[et4000->acl.dest_addr & et4000->vram_mask];
            out  = 0;
            et4000w32_log("%06X   ", et4000->acl.dest_addr);
            if ((et4000->acl.internal.ctrl_routing & 0xa) == 8) {
                mixdat = svga->vram[(et4000->acl.mix_addr >> 3) & et4000->vram_mask] & (1 << (et4000->acl.mix_addr & 7));
                et4000w32_log("%06X %02X  ", et4000->acl.mix_addr, svga->vram[(et4000->acl.mix_addr >> 3) & et4000->vram_mask]);
            } else {
                mixdat = mix & 1;
                mix >>= 1;
                mix |= 0x80000000;
            }
            et4000->acl.mix_addr++;
            rop = mixdat ? et4000->acl.internal.rop_fg : et4000->acl.internal.rop_bg;

            ROPMIX(rop, dest, pattern, source, out);

            et4000w32_log("%06X = %02X\n", et4000->acl.dest_addr & et4000->vram_mask, out);
            if (!(et4000->acl.internal.ctrl_routing & 0x40)) {
                svga->vram[et4000->acl.dest_addr & et4000->vram_mask]                = out;
                svga->changedvram[(et4000->acl.dest_addr & et4000->vram_mask) >> 12] = changeframecount;
            } else {
                et4000->acl.cpu_dat |= ((uint64_t) out << (et4000->acl.cpu_dat_pos * 8));
                et4000->acl.cpu_dat_pos++;
            }

            et4000->acl.pix_pos++;
            et4000->acl.internal.pos_x++;
            if (et4000->acl.pix_pos <= ((et4000->acl.internal.pixel_depth >> 4) & 3)) {
                if (et4000->acl.internal.xy_dir & 1)
                    et4000w32_decx(1, et4000);
                else
                    et4000w32_incx(1, et4000);
            } else {
                if (et4000->acl.internal.xy_dir & 1)
                    et4000w32_incx((et4000->acl.internal.pixel_depth >> 4) & 3, et4000);
                else
                    et4000w32_decx((et4000->acl.internal.pixel_depth >> 4) & 3, et4000);
                et4000->acl.pix_pos = 0;

                /*Next pixel*/
                switch (et4000->acl.internal.xy_dir & 7) {
                    case 0:
                    case 1: /* Y+ */
                        et4000w32_incy(et4000);
                        et4000->acl.internal.pos_y++;
                        et4000->acl.internal.pos_x -= ((et4000->acl.internal.pixel_depth >> 4) & 3) + 1;
                        break;
                    case 2:
                    case 3: /* Y- */
                        et4000w32_decy(et4000);
                        et4000->acl.internal.pos_y++;
                        et4000->acl.internal.pos_x -= ((et4000->acl.internal.pixel_depth >> 4) & 3) + 1;
                        break;
                    case 4:
                    case 6: /* X+ */
                        et4000w32_incx(((et4000->acl.internal.pixel_depth >> 4) & 3) + 1, et4000);
                        break;
                    case 5:
                    case 7: /* X- */
                        et4000w32_decx(((et4000->acl.internal.pixel_depth >> 4) & 3) + 1, et4000);
                        break;
                }
                et4000->acl.internal.error += et4000->acl.internal.dmin;
                if (et4000->acl.internal.error > et4000->acl.internal.dmaj) {
                    et4000->acl.internal.error -= et4000->acl.internal.dmaj;
                    switch (et4000->acl.internal.xy_dir & 7) {
                        case 0:
                        case 2: /* X+ */
                            et4000w32_incx(((et4000->acl.internal.pixel_depth >> 4) & 3) + 1, et4000);
                            et4000->acl.internal.pos_x++;
                            break;
                        case 1:
                        case 3: /* X- */
                            et4000w32_decx(((et4000->acl.internal.pixel_depth >> 4) & 3) + 1, et4000);
                            et4000->acl.internal.pos_x++;
                            break;
                        case 4:
                        case 5: /* Y+ */
                            et4000w32_incy(et4000);
                            et4000->acl.internal.pos_y++;
                            break;
                        case 6:
                        case 7: /* Y- */
                            et4000w32_decy(et4000);
                            et4000->acl.internal.pos_y++;
                            break;
                    }
                }
                if ((et4000->acl.internal.pos_x > et4000->acl.internal.count_x) || (et4000->acl.internal.pos_y > et4000->acl.internal.count_y)) {
                    et4000w32_log("ACL status linedraw 0\n");
                    et4000->acl.status &= ~(ACL_XYST | ACL_SSO);
                    return;
                }
            }
        }
    } else {
        et4000w32_log("BitBLT: count = %i\n", count);
        while (count-- && et4000->acl.y_count >= 0) {
            pattern = svga->vram[(et4000->acl.pattern_addr + et4000->acl.pattern_x) & et4000->vram_mask];

            if (cpu_input == 2) {
                source = sdat & 0xff;
                sdat >>= 8;
            } else
                source = svga->vram[(et4000->acl.source_addr + et4000->acl.source_x) & et4000->vram_mask];

            dest = svga->vram[et4000->acl.dest_addr & et4000->vram_mask];
            out  = 0;

            if ((et4000->acl.internal.ctrl_routing & 0xa) == 8) {
                mixdat = svga->vram[(et4000->acl.mix_addr >> 3) & et4000->vram_mask] & (1 << (et4000->acl.mix_addr & 7));
            } else {
                mixdat = mix & 1;
                mix >>= 1;
                mix |= 0x80000000;
            }

            rop = mixdat ? et4000->acl.internal.rop_fg : et4000->acl.internal.rop_bg;

            ROPMIX(rop, dest, pattern, source, out);

            if (!(et4000->acl.internal.ctrl_routing & 0x40)) {
                svga->vram[et4000->acl.dest_addr & et4000->vram_mask]                = out;
                svga->changedvram[(et4000->acl.dest_addr & et4000->vram_mask) >> 12] = changeframecount;
            } else {
                et4000->acl.cpu_dat |= ((uint64_t) out << (et4000->acl.cpu_dat_pos * 8));
                et4000->acl.cpu_dat_pos++;
            }

            if (et4000->acl.internal.xy_dir & 1)
                et4000w32_decx(1, et4000);
            else
                et4000w32_incx(1, et4000);

            et4000->acl.x_count--;
            if (et4000->acl.x_count == 0xffff) {
                if (et4000->acl.internal.xy_dir & 2) {
                    et4000w32_decy(et4000);
                    et4000->acl.mix_back = et4000->acl.mix_addr = et4000->acl.mix_back - (et4000->acl.internal.mix_off + 1);
                    et4000->acl.dest_back = et4000->acl.dest_addr = et4000->acl.dest_back - (et4000->acl.internal.dest_off + 1);
                } else {
                    et4000w32_incy(et4000);
                    et4000->acl.mix_back = et4000->acl.mix_addr = et4000->acl.mix_back + et4000->acl.internal.mix_off + 1;
                    et4000->acl.dest_back = et4000->acl.dest_addr = et4000->acl.dest_back + et4000->acl.internal.dest_off + 1;
                }

                et4000->acl.pattern_x = et4000->acl.pattern_x_back;
                et4000->acl.source_x  = et4000->acl.source_x_back;

                et4000->acl.y_count--;
                et4000->acl.x_count = et4000->acl.internal.count_x;
                if (et4000->acl.y_count == 0xffff) {
                    et4000w32_log("BitBLT end\n");
                    et4000->acl.status &= ~(ACL_XYST | ACL_SSO);
                    return;
                }

                if (cpu_input)
                    return;

                if (et4000->acl.internal.ctrl_routing & 0x40) {
                    if (et4000->acl.cpu_dat_pos & 3)
                        et4000->acl.cpu_dat_pos += 4 - (et4000->acl.cpu_dat_pos & 3);
                    return;
                }
            }
        }
    }
}

void
et4000w32p_hwcursor_draw(svga_t *svga, int displine)
{
    et4000w32p_t *et4000 = (et4000w32p_t *) svga->p;
    int           x, offset, xx, xx2;
    int           shift       = (et4000->adjust_cursor + 1);
<<<<<<< HEAD
    int           width       = (svga->hwcursor_latch.xsize - svga->hwcursor_latch.xoff);
    int           pitch       = (svga->hwcursor_latch.xsize == 128) ? 32 : 16;
=======
    int           width       = (svga->hwcursor_latch.cur_xsize - svga->hwcursor_latch.xoff);
    int           pitch       = (svga->hwcursor_latch.cur_xsize == 128) ? 32 : 16;
>>>>>>> a20584fe
    int           x_acc       = 4;
    int           minus_width = 0;
    uint8_t       dat;
    offset = svga->hwcursor_latch.xoff;

    if (et4000->type == ET4000W32) {
        switch (svga->bpp) {
            case 8:
                minus_width = 0;
                x_acc       = 2;
                break;
            case 15:
            case 16:
                minus_width = 64;
                x_acc       = 2;
                break;
        }
    }

    for (x = 0; x < (width - minus_width); x += x_acc) {
        dat = svga->vram[svga->hwcursor_latch.addr + (offset >> 2)];

        xx = svga->hwcursor_latch.x + svga->x_add + x;

        if (!(xx % shift)) {
            xx2 = xx / shift;
            if (!(dat & 2))
                buffer32->line[displine][xx2] = (dat & 1) ? 0xFFFFFF : 0;
            else if ((dat & 3) == 3)
                buffer32->line[displine][xx2] ^= 0xFFFFFF;
        }
        dat >>= 2;
        xx++;
        if (!(xx % shift)) {
            xx2 = xx / shift;
            if (!(dat & 2))
                buffer32->line[displine][xx2] = (dat & 1) ? 0xFFFFFF : 0;
            else if ((dat & 3) == 3)
                buffer32->line[displine][xx2] ^= 0xFFFFFF;
        }
        dat >>= 2;
        xx++;
        if (!(xx % shift)) {
            xx2 = xx / shift;
            if (!(dat & 2))
                buffer32->line[displine][xx2] = (dat & 1) ? 0xFFFFFF : 0;
            else if ((dat & 3) == 3)
                buffer32->line[displine][xx2] ^= 0xFFFFFF;
        }
        dat >>= 2;
        xx++;
        if (!(xx % shift)) {
            xx2 = xx / shift;
            if (!(dat & 2))
                buffer32->line[displine][xx2] = (dat & 1) ? 0xFFFFFF : 0;
            else if ((dat & 3) == 3)
                buffer32->line[displine][xx2] ^= 0xFFFFFF;
        }
        dat >>= 2;

        offset += 4;
    }

    svga->hwcursor_latch.addr += pitch;
}

static void
et4000w32p_io_remove(et4000w32p_t *et4000)
{
    io_removehandler(0x03c0, 0x0020, et4000w32p_in, NULL, NULL, et4000w32p_out, NULL, NULL, et4000);

    io_removehandler(0x210a, 0x0002, et4000w32p_in, NULL, NULL, et4000w32p_out, NULL, NULL, et4000);
    io_removehandler(0x211a, 0x0002, et4000w32p_in, NULL, NULL, et4000w32p_out, NULL, NULL, et4000);
    io_removehandler(0x212a, 0x0002, et4000w32p_in, NULL, NULL, et4000w32p_out, NULL, NULL, et4000);
    io_removehandler(0x213a, 0x0002, et4000w32p_in, NULL, NULL, et4000w32p_out, NULL, NULL, et4000);
    io_removehandler(0x214a, 0x0002, et4000w32p_in, NULL, NULL, et4000w32p_out, NULL, NULL, et4000);
    io_removehandler(0x215a, 0x0002, et4000w32p_in, NULL, NULL, et4000w32p_out, NULL, NULL, et4000);
    io_removehandler(0x216a, 0x0002, et4000w32p_in, NULL, NULL, et4000w32p_out, NULL, NULL, et4000);
    io_removehandler(0x217a, 0x0002, et4000w32p_in, NULL, NULL, et4000w32p_out, NULL, NULL, et4000);
}

static void
et4000w32p_io_set(et4000w32p_t *et4000)
{
    et4000w32p_io_remove(et4000);

    io_sethandler(0x03c0, 0x0020, et4000w32p_in, NULL, NULL, et4000w32p_out, NULL, NULL, et4000);

    io_sethandler(0x210a, 0x0002, et4000w32p_in, NULL, NULL, et4000w32p_out, NULL, NULL, et4000);
    io_sethandler(0x211a, 0x0002, et4000w32p_in, NULL, NULL, et4000w32p_out, NULL, NULL, et4000);
    io_sethandler(0x212a, 0x0002, et4000w32p_in, NULL, NULL, et4000w32p_out, NULL, NULL, et4000);
    io_sethandler(0x213a, 0x0002, et4000w32p_in, NULL, NULL, et4000w32p_out, NULL, NULL, et4000);
    io_sethandler(0x214a, 0x0002, et4000w32p_in, NULL, NULL, et4000w32p_out, NULL, NULL, et4000);
    io_sethandler(0x215a, 0x0002, et4000w32p_in, NULL, NULL, et4000w32p_out, NULL, NULL, et4000);
    io_sethandler(0x216a, 0x0002, et4000w32p_in, NULL, NULL, et4000w32p_out, NULL, NULL, et4000);
    io_sethandler(0x217a, 0x0002, et4000w32p_in, NULL, NULL, et4000w32p_out, NULL, NULL, et4000);
}

uint8_t
et4000w32p_pci_read(int func, int addr, void *p)
{
    et4000w32p_t *et4000 = (et4000w32p_t *) p;

    addr &= 0xff;

    switch (addr) {
        case 0x00:
            return 0x0c; /* Tseng Labs */
        case 0x01:
            return 0x10;

        case 0x02:
            return (et4000->rev);
        case 0x03:
            return 0x32;

        case PCI_REG_COMMAND:
            return et4000->pci_regs[PCI_REG_COMMAND] | 0x80; /* Respond to IO and memory accesses */

        case 0x07:
            return 1 << 1; /* Medium DEVSEL timing */

        case 0x08:
            return (et4000->rev); /* Revision ID */
        case 0x09:
            return 0; /* Programming interface */

        case 0x0a:
            return 0x00; /* Supports VGA interface */
        case 0x0b:
            return 0x03; /* This has to be done in order to make this card work with the two 486 PCI machines. */

        case 0x10:
            return 0x00; /* Linear frame buffer address */
        case 0x11:
            return 0x00;
        case 0x12:
            return 0x00;
        case 0x13:
            return (et4000->linearbase >> 24);

        case 0x30:
            return et4000->pci_regs[0x30] & 0x01; /* BIOS ROM address */
        case 0x31:
            return 0x00;
        case 0x32:
            return 0x00;
        case 0x33:
            return et4000->pci_regs[0x33] & 0xf0;
    }

    return 0;
}

void
et4000w32p_pci_write(int func, int addr, uint8_t val, void *p)
{
    et4000w32p_t *et4000 = (et4000w32p_t *) p;
    svga_t       *svga   = &et4000->svga;

    addr &= 0xff;

    switch (addr) {
        case PCI_REG_COMMAND:
            et4000->pci_regs[PCI_REG_COMMAND] = (val & 0x23) | 0x80;
            if (val & PCI_COMMAND_IO)
                et4000w32p_io_set(et4000);
            else
                et4000w32p_io_remove(et4000);
            et4000w32p_recalcmapping(et4000);
            break;

        case 0x13:
            et4000->linearbase &= 0x00c00000;
            et4000->linearbase |= (et4000->pci_regs[0x13] << 24);
            svga->crtc[0x30] &= 3;
            svga->crtc[0x30] |= ((et4000->linearbase & 0x3f000000) >> 22);
            et4000w32p_recalcmapping(et4000);
            break;

        case 0x30:
        case 0x31:
        case 0x32:
        case 0x33:
            et4000->pci_regs[addr] = val;
            et4000->pci_regs[0x30] = 1;
            et4000->pci_regs[0x31] = 0;
            et4000->pci_regs[0x32] = 0;
            et4000->pci_regs[0x33] &= 0xf0;
            if (et4000->pci_regs[0x30] & 0x01) {
                uint32_t biosaddr = (et4000->pci_regs[0x33] << 24);
                if (!biosaddr)
                    biosaddr = 0xc0000;
                et4000w32_log("ET4000 bios_rom enabled at %08x\n", biosaddr);
                mem_mapping_set_addr(&et4000->bios_rom.mapping, biosaddr, 0x8000);
            } else {
                et4000w32_log("ET4000 bios_rom disabled\n");
                mem_mapping_disable(&et4000->bios_rom.mapping);
            }
            return;
    }
}

void *
et4000w32p_init(const device_t *info)
{
    int           vram_size;
    et4000w32p_t *et4000 = malloc(sizeof(et4000w32p_t));
    memset(et4000, 0, sizeof(et4000w32p_t));

    et4000->pci = (info->flags & DEVICE_PCI) ? 0x80 : 0x00;
    et4000->vlb = (info->flags & DEVICE_VLB) ? 0x40 : 0x00;

    /*The ET4000/W32i ISA BIOS seems to not support 2MB of VRAM*/
    if ((info->local == ET4000W32) || ((info->local == ET4000W32I) && !(et4000->vlb)))
        vram_size = 1;
    else
        vram_size = device_get_config_int("memory");

    /*The interleaved VRAM was introduced by the ET4000/W32i*/
    et4000->interleaved = ((vram_size == 2) && (info->local != ET4000W32)) ? 1 : 0;

    if (info->flags & DEVICE_PCI)
        video_inform(VIDEO_FLAG_TYPE_SPECIAL, &timing_et4000w32_pci);
    else if (info->flags & DEVICE_VLB)
        video_inform(VIDEO_FLAG_TYPE_SPECIAL, &timing_et4000w32_vlb);
    else
        video_inform(VIDEO_FLAG_TYPE_SPECIAL, &timing_et4000w32_isa);

    svga_init(info, &et4000->svga, et4000, vram_size << 20,
              et4000w32p_recalctimings,
              et4000w32p_in, et4000w32p_out,
              et4000w32p_hwcursor_draw,
              NULL);

    et4000->vram_mask        = (vram_size << 20) - 1;
    et4000->svga.decode_mask = (vram_size << 20) - 1;

    et4000->type = info->local;

    switch (et4000->type) {
        case ET4000W32:
            /* ET4000/W32 */
            et4000->rev = 0;

            rom_init(&et4000->bios_rom, BIOS_ROM_PATH_W32, 0xc0000, 0x8000, 0x7fff, 0,
                     MEM_MAPPING_EXTERNAL);

            et4000->svga.ramdac    = device_add(&tseng_ics5301_ramdac_device);
            et4000->svga.clock_gen = et4000->svga.ramdac;
            et4000->svga.getclock  = sdac_getclock;
            break;

        case ET4000W32I:
            /* ET4000/W32i rev B */
            et4000->rev = 3;

            if (et4000->vlb) {
                rom_init(&et4000->bios_rom, BIOS_ROM_PATH_W32I_VLB, 0xc0000, 0x8000, 0x7fff, 0,
                         MEM_MAPPING_EXTERNAL);
            } else {
                rom_init(&et4000->bios_rom, BIOS_ROM_PATH_W32I_ISA, 0xc0000, 0x8000, 0x7fff, 0,
                         MEM_MAPPING_EXTERNAL);
            }

            et4000->svga.ramdac    = device_add(&tseng_ics5301_ramdac_device);
            et4000->svga.clock_gen = et4000->svga.ramdac;
            et4000->svga.getclock  = sdac_getclock;
            break;

        case ET4000W32P_VIDEOMAGIC_REVB:
            /* ET4000/W32p rev B */
            et4000->rev = 5;

            rom_init(&et4000->bios_rom, BIOS_ROM_PATH_W32P_VIDEOMAGIC_REVB_VLB, 0xc0000, 0x8000, 0x7fff, 0,
                     MEM_MAPPING_EXTERNAL);

            et4000->svga.ramdac    = device_add(&stg_ramdac_device);
            et4000->svga.clock_gen = et4000->svga.ramdac;
            et4000->svga.getclock  = stg_getclock;
            et4000->svga.adv_flags |= FLAG_NOSKEW;
            break;

        case ET4000W32P_REVC:
            /* ET4000/W32p rev C */
            et4000->rev = 7;

            rom_init(&et4000->bios_rom, BIOS_ROM_PATH_W32P_REVC, 0xc0000, 0x8000, 0x7fff, 0,
                     MEM_MAPPING_EXTERNAL);

            et4000->svga.ramdac    = device_add(&tseng_ics5341_ramdac_device);
            et4000->svga.clock_gen = et4000->svga.ramdac;
            et4000->svga.getclock  = sdac_getclock;
            break;

        case ET4000W32P:
            /* ET4000/W32p rev D */
            et4000->rev = 6;

            rom_init(&et4000->bios_rom, BIOS_ROM_PATH_W32P, 0xc0000, 0x8000, 0x7fff, 0,
                     MEM_MAPPING_EXTERNAL);

            et4000->svga.ramdac    = device_add(&stg_ramdac_device);
            et4000->svga.clock_gen = et4000->svga.ramdac;
            et4000->svga.getclock  = stg_getclock;
            et4000->svga.adv_flags |= FLAG_NOSKEW;
            break;

        case ET4000W32P_CARDEX:
            /* ET4000/W32p rev D */
            et4000->rev = 6;

            rom_init(&et4000->bios_rom, BIOS_ROM_PATH_CARDEX, 0xc0000, 0x8000, 0x7fff, 0,
                     MEM_MAPPING_EXTERNAL);

            et4000->svga.ramdac    = device_add(&stg_ramdac_device);
            et4000->svga.clock_gen = et4000->svga.ramdac;
            et4000->svga.getclock  = stg_getclock;
            et4000->svga.adv_flags |= FLAG_NOSKEW;
            break;

        case ET4000W32P_DIAMOND:
            /* ET4000/W32p rev D */
            et4000->rev = 6;

            rom_init(&et4000->bios_rom, BIOS_ROM_PATH_DIAMOND, 0xc0000, 0x8000, 0x7fff, 0,
                     MEM_MAPPING_EXTERNAL);

            et4000->svga.ramdac    = device_add(&stg_ramdac_device);
            et4000->svga.clock_gen = device_add(&icd2061_device);
            et4000->svga.getclock  = icd2061_getclock;
            break;
    }
    if (info->flags & DEVICE_PCI)
        mem_mapping_disable(&et4000->bios_rom.mapping);

    mem_mapping_add(&et4000->linear_mapping, 0, 0, svga_read_linear, svga_readw_linear, svga_readl_linear, svga_write_linear, svga_writew_linear, svga_writel_linear, NULL, MEM_MAPPING_EXTERNAL, &et4000->svga);
    mem_mapping_add(&et4000->mmu_mapping, 0, 0, et4000w32p_mmu_read, NULL, NULL, et4000w32p_mmu_write, NULL, NULL, NULL, MEM_MAPPING_EXTERNAL, et4000);

    et4000w32p_io_set(et4000);

    if (info->flags & DEVICE_PCI)
        pci_add_card(PCI_ADD_VIDEO, et4000w32p_pci_read, et4000w32p_pci_write, et4000);

    /* Hardwired bits: 00000000 1xx0x0xx */
    /* R/W bits:                 xx xxxx */
    /* PCem bits:                    111 */
    et4000->pci_regs[0x04] = 0x83;

    et4000->pci_regs[0x10] = 0x00;
    et4000->pci_regs[0x11] = 0x00;
    et4000->pci_regs[0x12] = 0xff;
    et4000->pci_regs[0x13] = 0xff;

    et4000->pci_regs[0x30] = 0x00;
    et4000->pci_regs[0x31] = 0x00;
    et4000->pci_regs[0x32] = 0x00;
    et4000->pci_regs[0x33] = 0xf0;

    et4000->svga.packed_chain4 = 1;

    return et4000;
}

int
et4000w32_available(void)
{
    return rom_present(BIOS_ROM_PATH_W32);
}

int
et4000w32i_isa_available(void)
{
    return rom_present(BIOS_ROM_PATH_W32I_ISA);
}

int
et4000w32i_vlb_available(void)
{
    return rom_present(BIOS_ROM_PATH_W32I_VLB);
}

int
et4000w32p_videomagic_revb_vlb_available(void)
{
    return rom_present(BIOS_ROM_PATH_W32P_VIDEOMAGIC_REVB_VLB);
}

int
et4000w32p_revc_available(void)
{
    return rom_present(BIOS_ROM_PATH_W32P_REVC);
}

int
et4000w32p_noncardex_available(void)
{
    return rom_present(BIOS_ROM_PATH_W32P);
}

int
et4000w32p_available(void)
{
    return rom_present(BIOS_ROM_PATH_DIAMOND);
}

int
et4000w32p_cardex_available(void)
{
    return rom_present(BIOS_ROM_PATH_CARDEX);
}

void
et4000w32p_close(void *p)
{
    et4000w32p_t *et4000 = (et4000w32p_t *) p;

    svga_close(&et4000->svga);

    free(et4000);
}

void
et4000w32p_speed_changed(void *p)
{
    et4000w32p_t *et4000 = (et4000w32p_t *) p;

    svga_recalctimings(&et4000->svga);
}

void
et4000w32p_force_redraw(void *p)
{
    et4000w32p_t *et4000 = (et4000w32p_t *) p;

    et4000->svga.fullchange = changeframecount;
}

static const device_config_t et4000w32p_config[] = {
  // clang-format off
    {
        .name = "memory",
        .description = "Memory size",
        .type = CONFIG_SELECTION,
        .default_int = 2,
        .selection = {
            {
                .description = "1 MB",
                .value = 1
            },
            {
                .description = "2 MB",
                .value = 2
            },
            {
                .description = ""
            }
        }
    },
    {
        .type = CONFIG_END
    }
  // clang-format on
};

const device_t et4000w32_device = {
    .name          = "Tseng Labs ET4000/w32 ISA",
    .internal_name = "et4000w32",
    .flags         = DEVICE_ISA | DEVICE_AT,
<<<<<<< HEAD
    ET4000W32,
    .init  = et4000w32p_init,
    .close = et4000w32p_close,
    .reset = NULL,
=======
    .local         = ET4000W32,
    .init          = et4000w32p_init,
    .close         = et4000w32p_close,
    .reset         = NULL,
>>>>>>> a20584fe
    { .available = et4000w32_available },
    .speed_changed = et4000w32p_speed_changed,
    .force_redraw  = et4000w32p_force_redraw,
    .config        = NULL
};

const device_t et4000w32_onboard_device = {
    .name          = "Tseng Labs ET4000/w32 (ISA) (On-Board)",
    .internal_name = "et4000w32_onboard",
    .flags         = DEVICE_ISA | DEVICE_AT,
<<<<<<< HEAD
    ET4000W32,
    .init  = et4000w32p_init,
    .close = et4000w32p_close,
    .reset = NULL,
=======
    .local         = ET4000W32,
    .init          = et4000w32p_init,
    .close         = et4000w32p_close,
    .reset         = NULL,
>>>>>>> a20584fe
    { .available = et4000w32_available },
    .speed_changed = et4000w32p_speed_changed,
    .force_redraw  = et4000w32p_force_redraw,
    .config        = NULL
};

const device_t et4000w32i_isa_device = {
    .name          = "Tseng Labs ET4000/w32i Rev. B ISA",
    .internal_name = "et4000w32i",
    .flags         = DEVICE_ISA | DEVICE_AT,
<<<<<<< HEAD
    ET4000W32I,
    .init  = et4000w32p_init,
    .close = et4000w32p_close,
    .reset = NULL,
=======
    .local         = ET4000W32I,
    .init          = et4000w32p_init,
    .close         = et4000w32p_close,
    .reset         = NULL,
>>>>>>> a20584fe
    { .available = et4000w32i_isa_available },
    .speed_changed = et4000w32p_speed_changed,
    .force_redraw  = et4000w32p_force_redraw,
    .config        = NULL
};

const device_t et4000w32i_vlb_device = {
    .name          = "Tseng Labs ET4000/w32i Rev. B VLB",
    .internal_name = "et4000w32i_vlb",
    .flags         = DEVICE_VLB,
<<<<<<< HEAD
    ET4000W32I,
    .init  = et4000w32p_init,
    .close = et4000w32p_close,
    .reset = NULL,
=======
    .local         = ET4000W32I,
    .init          = et4000w32p_init,
    .close         = et4000w32p_close,
    .reset         = NULL,
>>>>>>> a20584fe
    { .available = et4000w32i_vlb_available },
    .speed_changed = et4000w32p_speed_changed,
    .force_redraw  = et4000w32p_force_redraw,
    .config        = et4000w32p_config
};

const device_t et4000w32p_videomagic_revb_vlb_device = {
    .name          = "Tseng Labs ET4000/w32p Rev. B VLB (VideoMagic)",
    .internal_name = "et4000w32p_videomagic_revb_vlb",
    .flags         = DEVICE_VLB,
<<<<<<< HEAD
    ET4000W32P_VIDEOMAGIC_REVB,
    .init  = et4000w32p_init,
    .close = et4000w32p_close,
    .reset = NULL,
=======
    .local         = ET4000W32P_VIDEOMAGIC_REVB,
    .init          = et4000w32p_init,
    .close         = et4000w32p_close,
    .reset         = NULL,
>>>>>>> a20584fe
    { .available = et4000w32p_videomagic_revb_vlb_available },
    .speed_changed = et4000w32p_speed_changed,
    .force_redraw  = et4000w32p_force_redraw,
    .config        = et4000w32p_config
};

const device_t et4000w32p_videomagic_revb_pci_device = {
    .name          = "Tseng Labs ET4000/w32p Rev. B PCI (VideoMagic)",
    .internal_name = "et4000w32p_videomagic_revb_pci",
    .flags         = DEVICE_PCI,
<<<<<<< HEAD
    ET4000W32P_VIDEOMAGIC_REVB,
    .init  = et4000w32p_init,
    .close = et4000w32p_close,
    .reset = NULL,
=======
    .local         = ET4000W32P_VIDEOMAGIC_REVB,
    .init          = et4000w32p_init,
    .close         = et4000w32p_close,
    .reset         = NULL,
>>>>>>> a20584fe
    { .available = et4000w32p_videomagic_revb_vlb_available },
    .speed_changed = et4000w32p_speed_changed,
    .force_redraw  = et4000w32p_force_redraw,
    .config        = et4000w32p_config
};

const device_t et4000w32p_revc_vlb_device = {
    .name          = "Tseng Labs ET4000/w32p Rev. C VLB (Cardex)",
    .internal_name = "et4000w32p_revc_vlb",
    .flags         = DEVICE_VLB,
<<<<<<< HEAD
    ET4000W32P_REVC,
    .init  = et4000w32p_init,
    .close = et4000w32p_close,
    .reset = NULL,
=======
    .local         = ET4000W32P_REVC,
    .init          = et4000w32p_init,
    .close         = et4000w32p_close,
    .reset         = NULL,
>>>>>>> a20584fe
    { .available = et4000w32p_revc_available },
    .speed_changed = et4000w32p_speed_changed,
    .force_redraw  = et4000w32p_force_redraw,
    .config        = et4000w32p_config
};

const device_t et4000w32p_revc_pci_device = {
    .name          = "Tseng Labs ET4000/w32p Rev. C PCI (Cardex)",
    .internal_name = "et4000w32p_revc_pci",
    .flags         = DEVICE_PCI,
<<<<<<< HEAD
    ET4000W32P_REVC,
    .init  = et4000w32p_init,
    .close = et4000w32p_close,
    .reset = NULL,
=======
    .local         = ET4000W32P_REVC,
    .init          = et4000w32p_init,
    .close         = et4000w32p_close,
    .reset         = NULL,
>>>>>>> a20584fe
    { .available = et4000w32p_revc_available },
    .speed_changed = et4000w32p_speed_changed,
    .force_redraw  = et4000w32p_force_redraw,
    .config        = et4000w32p_config
};

const device_t et4000w32p_noncardex_vlb_device = {
    .name          = "Tseng Labs ET4000/w32p Rev. D VLB",
    .internal_name = "et4000w32p_nc_vlb",
    .flags         = DEVICE_VLB,
<<<<<<< HEAD
    ET4000W32P,
    .init  = et4000w32p_init,
    .close = et4000w32p_close,
    .reset = NULL,
=======
    .local         = ET4000W32P,
    .init          = et4000w32p_init,
    .close         = et4000w32p_close,
    .reset         = NULL,
>>>>>>> a20584fe
    { .available = et4000w32p_noncardex_available },
    .speed_changed = et4000w32p_speed_changed,
    .force_redraw  = et4000w32p_force_redraw,
    .config        = et4000w32p_config
};

const device_t et4000w32p_noncardex_pci_device = {
    .name          = "Tseng Labs ET4000/w32p Rev. D PCI",
    .internal_name = "et4000w32p_nc_pci",
    .flags         = DEVICE_PCI,
<<<<<<< HEAD
    ET4000W32P,
    .init  = et4000w32p_init,
    .close = et4000w32p_close,
    .reset = NULL,
=======
    .local         = ET4000W32P,
    .init          = et4000w32p_init,
    .close         = et4000w32p_close,
    .reset         = NULL,
>>>>>>> a20584fe
    { .available = et4000w32p_noncardex_available },
    .speed_changed = et4000w32p_speed_changed,
    .force_redraw  = et4000w32p_force_redraw,
    .config        = et4000w32p_config
};

const device_t et4000w32p_cardex_vlb_device = {
    .name          = "Tseng Labs ET4000/w32p Rev. D VLB (Cardex)",
    .internal_name = "et4000w32p_vlb",
    .flags         = DEVICE_VLB,
<<<<<<< HEAD
    ET4000W32P_CARDEX,
    .init  = et4000w32p_init,
    .close = et4000w32p_close,
    .reset = NULL,
=======
    .local         = ET4000W32P_CARDEX,
    .init          = et4000w32p_init,
    .close         = et4000w32p_close,
    .reset         = NULL,
>>>>>>> a20584fe
    { .available = et4000w32p_cardex_available },
    .speed_changed = et4000w32p_speed_changed,
    .force_redraw  = et4000w32p_force_redraw,
    .config        = et4000w32p_config
};

const device_t et4000w32p_cardex_pci_device = {
    .name          = "Tseng Labs ET4000/w32p Rev. D PCI (Cardex)",
    .internal_name = "et4000w32p_pci",
    .flags         = DEVICE_PCI,
<<<<<<< HEAD
    ET4000W32P_CARDEX,
    .init  = et4000w32p_init,
    .close = et4000w32p_close,
    .reset = NULL,
=======
    .local         = ET4000W32P_CARDEX,
    .init          = et4000w32p_init,
    .close         = et4000w32p_close,
    .reset         = NULL,
>>>>>>> a20584fe
    { .available = et4000w32p_cardex_available },
    .speed_changed = et4000w32p_speed_changed,
    .force_redraw  = et4000w32p_force_redraw,
    .config        = et4000w32p_config
};

const device_t et4000w32p_vlb_device = {
    .name          = "Tseng Labs ET4000/w32p Rev. D VLB (Diamond Stealth32)",
    .internal_name = "stealth32_vlb",
    .flags         = DEVICE_VLB,
<<<<<<< HEAD
    ET4000W32P_DIAMOND,
    .init  = et4000w32p_init,
    .close = et4000w32p_close,
    .reset = NULL,
=======
    .local         = ET4000W32P_DIAMOND,
    .init          = et4000w32p_init,
    .close         = et4000w32p_close,
    .reset         = NULL,
>>>>>>> a20584fe
    { .available = et4000w32p_available },
    .speed_changed = et4000w32p_speed_changed,
    .force_redraw  = et4000w32p_force_redraw,
    .config        = et4000w32p_config
};

const device_t et4000w32p_pci_device = {
    .name          = "Tseng Labs ET4000/w32p Rev. D PCI (Diamond Stealth32)",
    .internal_name = "stealth32_pci",
    .flags         = DEVICE_PCI,
<<<<<<< HEAD
    ET4000W32P_DIAMOND,
    .init  = et4000w32p_init,
    .close = et4000w32p_close,
    .reset = NULL,
=======
    .local         = ET4000W32P_DIAMOND,
    .init          = et4000w32p_init,
    .close         = et4000w32p_close,
    .reset         = NULL,
>>>>>>> a20584fe
    { .available = et4000w32p_available },
    .speed_changed = et4000w32p_speed_changed,
    .force_redraw  = et4000w32p_force_redraw,
    .config        = et4000w32p_config
};<|MERGE_RESOLUTION|>--- conflicted
+++ resolved
@@ -123,15 +123,6 @@
 static int et4000w32_max_x[8]  = { 0, 0, 4, 8, 0x10, 0x20, 0x40, 0x70000000 };
 static int et4000w32_wrap_x[8] = { 0, 0, 3, 7, 0x0F, 0x1F, 0x3F, ~0 };
 static int et4000w32_wrap_y[8] = { 1, 2, 4, 8, ~0, ~0, ~0, ~0 };
-<<<<<<< HEAD
-
-static video_timings_t timing_et4000w32_vlb = { VIDEO_BUS, 4, 4, 4, 10, 10, 10 };
-static video_timings_t timing_et4000w32_pci = { VIDEO_PCI, 4, 4, 4, 10, 10, 10 };
-static video_timings_t timing_et4000w32_isa = { VIDEO_ISA, 4, 4, 4, 10, 10, 10 };
-
-void et4000w32p_recalcmapping(et4000w32p_t *et4000);
-
-=======
 
 static video_timings_t timing_et4000w32_vlb = { .type = VIDEO_BUS, .write_b = 4, .write_w = 4, .write_l = 4, .read_b = 10, .read_w = 10, .read_l = 10 };
 static video_timings_t timing_et4000w32_pci = { .type = VIDEO_PCI, .write_b = 4, .write_w = 4, .write_l = 4, .read_b = 10, .read_w = 10, .read_l = 10 };
@@ -139,7 +130,6 @@
 
 void et4000w32p_recalcmapping(et4000w32p_t *et4000);
 
->>>>>>> a20584fe
 static uint8_t et4000w32p_mmu_read(uint32_t addr, void *p);
 static void    et4000w32p_mmu_write(uint32_t addr, uint8_t val, void *p);
 
@@ -282,21 +272,12 @@
         case 0x216b:
         case 0x217b:
             et4000->regs[et4000->index] = val;
-<<<<<<< HEAD
-            svga->hwcursor.xsize = svga->hwcursor.ysize = ((et4000->regs[0xEF] & 4) || (et4000->type == ET4000W32)) ? 128 : 64;
-            svga->hwcursor.x                            = et4000->regs[0xE0] | ((et4000->regs[0xE1] & 7) << 8);
-            svga->hwcursor.y                            = et4000->regs[0xE4] | ((et4000->regs[0xE5] & 7) << 8);
-            svga->hwcursor.ena                          = !!(et4000->regs[0xF7] & 0x80);
-            svga->hwcursor.xoff                         = et4000->regs[0xE2];
-            svga->hwcursor.yoff                         = et4000->regs[0xE6];
-=======
             svga->hwcursor.cur_xsize = svga->hwcursor.cur_ysize = ((et4000->regs[0xEF] & 4) || (et4000->type == ET4000W32)) ? 128 : 64;
             svga->hwcursor.x                                    = et4000->regs[0xE0] | ((et4000->regs[0xE1] & 7) << 8);
             svga->hwcursor.y                                    = et4000->regs[0xE4] | ((et4000->regs[0xE5] & 7) << 8);
             svga->hwcursor.ena                                  = !!(et4000->regs[0xF7] & 0x80);
             svga->hwcursor.xoff                                 = et4000->regs[0xE2];
             svga->hwcursor.yoff                                 = et4000->regs[0xE6];
->>>>>>> a20584fe
 
             if (et4000->type == ET4000W32) {
                 switch (svga->bpp) {
@@ -306,11 +287,7 @@
                 }
             }
 
-<<<<<<< HEAD
-            if (svga->hwcursor.xsize == 128) {
-=======
             if (svga->hwcursor.cur_xsize == 128) {
->>>>>>> a20584fe
                 svga->hwcursor.xoff &= 0x7f;
                 svga->hwcursor.yoff &= 0x7f;
                 if (et4000->type > ET4000W32P_REVC) {
@@ -329,11 +306,7 @@
             }
             svga->hwcursor.addr = (et4000->regs[0xe8] | (et4000->regs[0xe9] << 8) | ((et4000->regs[0xea] & 7) << 16)) << 2;
 
-<<<<<<< HEAD
-            add2addr = svga->hwcursor.yoff * ((svga->hwcursor.xsize == 128) ? 32 : 16);
-=======
             add2addr = svga->hwcursor.yoff * ((svga->hwcursor.cur_xsize == 128) ? 32 : 16);
->>>>>>> a20584fe
             svga->hwcursor.addr += add2addr;
             return;
     }
@@ -2354,13 +2327,8 @@
     et4000w32p_t *et4000 = (et4000w32p_t *) svga->p;
     int           x, offset, xx, xx2;
     int           shift       = (et4000->adjust_cursor + 1);
-<<<<<<< HEAD
-    int           width       = (svga->hwcursor_latch.xsize - svga->hwcursor_latch.xoff);
-    int           pitch       = (svga->hwcursor_latch.xsize == 128) ? 32 : 16;
-=======
     int           width       = (svga->hwcursor_latch.cur_xsize - svga->hwcursor_latch.xoff);
     int           pitch       = (svga->hwcursor_latch.cur_xsize == 128) ? 32 : 16;
->>>>>>> a20584fe
     int           x_acc       = 4;
     int           minus_width = 0;
     uint8_t       dat;
@@ -2823,24 +2791,17 @@
     {
         .type = CONFIG_END
     }
-  // clang-format on
+// clang-format on
 };
 
 const device_t et4000w32_device = {
     .name          = "Tseng Labs ET4000/w32 ISA",
     .internal_name = "et4000w32",
     .flags         = DEVICE_ISA | DEVICE_AT,
-<<<<<<< HEAD
-    ET4000W32,
-    .init  = et4000w32p_init,
-    .close = et4000w32p_close,
-    .reset = NULL,
-=======
     .local         = ET4000W32,
     .init          = et4000w32p_init,
     .close         = et4000w32p_close,
     .reset         = NULL,
->>>>>>> a20584fe
     { .available = et4000w32_available },
     .speed_changed = et4000w32p_speed_changed,
     .force_redraw  = et4000w32p_force_redraw,
@@ -2851,17 +2812,10 @@
     .name          = "Tseng Labs ET4000/w32 (ISA) (On-Board)",
     .internal_name = "et4000w32_onboard",
     .flags         = DEVICE_ISA | DEVICE_AT,
-<<<<<<< HEAD
-    ET4000W32,
-    .init  = et4000w32p_init,
-    .close = et4000w32p_close,
-    .reset = NULL,
-=======
     .local         = ET4000W32,
     .init          = et4000w32p_init,
     .close         = et4000w32p_close,
     .reset         = NULL,
->>>>>>> a20584fe
     { .available = et4000w32_available },
     .speed_changed = et4000w32p_speed_changed,
     .force_redraw  = et4000w32p_force_redraw,
@@ -2872,17 +2826,10 @@
     .name          = "Tseng Labs ET4000/w32i Rev. B ISA",
     .internal_name = "et4000w32i",
     .flags         = DEVICE_ISA | DEVICE_AT,
-<<<<<<< HEAD
-    ET4000W32I,
-    .init  = et4000w32p_init,
-    .close = et4000w32p_close,
-    .reset = NULL,
-=======
     .local         = ET4000W32I,
     .init          = et4000w32p_init,
     .close         = et4000w32p_close,
     .reset         = NULL,
->>>>>>> a20584fe
     { .available = et4000w32i_isa_available },
     .speed_changed = et4000w32p_speed_changed,
     .force_redraw  = et4000w32p_force_redraw,
@@ -2893,17 +2840,10 @@
     .name          = "Tseng Labs ET4000/w32i Rev. B VLB",
     .internal_name = "et4000w32i_vlb",
     .flags         = DEVICE_VLB,
-<<<<<<< HEAD
-    ET4000W32I,
-    .init  = et4000w32p_init,
-    .close = et4000w32p_close,
-    .reset = NULL,
-=======
     .local         = ET4000W32I,
     .init          = et4000w32p_init,
     .close         = et4000w32p_close,
     .reset         = NULL,
->>>>>>> a20584fe
     { .available = et4000w32i_vlb_available },
     .speed_changed = et4000w32p_speed_changed,
     .force_redraw  = et4000w32p_force_redraw,
@@ -2914,17 +2854,10 @@
     .name          = "Tseng Labs ET4000/w32p Rev. B VLB (VideoMagic)",
     .internal_name = "et4000w32p_videomagic_revb_vlb",
     .flags         = DEVICE_VLB,
-<<<<<<< HEAD
-    ET4000W32P_VIDEOMAGIC_REVB,
-    .init  = et4000w32p_init,
-    .close = et4000w32p_close,
-    .reset = NULL,
-=======
     .local         = ET4000W32P_VIDEOMAGIC_REVB,
     .init          = et4000w32p_init,
     .close         = et4000w32p_close,
     .reset         = NULL,
->>>>>>> a20584fe
     { .available = et4000w32p_videomagic_revb_vlb_available },
     .speed_changed = et4000w32p_speed_changed,
     .force_redraw  = et4000w32p_force_redraw,
@@ -2935,17 +2868,10 @@
     .name          = "Tseng Labs ET4000/w32p Rev. B PCI (VideoMagic)",
     .internal_name = "et4000w32p_videomagic_revb_pci",
     .flags         = DEVICE_PCI,
-<<<<<<< HEAD
-    ET4000W32P_VIDEOMAGIC_REVB,
-    .init  = et4000w32p_init,
-    .close = et4000w32p_close,
-    .reset = NULL,
-=======
     .local         = ET4000W32P_VIDEOMAGIC_REVB,
     .init          = et4000w32p_init,
     .close         = et4000w32p_close,
     .reset         = NULL,
->>>>>>> a20584fe
     { .available = et4000w32p_videomagic_revb_vlb_available },
     .speed_changed = et4000w32p_speed_changed,
     .force_redraw  = et4000w32p_force_redraw,
@@ -2956,17 +2882,10 @@
     .name          = "Tseng Labs ET4000/w32p Rev. C VLB (Cardex)",
     .internal_name = "et4000w32p_revc_vlb",
     .flags         = DEVICE_VLB,
-<<<<<<< HEAD
-    ET4000W32P_REVC,
-    .init  = et4000w32p_init,
-    .close = et4000w32p_close,
-    .reset = NULL,
-=======
     .local         = ET4000W32P_REVC,
     .init          = et4000w32p_init,
     .close         = et4000w32p_close,
     .reset         = NULL,
->>>>>>> a20584fe
     { .available = et4000w32p_revc_available },
     .speed_changed = et4000w32p_speed_changed,
     .force_redraw  = et4000w32p_force_redraw,
@@ -2977,17 +2896,10 @@
     .name          = "Tseng Labs ET4000/w32p Rev. C PCI (Cardex)",
     .internal_name = "et4000w32p_revc_pci",
     .flags         = DEVICE_PCI,
-<<<<<<< HEAD
-    ET4000W32P_REVC,
-    .init  = et4000w32p_init,
-    .close = et4000w32p_close,
-    .reset = NULL,
-=======
     .local         = ET4000W32P_REVC,
     .init          = et4000w32p_init,
     .close         = et4000w32p_close,
     .reset         = NULL,
->>>>>>> a20584fe
     { .available = et4000w32p_revc_available },
     .speed_changed = et4000w32p_speed_changed,
     .force_redraw  = et4000w32p_force_redraw,
@@ -2998,17 +2910,10 @@
     .name          = "Tseng Labs ET4000/w32p Rev. D VLB",
     .internal_name = "et4000w32p_nc_vlb",
     .flags         = DEVICE_VLB,
-<<<<<<< HEAD
-    ET4000W32P,
-    .init  = et4000w32p_init,
-    .close = et4000w32p_close,
-    .reset = NULL,
-=======
     .local         = ET4000W32P,
     .init          = et4000w32p_init,
     .close         = et4000w32p_close,
     .reset         = NULL,
->>>>>>> a20584fe
     { .available = et4000w32p_noncardex_available },
     .speed_changed = et4000w32p_speed_changed,
     .force_redraw  = et4000w32p_force_redraw,
@@ -3019,17 +2924,10 @@
     .name          = "Tseng Labs ET4000/w32p Rev. D PCI",
     .internal_name = "et4000w32p_nc_pci",
     .flags         = DEVICE_PCI,
-<<<<<<< HEAD
-    ET4000W32P,
-    .init  = et4000w32p_init,
-    .close = et4000w32p_close,
-    .reset = NULL,
-=======
     .local         = ET4000W32P,
     .init          = et4000w32p_init,
     .close         = et4000w32p_close,
     .reset         = NULL,
->>>>>>> a20584fe
     { .available = et4000w32p_noncardex_available },
     .speed_changed = et4000w32p_speed_changed,
     .force_redraw  = et4000w32p_force_redraw,
@@ -3040,17 +2938,10 @@
     .name          = "Tseng Labs ET4000/w32p Rev. D VLB (Cardex)",
     .internal_name = "et4000w32p_vlb",
     .flags         = DEVICE_VLB,
-<<<<<<< HEAD
-    ET4000W32P_CARDEX,
-    .init  = et4000w32p_init,
-    .close = et4000w32p_close,
-    .reset = NULL,
-=======
     .local         = ET4000W32P_CARDEX,
     .init          = et4000w32p_init,
     .close         = et4000w32p_close,
     .reset         = NULL,
->>>>>>> a20584fe
     { .available = et4000w32p_cardex_available },
     .speed_changed = et4000w32p_speed_changed,
     .force_redraw  = et4000w32p_force_redraw,
@@ -3061,17 +2952,10 @@
     .name          = "Tseng Labs ET4000/w32p Rev. D PCI (Cardex)",
     .internal_name = "et4000w32p_pci",
     .flags         = DEVICE_PCI,
-<<<<<<< HEAD
-    ET4000W32P_CARDEX,
-    .init  = et4000w32p_init,
-    .close = et4000w32p_close,
-    .reset = NULL,
-=======
     .local         = ET4000W32P_CARDEX,
     .init          = et4000w32p_init,
     .close         = et4000w32p_close,
     .reset         = NULL,
->>>>>>> a20584fe
     { .available = et4000w32p_cardex_available },
     .speed_changed = et4000w32p_speed_changed,
     .force_redraw  = et4000w32p_force_redraw,
@@ -3082,17 +2966,10 @@
     .name          = "Tseng Labs ET4000/w32p Rev. D VLB (Diamond Stealth32)",
     .internal_name = "stealth32_vlb",
     .flags         = DEVICE_VLB,
-<<<<<<< HEAD
-    ET4000W32P_DIAMOND,
-    .init  = et4000w32p_init,
-    .close = et4000w32p_close,
-    .reset = NULL,
-=======
     .local         = ET4000W32P_DIAMOND,
     .init          = et4000w32p_init,
     .close         = et4000w32p_close,
     .reset         = NULL,
->>>>>>> a20584fe
     { .available = et4000w32p_available },
     .speed_changed = et4000w32p_speed_changed,
     .force_redraw  = et4000w32p_force_redraw,
@@ -3103,17 +2980,10 @@
     .name          = "Tseng Labs ET4000/w32p Rev. D PCI (Diamond Stealth32)",
     .internal_name = "stealth32_pci",
     .flags         = DEVICE_PCI,
-<<<<<<< HEAD
-    ET4000W32P_DIAMOND,
-    .init  = et4000w32p_init,
-    .close = et4000w32p_close,
-    .reset = NULL,
-=======
     .local         = ET4000W32P_DIAMOND,
     .init          = et4000w32p_init,
     .close         = et4000w32p_close,
     .reset         = NULL,
->>>>>>> a20584fe
     { .available = et4000w32p_available },
     .speed_changed = et4000w32p_speed_changed,
     .force_redraw  = et4000w32p_force_redraw,
