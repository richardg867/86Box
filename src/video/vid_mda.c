/*
 * 86Box    A hypervisor and IBM PC system emulator that specializes in
 *          running old operating systems and software designed for IBM
 *          PC systems and compatibles from 1981 through fairly recent
 *          system designs based on the PCI bus.
 *
 *          This file is part of the 86Box distribution.
 *
 *          MDA emulation.
 *
 *
 *
 * Authors: Sarah Walker, <https://pcem-emulator.co.uk/>
 *          Miran Grca, <mgrca8@gmail.com>
 *
 *          Copyright 2008-2019 Sarah Walker.
 *          Copyright 2016-2019 Miran Grca.
 */
#include <stdio.h>
#include <stdint.h>
#include <string.h>
#include <stdlib.h>
#include <wchar.h>
#include <86box/86box.h>
#include <86box/io.h>
#include <86box/timer.h>
#include <86box/lpt.h>
#include <86box/pit.h>
#include <86box/mem.h>
#include <86box/rom.h>
#include <86box/device.h>
#include <86box/video.h>
#include <86box/vid_mda.h>
#include <86box/cli.h>

static int mdacols[256][2][2];

static video_timings_t timing_mda = { .type = VIDEO_ISA, .write_b = 8, .write_w = 16, .write_l = 32, .read_b = 8, .read_w = 16, .read_l = 32 };

void mda_recalctimings(mda_t *mda);

void
mda_out(uint16_t addr, uint8_t val, void *p)
{
    mda_t *mda = (mda_t *) p;
    switch (addr) {
        case 0x3b0:
        case 0x3b2:
        case 0x3b4:
        case 0x3b6:
            mda->crtcreg = val & 31;
            return;
        case 0x3b1:
        case 0x3b3:
        case 0x3b5:
        case 0x3b7:
            mda->crtc[mda->crtcreg] = val;
            if (mda->crtc[10] == 6 && mda->crtc[11] == 7) /*Fix for Generic Turbo XT BIOS, which sets up cursor registers wrong*/
            {
                mda->crtc[10] = 0xb;
                mda->crtc[11] = 0xc;
            }
            mda_recalctimings(mda);
            return;
        case 0x3b8:
            mda->ctrl = val;
            return;
    }
}

uint8_t
mda_in(uint16_t addr, void *p)
{
    mda_t *mda = (mda_t *) p;
    switch (addr) {
        case 0x3b0:
        case 0x3b2:
        case 0x3b4:
        case 0x3b6:
            return mda->crtcreg;
        case 0x3b1:
        case 0x3b3:
        case 0x3b5:
        case 0x3b7:
            return mda->crtc[mda->crtcreg];
        case 0x3ba:
            return mda->stat | 0xF0;
    }
    return 0xff;
}

void
mda_write(uint32_t addr, uint8_t val, void *p)
{
    mda_t *mda              = (mda_t *) p;
    mda->vram[addr & 0xfff] = val;
}

uint8_t
mda_read(uint32_t addr, void *p)
{
    mda_t *mda = (mda_t *) p;
    return mda->vram[addr & 0xfff];
}

void
mda_recalctimings(mda_t *mda)
{
    double _dispontime, _dispofftime, disptime;
    disptime     = mda->crtc[0] + 1;
    _dispontime  = mda->crtc[1];
    _dispofftime = disptime - _dispontime;
    _dispontime *= MDACONST;
    _dispofftime *= MDACONST;
    mda->dispontime  = (uint64_t) (_dispontime);
    mda->dispofftime = (uint64_t) (_dispofftime);
}

void
mda_poll(void *p)
{
<<<<<<< HEAD
        mda_t *mda = (mda_t *)p;
        uint16_t ca = (mda->crtc[15] | (mda->crtc[14] << 8)) & 0x3fff;
        int drawcursor;
        int x, c;
        int oldvc;
        uint8_t chr, attr;
        int oldsc;
        int blink;
        if (!mda->linepos)
        {
		timer_advance_u64(&mda->timer, mda->dispofftime);
                mda->stat |= 1;
                mda->linepos = 1;
                oldsc = mda->sc;
                if ((mda->crtc[8] & 3) == 3)
                        mda->sc = (mda->sc << 1) & 7;
                if (mda->dispon)
                {
                        if (mda->displine < mda->firstline)
                        {
                                mda->firstline = mda->displine;
                                video_wait_for_buffer();
                        }
                        mda->lastline = mda->displine;
#ifdef USE_CLI
                        if ((mda->displine % 8) == 0)
                                cli_render_mda(mda->crtc[1], mda->crtc[0x09] & 0x1f,
                                                mda->vram, mda->ma,
                                                1, mda->ctrl & 0x20,
                                                ca, !(mda->crtc[0x0a] & 0x20) && ((mda->crtc[0x0b] & 0x1f) >= (mda->crtc[0x0a] & 0x1f)));
#endif
                        for (x = 0; x < mda->crtc[1]; x++)
                        {
                                chr  = mda->vram[(mda->ma << 1) & 0xfff];
                                attr = mda->vram[((mda->ma << 1) + 1) & 0xfff];
                                drawcursor = ((mda->ma == ca) && mda->con && mda->cursoron);
                                blink = ((mda->blink & 16) && (mda->ctrl & 0x20) && (attr & 0x80) && !drawcursor);
                                if (mda->sc == 12 && ((attr & 7) == 1))
                                {
                                        for (c = 0; c < 9; c++)
						buffer32->line[mda->displine][(x * 9) + c] = mdacols[attr][blink][1];
                                }
                                else
                                {
                                        for (c = 0; c < 8; c++)
						buffer32->line[mda->displine][(x * 9) + c] = mdacols[attr][blink][(fontdatm[chr][mda->sc] & (1 << (c ^ 7))) ? 1 : 0];
                                        if ((chr & ~0x1f) == 0xc0) buffer32->line[mda->displine][(x * 9) + 8] = mdacols[attr][blink][fontdatm[chr][mda->sc] & 1];
                                        else                       buffer32->line[mda->displine][(x * 9) + 8] = mdacols[attr][blink][0];
                                }
                                mda->ma++;
                                if (drawcursor)
                                {
                                        for (c = 0; c < 9; c++)
						buffer32->line[mda->displine][(x * 9) + c] ^= mdacols[attr][0][1];
                                }
                        }
                }
                mda->sc = oldsc;
                if (mda->vc == mda->crtc[7] && !mda->sc)
                {
                        mda->stat |= 8;
                }
                mda->displine++;
                if (mda->displine >= 500)
                        mda->displine=0;
        }
        else
        {
                timer_advance_u64(&mda->timer, mda->dispontime);
                if (mda->dispon) mda->stat&=~1;
                mda->linepos=0;
                if (mda->vsynctime)
                {
                        mda->vsynctime--;
                        if (!mda->vsynctime)
                        {
                                mda->stat&=~8;
                        }
                }
                if (mda->sc == (mda->crtc[11] & 31) || ((mda->crtc[8] & 3) == 3 && mda->sc == ((mda->crtc[11] & 31) >> 1)))
                {
                        mda->con = 0;
                        mda->coff = 1;
=======
    mda_t   *mda = (mda_t *) p;
    uint16_t ca  = (mda->crtc[15] | (mda->crtc[14] << 8)) & 0x3fff;
    int      drawcursor;
    int      x, c;
    int      oldvc;
    uint8_t  chr, attr;
    int      oldsc;
    int      blink;

    VIDEO_MONITOR_PROLOGUE()
    if (!mda->linepos) {
        timer_advance_u64(&mda->timer, mda->dispofftime);
        mda->stat |= 1;
        mda->linepos = 1;
        oldsc        = mda->sc;
        if ((mda->crtc[8] & 3) == 3)
            mda->sc = (mda->sc << 1) & 7;
        if (mda->dispon) {
            if (mda->displine < mda->firstline) {
                mda->firstline = mda->displine;
                video_wait_for_buffer();
            }
            mda->lastline = mda->displine;
            for (x = 0; x < mda->crtc[1]; x++) {
                chr        = mda->vram[(mda->ma << 1) & 0xfff];
                attr       = mda->vram[((mda->ma << 1) + 1) & 0xfff];
                drawcursor = ((mda->ma == ca) && mda->con && mda->cursoron);
                blink      = ((mda->blink & 16) && (mda->ctrl & 0x20) && (attr & 0x80) && !drawcursor);
                if (mda->sc == 12 && ((attr & 7) == 1)) {
                    for (c = 0; c < 9; c++)
                        buffer32->line[mda->displine][(x * 9) + c] = mdacols[attr][blink][1];
                } else {
                    for (c = 0; c < 8; c++)
                        buffer32->line[mda->displine][(x * 9) + c] = mdacols[attr][blink][(fontdatm[chr][mda->sc] & (1 << (c ^ 7))) ? 1 : 0];
                    if ((chr & ~0x1f) == 0xc0)
                        buffer32->line[mda->displine][(x * 9) + 8] = mdacols[attr][blink][fontdatm[chr][mda->sc] & 1];
                    else
                        buffer32->line[mda->displine][(x * 9) + 8] = mdacols[attr][blink][0];
>>>>>>> 3b7c3381
                }
                mda->ma++;
                if (drawcursor) {
                    for (c = 0; c < 9; c++)
                        buffer32->line[mda->displine][(x * 9) + c] ^= mdacols[attr][0][1];
                }
            }

            video_process_8(mda->crtc[1] * 9, mda->displine);
        }
        mda->sc = oldsc;
        if (mda->vc == mda->crtc[7] && !mda->sc) {
            mda->stat |= 8;
        }
        mda->displine++;
        if (mda->displine >= 500)
            mda->displine = 0;
    } else {
        timer_advance_u64(&mda->timer, mda->dispontime);
        if (mda->dispon)
            mda->stat &= ~1;
        mda->linepos = 0;
        if (mda->vsynctime) {
            mda->vsynctime--;
            if (!mda->vsynctime) {
                mda->stat &= ~8;
            }
        }
        if (mda->sc == (mda->crtc[11] & 31) || ((mda->crtc[8] & 3) == 3 && mda->sc == ((mda->crtc[11] & 31) >> 1))) {
            mda->con  = 0;
            mda->coff = 1;
        }
        if (mda->vadj) {
            mda->sc++;
            mda->sc &= 31;
            mda->ma = mda->maback;
            mda->vadj--;
            if (!mda->vadj) {
                mda->dispon = 1;
                mda->ma = mda->maback = (mda->crtc[13] | (mda->crtc[12] << 8)) & 0x3fff;
                mda->sc               = 0;
            }
        } else if (mda->sc == mda->crtc[9] || ((mda->crtc[8] & 3) == 3 && mda->sc == (mda->crtc[9] >> 1))) {
            mda->maback = mda->ma;
            mda->sc     = 0;
            oldvc       = mda->vc;
            mda->vc++;
            mda->vc &= 127;
            if (mda->vc == mda->crtc[6])
                mda->dispon = 0;
            if (oldvc == mda->crtc[4]) {
                mda->vc   = 0;
                mda->vadj = mda->crtc[5];
                if (!mda->vadj)
                    mda->dispon = 1;
                if (!mda->vadj)
                    mda->ma = mda->maback = (mda->crtc[13] | (mda->crtc[12] << 8)) & 0x3fff;
                if ((mda->crtc[10] & 0x60) == 0x20)
                    mda->cursoron = 0;
                else
                    mda->cursoron = mda->blink & 16;
            }
            if (mda->vc == mda->crtc[7]) {
                mda->dispon    = 0;
                mda->displine  = 0;
                mda->vsynctime = 16;
                if (mda->crtc[7]) {
                    x = mda->crtc[1] * 9;
                    mda->lastline++;
                    if ((x != xsize) || ((mda->lastline - mda->firstline) != ysize) || video_force_resize_get()) {
                        xsize = x;
                        ysize = mda->lastline - mda->firstline;
                        if (xsize < 64)
                            xsize = 656;
                        if (ysize < 32)
                            ysize = 200;
                        set_screen_size(xsize, ysize);

                        if (video_force_resize_get())
                            video_force_resize_set(0);
                    }
                    video_blit_memtoscreen(0, mda->firstline, xsize, ysize);
                    frames++;
                    video_res_x = mda->crtc[1];
                    video_res_y = mda->crtc[6];
                    video_bpp   = 0;
                }
                mda->firstline = 1000;
                mda->lastline  = 0;
                mda->blink++;
            }
        } else {
            mda->sc++;
            mda->sc &= 31;
            mda->ma = mda->maback;
        }
        if ((mda->sc == (mda->crtc[10] & 31) || ((mda->crtc[8] & 3) == 3 && mda->sc == ((mda->crtc[10] & 31) >> 1)))) {
            mda->con = 1;
        }
    }
    VIDEO_MONITOR_EPILOGUE();
}

void
mda_init(mda_t *mda)
{
    int c;

    for (c = 0; c < 256; c++) {
        mdacols[c][0][0] = mdacols[c][1][0] = mdacols[c][1][1] = 16;
        if (c & 8)
            mdacols[c][0][1] = 15 + 16;
        else
            mdacols[c][0][1] = 7 + 16;
    }
    mdacols[0x70][0][1] = 16;
    mdacols[0x70][0][0] = mdacols[0x70][1][0] = mdacols[0x70][1][1] = 16 + 15;
    mdacols[0xF0][0][1]                                             = 16;
    mdacols[0xF0][0][0] = mdacols[0xF0][1][0] = mdacols[0xF0][1][1] = 16 + 15;
    mdacols[0x78][0][1]                                             = 16 + 7;
    mdacols[0x78][0][0] = mdacols[0x78][1][0] = mdacols[0x78][1][1] = 16 + 15;
    mdacols[0xF8][0][1]                                             = 16 + 7;
    mdacols[0xF8][0][0] = mdacols[0xF8][1][0] = mdacols[0xF8][1][1] = 16 + 15;
    mdacols[0x00][0][1] = mdacols[0x00][1][1] = 16;
    mdacols[0x08][0][1] = mdacols[0x08][1][1] = 16;
    mdacols[0x80][0][1] = mdacols[0x80][1][1] = 16;
    mdacols[0x88][0][1] = mdacols[0x88][1][1] = 16;

    overscan_x = overscan_y = 0;
    mda->monitor_index      = monitor_index_global;

    cga_palette = device_get_config_int("rgb_type") << 1;
    if (cga_palette > 6) {
        cga_palette = 0;
    }
    cgapal_rebuild();

    timer_add(&mda->timer, mda_poll, mda, 1);
}

void *
mda_standalone_init(const device_t *info)
{
    mda_t *mda = malloc(sizeof(mda_t));
    memset(mda, 0, sizeof(mda_t));
    video_inform(VIDEO_FLAG_TYPE_MDA, &timing_mda);

    mda->vram = malloc(0x1000);

    mem_mapping_add(&mda->mapping, 0xb0000, 0x08000, mda_read, NULL, NULL, mda_write, NULL, NULL, NULL, MEM_MAPPING_EXTERNAL, mda);
    io_sethandler(0x03b0, 0x0010, mda_in, NULL, NULL, mda_out, NULL, NULL, mda);

    mda_init(mda);

    lpt3_init(0x3BC);

    return mda;
}

void
mda_setcol(int chr, int blink, int fg, uint8_t cga_ink)
{
    mdacols[chr][blink][fg] = 16 + cga_ink;
}

void
mda_close(void *p)
{
    mda_t *mda = (mda_t *) p;

    free(mda->vram);
    free(mda);
}

void
mda_speed_changed(void *p)
{
    mda_t *mda = (mda_t *) p;

    mda_recalctimings(mda);
}

static const device_config_t mda_config[] = {
  // clang-format off
    {
        .name = "rgb_type",
        .description = "Display type",
        .type = CONFIG_SELECTION,
        .default_int = 0,
        .selection = {
            {
                .description = "Default",
                .value = 0
            },
            {
                .description = "Green",
                .value = 1
            },
            {
                .description = "Amber",
                .value = 2
            },
            {
                .description = "Gray",
                .value = 3
            },
            {
                .description = ""
            }
        }
    },
    {
        .type = CONFIG_END
    }
  // clang-format on
};

const device_t mda_device = {
    .name          = "MDA",
    .internal_name = "mda",
    .flags         = DEVICE_ISA,
    .local         = 0,
    .init          = mda_standalone_init,
    .close         = mda_close,
    .reset         = NULL,
    { .available = NULL },
    .speed_changed = mda_speed_changed,
    .force_redraw  = NULL,
    .config        = mda_config
};<|MERGE_RESOLUTION|>--- conflicted
+++ resolved
@@ -119,91 +119,6 @@
 void
 mda_poll(void *p)
 {
-<<<<<<< HEAD
-        mda_t *mda = (mda_t *)p;
-        uint16_t ca = (mda->crtc[15] | (mda->crtc[14] << 8)) & 0x3fff;
-        int drawcursor;
-        int x, c;
-        int oldvc;
-        uint8_t chr, attr;
-        int oldsc;
-        int blink;
-        if (!mda->linepos)
-        {
-		timer_advance_u64(&mda->timer, mda->dispofftime);
-                mda->stat |= 1;
-                mda->linepos = 1;
-                oldsc = mda->sc;
-                if ((mda->crtc[8] & 3) == 3)
-                        mda->sc = (mda->sc << 1) & 7;
-                if (mda->dispon)
-                {
-                        if (mda->displine < mda->firstline)
-                        {
-                                mda->firstline = mda->displine;
-                                video_wait_for_buffer();
-                        }
-                        mda->lastline = mda->displine;
-#ifdef USE_CLI
-                        if ((mda->displine % 8) == 0)
-                                cli_render_mda(mda->crtc[1], mda->crtc[0x09] & 0x1f,
-                                                mda->vram, mda->ma,
-                                                1, mda->ctrl & 0x20,
-                                                ca, !(mda->crtc[0x0a] & 0x20) && ((mda->crtc[0x0b] & 0x1f) >= (mda->crtc[0x0a] & 0x1f)));
-#endif
-                        for (x = 0; x < mda->crtc[1]; x++)
-                        {
-                                chr  = mda->vram[(mda->ma << 1) & 0xfff];
-                                attr = mda->vram[((mda->ma << 1) + 1) & 0xfff];
-                                drawcursor = ((mda->ma == ca) && mda->con && mda->cursoron);
-                                blink = ((mda->blink & 16) && (mda->ctrl & 0x20) && (attr & 0x80) && !drawcursor);
-                                if (mda->sc == 12 && ((attr & 7) == 1))
-                                {
-                                        for (c = 0; c < 9; c++)
-						buffer32->line[mda->displine][(x * 9) + c] = mdacols[attr][blink][1];
-                                }
-                                else
-                                {
-                                        for (c = 0; c < 8; c++)
-						buffer32->line[mda->displine][(x * 9) + c] = mdacols[attr][blink][(fontdatm[chr][mda->sc] & (1 << (c ^ 7))) ? 1 : 0];
-                                        if ((chr & ~0x1f) == 0xc0) buffer32->line[mda->displine][(x * 9) + 8] = mdacols[attr][blink][fontdatm[chr][mda->sc] & 1];
-                                        else                       buffer32->line[mda->displine][(x * 9) + 8] = mdacols[attr][blink][0];
-                                }
-                                mda->ma++;
-                                if (drawcursor)
-                                {
-                                        for (c = 0; c < 9; c++)
-						buffer32->line[mda->displine][(x * 9) + c] ^= mdacols[attr][0][1];
-                                }
-                        }
-                }
-                mda->sc = oldsc;
-                if (mda->vc == mda->crtc[7] && !mda->sc)
-                {
-                        mda->stat |= 8;
-                }
-                mda->displine++;
-                if (mda->displine >= 500)
-                        mda->displine=0;
-        }
-        else
-        {
-                timer_advance_u64(&mda->timer, mda->dispontime);
-                if (mda->dispon) mda->stat&=~1;
-                mda->linepos=0;
-                if (mda->vsynctime)
-                {
-                        mda->vsynctime--;
-                        if (!mda->vsynctime)
-                        {
-                                mda->stat&=~8;
-                        }
-                }
-                if (mda->sc == (mda->crtc[11] & 31) || ((mda->crtc[8] & 3) == 3 && mda->sc == ((mda->crtc[11] & 31) >> 1)))
-                {
-                        mda->con = 0;
-                        mda->coff = 1;
-=======
     mda_t   *mda = (mda_t *) p;
     uint16_t ca  = (mda->crtc[15] | (mda->crtc[14] << 8)) & 0x3fff;
     int      drawcursor;
@@ -227,6 +142,13 @@
                 video_wait_for_buffer();
             }
             mda->lastline = mda->displine;
+#ifdef USE_CLI
+            if ((mda->displine % 8) == 0)
+                cli_render_mda(mda->crtc[1], mda->crtc[0x09] & 0x1f,
+                              mda->vram, mda->ma,
+                              1, mda->ctrl & 0x20,
+                              ca, !(mda->crtc[0x0a] & 0x20) && ((mda->crtc[0x0b] & 0x1f) >= (mda->crtc[0x0a] & 0x1f)));
+#endif
             for (x = 0; x < mda->crtc[1]; x++) {
                 chr        = mda->vram[(mda->ma << 1) & 0xfff];
                 attr       = mda->vram[((mda->ma << 1) + 1) & 0xfff];
@@ -242,7 +164,6 @@
                         buffer32->line[mda->displine][(x * 9) + 8] = mdacols[attr][blink][fontdatm[chr][mda->sc] & 1];
                     else
                         buffer32->line[mda->displine][(x * 9) + 8] = mdacols[attr][blink][0];
->>>>>>> 3b7c3381
                 }
                 mda->ma++;
                 if (drawcursor) {
