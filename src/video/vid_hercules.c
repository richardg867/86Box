--- conflicted
+++ resolved
@@ -306,15 +306,10 @@
 		}
 		dev->lastline = dev->displine;
 
-<<<<<<< HEAD
-		// if ((dev->ctrl & 2) && (dev->ctrl2 & 1)) {
-		if (dev->ctrl & 2) {
+		if (dev->ctrl & 0x02) {
 #ifdef USE_CLI
 			text_render_gfx("Hercules %dx%d");
 #endif
-=======
-		if (dev->ctrl & 0x02) {
->>>>>>> c99c629e
 			ca = (dev->sc & 3) * 0x2000;
 			if (dev->ctrl & 0x80)
 				ca += 0x8000;
