/*
 * 86Box    A hypervisor and IBM PC system emulator that specializes in
 *          running old operating systems and software designed for IBM
 *          PC systems and compatibles from 1981 through fairly recent
 *          system designs based on the PCI bus.
 *
 *          This file is part of the 86Box distribution.
 *
 *          Hercules emulation.
 *
 *
 *
 * Authors: Sarah Walker, <https://pcem-emulator.co.uk/>
 *          Miran Grca, <mgrca8@gmail.com>
 *
 *          Copyright 2008-2019 Sarah Walker.
 *          Copyright 2016-2019 Miran Grca.
 */
#include <stdio.h>
#include <stdint.h>
#include <stdlib.h>
#include <string.h>
#include <wchar.h>
#include <86box/86box.h>
#include "cpu.h"
#include <86box/mem.h>
#include <86box/rom.h>
#include <86box/io.h>
#include <86box/timer.h>
#include <86box/lpt.h>
#include <86box/pit.h>
#include <86box/device.h>
#include <86box/video.h>
#include <86box/vid_hercules.h>
<<<<<<< HEAD
#include <86box/cli.h>
=======
#include <86box/plat_unused.h>
>>>>>>> 42ea22e5

static video_timings_t timing_hercules = { .type = VIDEO_ISA, .write_b = 8, .write_w = 16, .write_l = 32, .read_b = 8, .read_w = 16, .read_l = 32 };

static void
recalc_timings(hercules_t *dev)
{
    double disptime;
    double _dispontime;
    double _dispofftime;

    disptime     = dev->crtc[0] + 1;
    _dispontime  = dev->crtc[1];
    _dispofftime = disptime - _dispontime;
    _dispontime *= HERCCONST;
    _dispofftime *= HERCCONST;

    dev->dispontime  = (uint64_t) (_dispontime);
    dev->dispofftime = (uint64_t) (_dispofftime);
}

static uint8_t crtcmask[32] = {
    0xff, 0xff, 0xff, 0xff, 0x7f, 0x1f, 0x7f, 0x7f, 0xf3, 0x1f, 0x7f, 0x1f, 0x3f, 0xff, 0x3f, 0xff,
    0xff, 0xff, 0x00, 0x00, 0x00, 0x00, 0x00, 0x00, 0x00, 0x00, 0x00, 0x00, 0x00, 0x00, 0x00, 0x00
};

static void
hercules_out(uint16_t addr, uint8_t val, void *priv)
{
    hercules_t *dev = (hercules_t *) priv;
    uint8_t     old;

    VIDEO_MONITOR_PROLOGUE()
    switch (addr) {
        case 0x03b0:
        case 0x03b2:
        case 0x03b4:
        case 0x03b6:
            dev->crtcreg = val & 31;
            break;

        case 0x03b1:
        case 0x03b3:
        case 0x03b5:
        case 0x03b7:
            old                     = dev->crtc[dev->crtcreg];
            dev->crtc[dev->crtcreg] = val & crtcmask[dev->crtcreg];

            /*
             * Fix for Generic Turbo XT BIOS, which
             * sets up cursor registers wrong.
             */
            if (dev->crtc[10] == 6 && dev->crtc[11] == 7) {
                dev->crtc[10] = 0xb;
                dev->crtc[11] = 0xc;
            }

            if (old != val) {
                if ((dev->crtcreg < 0xe) || (dev->crtcreg > 0x10)) {
                    dev->fullchange = changeframecount;
                    recalc_timings(dev);
                }
            }
            break;

        case 0x03b8:
            old = dev->ctrl;

            /* Prevent setting of bits if they are disabled in CTRL2. */
            if ((old & 0x02) && !(val & 0x02))
                dev->ctrl &= 0xfd;
            else if ((val & 0x02) && (dev->ctrl2 & 0x01))
                dev->ctrl |= 0x02;

            if ((old & 0x80) && !(val & 0x80))
                dev->ctrl &= 0x7f;
            else if ((val & 0x80) && (dev->ctrl2 & 0x02))
                dev->ctrl |= 0x80;

            dev->ctrl = (dev->ctrl & 0x82) | (val & 0x7d);

            if (old ^ val)
                recalc_timings(dev);
            break;

        case 0x03b9:
        case 0x03bb:
            dev->lp_ff = !(addr & 0x0002);
            break;

        case 0x03bf:
            old        = dev->ctrl2;
            dev->ctrl2 = val;
            /* According to the Programmer's guide to the Hercules graphics cars
               by David B. Doty from 1988, the CTRL2 modes (bits 1,0) are as follow:
               - 00: DIAG: Text mode only, only page 0 accessible;
               - 01: HALF: Graphics mode allowed, only page 0 accessible;
               - 11: FULL: Graphics mode allowed, both pages accessible. */
            if (val & 0x01)
                mem_mapping_set_exec(&dev->mapping, dev->vram);
            else
                mem_mapping_set_exec(&dev->mapping, NULL);
            if (val & 0x02)
                mem_mapping_set_addr(&dev->mapping, 0xb0000, 0x10000);
            else
                mem_mapping_set_addr(&dev->mapping, 0xb0000, 0x08000);
            if (old ^ val)
                recalc_timings(dev);
            break;

        default:
            break;
    }

    VIDEO_MONITOR_EPILOGUE()
}

static uint8_t
hercules_in(uint16_t addr, void *priv)
{
    const hercules_t *dev = (hercules_t *) priv;
    uint8_t           ret = 0xff;

    switch (addr) {
        case 0x03b0:
        case 0x03b2:
        case 0x03b4:
        case 0x03b6:
            ret = dev->crtcreg;
            break;

        case 0x03b1:
        case 0x03b3:
        case 0x03b5:
        case 0x03b7:
            if (dev->crtcreg == 0x0c)
                ret = (dev->ma >> 8) & 0x3f;
            else if (dev->crtcreg == 0x0d)
                ret = dev->ma & 0xff;
            else
                ret = dev->crtc[dev->crtcreg];
            break;

        case 0x03ba:
            ret = 0x70; /* Hercules ident */
            ret |= (dev->lp_ff ? 2 : 0);
            ret |= (dev->stat & 0x01);
            if (dev->stat & 0x08)
                ret |= 0x80;
            if ((ret & 0x81) == 0x80)
                ret |= 0x08;
            break;

        default:
            break;
    }

    return ret;
}

static void
hercules_waitstates(UNUSED(void *priv))
{
    int ws_array[16] = { 3, 4, 5, 6, 7, 8, 4, 5, 6, 7, 8, 4, 5, 6, 7, 8 };
    int ws;

    ws = ws_array[cycles & 0xf];
    cycles -= ws;
}

static void
hercules_write(uint32_t addr, uint8_t val, void *priv)
{
    hercules_t *dev = (hercules_t *) priv;

    if (dev->ctrl2 & 0x01)
        addr &= 0xffff;
    else
        addr &= 0x0fff;

    dev->vram[addr] = val;

    hercules_waitstates(dev);
}

static uint8_t
hercules_read(uint32_t addr, void *priv)
{
    hercules_t *dev = (hercules_t *) priv;
    uint8_t     ret = 0xff;

    if (dev->ctrl2 & 0x01)
        addr &= 0xffff;
    else
        addr &= 0x0fff;

    hercules_waitstates(dev);

    ret = dev->vram[addr];

    return ret;
}

static void
hercules_render_overscan_left(hercules_t *dev)
{
    uint32_t width;

    if (dev->ctrl & 0x02)
        width = (((uint32_t) dev->crtc[1]) << 4);
    else
        width = (((uint32_t) dev->crtc[1]) * 9);

    if ((dev->displine + 14) < 0)
        return;

    if (width == 0)
        return;

    for (uint8_t i = 0; i < 8; i++)
        buffer32->line[dev->displine + 14][i] = 0x00000000;
}

static void
hercules_render_overscan_right(hercules_t *dev)
{
    uint32_t width;

    if (dev->ctrl & 0x02)
        width = (((uint32_t) dev->crtc[1]) << 4);
    else
        width = (((uint32_t) dev->crtc[1]) * 9);

    if ((dev->displine + 14) < 0)
        return;

    if (width == 0)
        return;

    for (uint8_t i = 0; i < 8; i++)
        buffer32->line[dev->displine + 14][8 + width + i] = 0x00000000;
}

static void
hercules_poll(void *priv)
{
    hercules_t *dev = (hercules_t *) priv;
    uint8_t     chr;
    uint8_t     attr;
    uint16_t    ca;
    uint16_t    dat;
    uint16_t    pa;
    int         oldsc;
    int         blink;
    int         x;
    int         xx;
    int         y;
    int         yy;
    int         c;
    int         oldvc;
    int         drawcursor;
    uint32_t   *p;

    VIDEO_MONITOR_PROLOGUE()
    ca = (dev->crtc[15] | (dev->crtc[14] << 8)) & 0x3fff;

    if (!dev->linepos) {
        timer_advance_u64(&dev->timer, dev->dispofftime);
        dev->stat |= 1;
        dev->linepos = 1;
        oldsc        = dev->sc;

        if ((dev->crtc[8] & 3) == 3)
            dev->sc = (dev->sc << 1) & 7;

        if (dev->dispon) {
            if (dev->displine < dev->firstline) {
                dev->firstline = dev->displine;
                video_wait_for_buffer();
            }
            dev->lastline = dev->displine;

            hercules_render_overscan_left(dev);

            if (dev->ctrl & 0x02) {
#ifdef USE_CLI
                cli_render_gfx("Hercules %dx%d");
#endif
                ca = (dev->sc & 3) * 0x2000;
                if (dev->ctrl & 0x80)
                    ca += 0x8000;

                for (x = 0; x < dev->crtc[1]; x++) {
                    if (dev->ctrl & 8)
                        dat = (dev->vram[((dev->ma << 1) & 0x1fff) + ca] << 8) | dev->vram[((dev->ma << 1) & 0x1fff) + ca + 1];
                    else
                        dat = 0;
                    dev->ma++;
                    for (c = 0; c < 16; c++)
                        buffer32->line[dev->displine + 14][(x << 4) + c + 8] = (dat & (32768 >> c)) ? 7 : 0;
                    for (c = 0; c < 16; c += 8)
                        video_blend((x << 4) + c + 8, dev->displine + 14);
                }
            } else {
#ifdef USE_CLI
                if ((dev->displine % 8) == 0)
                    cli_render_mda(dev->crtc[1], dev->crtc[9] & 0x1f,
                            dev->vram, dev->ma,
                            dev->ctrl & 8, dev->ctrl & 0x20,
                            ca, !(dev->crtc[0x0a] & 0x20) && ((dev->crtc[0x0b] & 0x1f) >= (dev->crtc[0x0a] & 0x1f)));
#endif
                for (x = 0; x < dev->crtc[1]; x++) {
                    if (dev->ctrl & 8) {
                        /* Undocumented behavior: page 1 in text mode means characters are read
                           from page 1 and attributes from page 0. */
                        chr  = dev->charbuffer[x << 1];
                        attr = dev->charbuffer[(x << 1) + 1];
                    } else
                        chr = attr = 0;
                    drawcursor = ((dev->ma == ca) && dev->con && dev->cursoron);
                    blink      = ((dev->blink & 16) && (dev->ctrl & 0x20) && (attr & 0x80) && !drawcursor);

                    if (dev->sc == 12 && ((attr & 7) == 1)) {
                        for (c = 0; c < 9; c++)
                            buffer32->line[dev->displine + 14][(x * 9) + c + 8] = dev->cols[attr][blink][1];
                    } else {
                        for (c = 0; c < 8; c++)
                            buffer32->line[dev->displine + 14][(x * 9) + c + 8] = dev->cols[attr][blink][(fontdatm[chr][dev->sc] & (1 << (c ^ 7))) ? 1 : 0];

                        if ((chr & ~0x1f) == 0xc0)
                            buffer32->line[dev->displine + 14][(x * 9) + 8 + 8] = dev->cols[attr][blink][fontdatm[chr][dev->sc] & 1];
                        else
                            buffer32->line[dev->displine + 14][(x * 9) + 8 + 8] = dev->cols[attr][blink][0];
                    }
                    if (dev->ctrl2 & 0x01)
                        dev->ma = (dev->ma + 1) & 0x3fff;
                    else
                        dev->ma = (dev->ma + 1) & 0x7ff;

                    if (drawcursor) {
                        for (c = 0; c < 9; c++)
                            buffer32->line[dev->displine + 14][(x * 9) + c + 8] ^= dev->cols[attr][0][1];
                    }
                }
            }

            hercules_render_overscan_right(dev);

            if (dev->ctrl & 0x02)
                x = dev->crtc[1] << 4;
            else
                x = dev->crtc[1] * 9;

            video_process_8(x + 16, dev->displine + 14);
        }
        dev->sc = oldsc;

        if (dev->vc == dev->crtc[7] && !dev->sc)
            dev->stat |= 8;
        dev->displine++;
        if (dev->displine >= 500)
            dev->displine = 0;
    } else {
        timer_advance_u64(&dev->timer, dev->dispontime);

        if (dev->dispon)
            dev->stat &= ~1;

        dev->linepos = 0;
        if (dev->vsynctime) {
            dev->vsynctime--;
            if (!dev->vsynctime)
                dev->stat &= ~8;
        }

        if (dev->sc == (dev->crtc[11] & 31) || ((dev->crtc[8] & 3) == 3 && dev->sc == ((dev->crtc[11] & 31) >> 1))) {
            dev->con  = 0;
            dev->coff = 1;
        }

        if (dev->vadj) {
            dev->sc++;
            dev->sc &= 31;
            dev->ma = dev->maback;
            dev->vadj--;
            if (!dev->vadj) {
                dev->dispon = 1;
                dev->ma = dev->maback = (dev->crtc[13] | (dev->crtc[12] << 8)) & 0x3fff;
                dev->sc               = 0;
            }
        } else if (((dev->crtc[8] & 3) != 3 && dev->sc == dev->crtc[9]) || ((dev->crtc[8] & 3) == 3 && dev->sc == (dev->crtc[9] >> 1))) {
            dev->maback = dev->ma;
            dev->sc     = 0;
            oldvc       = dev->vc;
            dev->vc++;
            dev->vc &= 127;

            if (dev->vc == dev->crtc[6])
                dev->dispon = 0;

            if (oldvc == dev->crtc[4]) {
                dev->vc   = 0;
                dev->vadj = dev->crtc[5];
                if (!dev->vadj) {
                    dev->dispon = 1;
                    dev->ma = dev->maback = (dev->crtc[13] | (dev->crtc[12] << 8)) & 0x3fff;
                }
                switch (dev->crtc[10] & 0x60) {
                    case 0x20:
                        dev->cursoron = 0;
                        break;
                    case 0x60:
                        dev->cursoron = dev->blink & 0x10;
                        break;
                    default:
                        dev->cursoron = dev->blink & 0x08;
                        break;
                }
            }

            if (dev->vc == dev->crtc[7]) {
                dev->dispon   = 0;
                dev->displine = 0;
                if ((dev->crtc[8] & 3) == 3)
                    dev->vsynctime = ((int32_t) dev->crtc[4] * ((dev->crtc[9] >> 1) + 1)) + dev->crtc[5] - dev->crtc[7] + 1;
                else
                    dev->vsynctime = ((int32_t) dev->crtc[4] * (dev->crtc[9] + 1)) + dev->crtc[5] - dev->crtc[7] + 1;
                if (dev->crtc[7]) {
                    if (dev->ctrl & 0x02)
                        x = dev->crtc[1] << 4;
                    else
                        x = dev->crtc[1] * 9;

                    dev->lastline++;
                    y = (dev->lastline - dev->firstline);

                    if ((dev->ctrl & 8) && x && y && ((x != xsize) || (y != ysize) || video_force_resize_get())) {
                        xsize = x;
                        ysize = y;
                        if (xsize < 64)
                            xsize = enable_overscan ? 640 : 656;
                        if (ysize < 32)
                            ysize = 200;

                        set_screen_size(xsize + (enable_overscan ? 16 : 0), ysize + (enable_overscan ? 28 : 0));

                        if (video_force_resize_get())
                            video_force_resize_set(0);
                    }

                    if ((x >= 160) && ((y + 1) >= 120)) {
                        /* Draw (overscan_size) lines of overscan on top and bottom. */
                        for (yy = 0; yy < 14; yy++) {
                            p = &(buffer32->line[(dev->firstline + yy) & 0x7ff][0]);

                            for (xx = 0; xx < (x + 16); xx++)
                                p[xx] = 0x00000000;
                        }

                        for (yy = 0; yy < 14; yy++) {
                            p = &(buffer32->line[(dev->firstline + 14 + y + yy) & 0x7ff][0]);

                            for (xx = 0; xx < (x + 16); xx++)
                                p[xx] = 0x00000000;
                        }
                    }

                    if (enable_overscan)
                        video_blit_memtoscreen(0, dev->firstline, xsize + 16, ysize + 28);
                    else
                        video_blit_memtoscreen(8, dev->firstline + 14, xsize, ysize);
                    frames++;
#if 0
                    if ((dev->ctrl & 2) && (dev->ctrl2 & 1)) {
#endif
                    if (dev->ctrl & 0x02) {
                        video_res_x = dev->crtc[1] * 16;
                        video_res_y = dev->crtc[6] * 4;
                        video_bpp   = 1;
                    } else {
                        video_res_x = dev->crtc[1];
                        video_res_y = dev->crtc[6];
                        video_bpp   = 0;
                    }
                }
                dev->firstline = 1000;
                dev->lastline  = 0;
                dev->blink++;
            }
        } else {
            dev->sc++;
            dev->sc &= 31;
            dev->ma = dev->maback;
        }

        if (dev->sc == (dev->crtc[10] & 31) || ((dev->crtc[8] & 3) == 3 && dev->sc == ((dev->crtc[10] & 31) >> 1)))
            dev->con = 1;
        if (dev->dispon && !(dev->ctrl & 0x02)) {
            for (x = 0; x < (dev->crtc[1] << 1); x++) {
                pa                 = (dev->ctrl & 0x80) ? ((x & 1) ? 0x0000 : 0x8000) : 0x0000;
                dev->charbuffer[x] = dev->vram[(((dev->ma << 1) + x) & 0x3fff) + pa];
            }
        }
    }
    VIDEO_MONITOR_EPILOGUE()
}

static void *
hercules_init(UNUSED(const device_t *info))
{
    hercules_t *dev;

    dev = (hercules_t *) malloc(sizeof(hercules_t));
    memset(dev, 0x00, sizeof(hercules_t));
    dev->monitor_index = monitor_index_global;

    overscan_x = 16;
    overscan_y = 28;

    dev->vram = (uint8_t *) malloc(0x10000);

    timer_add(&dev->timer, hercules_poll, dev, 1);

    mem_mapping_add(&dev->mapping, 0xb0000, 0x08000,
                    hercules_read, NULL, NULL, hercules_write, NULL, NULL,
                    NULL /*dev->vram*/, MEM_MAPPING_EXTERNAL, dev);

    io_sethandler(0x03b0, 16,
                  hercules_in, NULL, NULL, hercules_out, NULL, NULL, dev);

    for (uint16_t c = 0; c < 256; c++) {
        dev->cols[c][0][0] = dev->cols[c][1][0] = dev->cols[c][1][1] = 16;

        if (c & 0x08)
            dev->cols[c][0][1] = 15 + 16;
        else
            dev->cols[c][0][1] = 7 + 16;
    }
    dev->cols[0x70][0][1] = 16;
    dev->cols[0x70][0][0] = dev->cols[0x70][1][0] = dev->cols[0x70][1][1] = 16 + 15;
    dev->cols[0xF0][0][1]                                                 = 16;
    dev->cols[0xF0][0][0] = dev->cols[0xF0][1][0] = dev->cols[0xF0][1][1] = 16 + 15;
    dev->cols[0x78][0][1]                                                 = 16 + 7;
    dev->cols[0x78][0][0] = dev->cols[0x78][1][0] = dev->cols[0x78][1][1] = 16 + 15;
    dev->cols[0xF8][0][1]                                                 = 16 + 7;
    dev->cols[0xF8][0][0] = dev->cols[0xF8][1][0] = dev->cols[0xF8][1][1] = 16 + 15;
    dev->cols[0x00][0][1] = dev->cols[0x00][1][1] = 16;
    dev->cols[0x08][0][1] = dev->cols[0x08][1][1] = 16;
    dev->cols[0x80][0][1] = dev->cols[0x80][1][1] = 16;
    dev->cols[0x88][0][1] = dev->cols[0x88][1][1] = 16;

    overscan_x = overscan_y = 0;

    cga_palette = device_get_config_int("rgb_type") << 1;
    if (cga_palette > 6)
        cga_palette = 0;
    cgapal_rebuild();

    herc_blend = device_get_config_int("blend");

    video_inform(VIDEO_FLAG_TYPE_MDA, &timing_hercules);

    /* Force the LPT3 port to be enabled. */
    lpt3_init(0x3BC);

    return dev;
}

static void
hercules_close(void *priv)
{
    hercules_t *dev = (hercules_t *) priv;

    if (!dev)
        return;

    if (dev->vram)
        free(dev->vram);

    free(dev);
}

static void
speed_changed(void *priv)
{
    hercules_t *dev = (hercules_t *) priv;

    recalc_timings(dev);
}

static const device_config_t hercules_config[] = {
  // clang-format off
    {
        .name = "rgb_type",
        .description = "Display type",
        .type = CONFIG_SELECTION,
        .default_int = 0,
        .selection = {
            {
                .description = "Default",
                .value = 0
            },
            {
                .description = "Green",
                .value = 1
            },
            {
                .description = "Amber",
                .value = 2
            },
            {
                .description = "Gray",
                .value = 3
            },
            {
                .description = ""
            }
        }
    },
    {
        .name = "blend",
        .description = "Blend",
        .type = CONFIG_BINARY,
        .default_int = 1
    },
    {
        .type = CONFIG_END
    }
  // clang-format on
};

const device_t hercules_device = {
    .name          = "Hercules",
    .internal_name = "hercules",
    .flags         = DEVICE_ISA,
    .local         = 0,
    .init          = hercules_init,
    .close         = hercules_close,
    .reset         = NULL,
    { .available = NULL },
    .speed_changed = speed_changed,
    .force_redraw  = NULL,
    .config        = hercules_config
};<|MERGE_RESOLUTION|>--- conflicted
+++ resolved
@@ -32,11 +32,8 @@
 #include <86box/device.h>
 #include <86box/video.h>
 #include <86box/vid_hercules.h>
-<<<<<<< HEAD
 #include <86box/cli.h>
-=======
 #include <86box/plat_unused.h>
->>>>>>> 42ea22e5
 
 static video_timings_t timing_hercules = { .type = VIDEO_ISA, .write_b = 8, .write_w = 16, .write_l = 32, .read_b = 8, .read_w = 16, .read_l = 32 };
 
