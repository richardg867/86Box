/*
 * 86Box	A hypervisor and IBM PC system emulator that specializes in
 *		running old operating systems and software designed for IBM
 *		PC systems and compatibles from 1981 through fairly recent
 *		system designs based on the PCI bus.
 *
 *		This file is part of the 86Box distribution.
 *
 *		Video 7 VGA 1024i emulation.
 *
 *
 *
 * Authors:	Sarah Walker, <http://pcem-emulator.co.uk/>
 *		Miran Grca, <mgrca8@gmail.com>
 *
 *		Copyright 2019 Sarah Walker.
 *		Copyright 2019 Miran Grca.
 */
#include <stdarg.h>
#include <stdio.h>
#include <stdint.h>
#include <string.h>
#include <stdlib.h>
#include <wchar.h>
#define HAVE_STDARG_H
#include <86box/86box.h>
#include "cpu.h"
#include <86box/io.h>
#include <86box/mca.h>
#include <86box/mem.h>
#include <86box/timer.h>
#include <86box/pic.h>
#include <86box/rom.h>
#include <86box/device.h>
#include <86box/video.h>
#include <86box/vid_svga.h>
#include <86box/vid_svga_render.h>

typedef struct ht216_t {
    svga_t svga;

    mem_mapping_t linear_mapping;

    rom_t bios_rom;

    uint32_t vram_mask, linear_base;
    uint8_t  adjust_cursor, monitor_type;

    int ext_reg_enable;
    int isabus;
    int mca;

    uint8_t  read_bank_reg[2], write_bank_reg[2];
    uint16_t id, misc;
    uint32_t read_banks[2], write_banks[2];

    uint8_t bg_latch[8];
    uint8_t fg_latch[4];
    uint8_t bg_plane_sel, fg_plane_sel;

    uint8_t ht_regs[256];
    uint8_t extensions, reg_3cb;

    uint8_t pos_regs[8];
} ht216_t;

#define HT_MISC_PAGE_SEL (1 << 5)

/*Shifts CPU VRAM read address by 3 bits, for use with fat pixel color expansion*/
#define HT_REG_C8_MOVSB    (1 << 0)
#define HT_REG_C8_E256     (1 << 4)
#define HT_REG_C8_XLAM     (1 << 6)

#define HT_REG_CD_P8PCEXP  (1 << 0)
#define HT_REG_CD_FP8PCEXP (1 << 1)
#define HT_REG_CD_BMSKSL   (3 << 2)
#define HT_REG_CD_RMWMDE   (1 << 5)
/*Use GDC data rotate as offset when reading VRAM data into latches*/
#define HT_REG_CD_ASTODE (1 << 6)
#define HT_REG_CD_EXALU  (1 << 7)

#define HT_REG_E0_SBAE   (1 << 7)

#define HT_REG_F9_XPSEL  (1 << 0)

/*Enables A[14:15] of VRAM address in chain-4 modes*/
#define HT_REG_FC_ECOLRE (1 << 2)

#define HT_REG_FE_FBRC   (1 << 1)
#define HT_REG_FE_FBMC   (3 << 2)
#define HT_REG_FE_FBRSL  (3 << 4)

void ht216_remap(ht216_t *ht216);

void    ht216_out(uint16_t addr, uint8_t val, void *p);
uint8_t ht216_in(uint16_t addr, void *p);

#define BIOS_G2_GC205_PATH              "roms/video/video7/BIOS.BIN"
#define BIOS_VIDEO7_VGA_1024I_PATH      "roms/video/video7/Video Seven VGA 1024i - BIOS - v2.19 - 435-0062-05 - U17 - 27C256.BIN"
#define BIOS_RADIUS_SVGA_MULTIVIEW_PATH "roms/video/video7/U18.BIN"
#define BIOS_HT216_32_PATH              "roms/video/video7/HT21632.BIN"

<<<<<<< HEAD
static video_timings_t timing_v7vga_isa = { VIDEO_ISA, 3, 3, 6, 5, 5, 10 };
static video_timings_t timing_v7vga_mca = { VIDEO_MCA, 4, 5, 10, 5, 5, 10 };
static video_timings_t timing_v7vga_vlb = { VIDEO_BUS, 5, 5, 9, 20, 20, 30 };
=======
static video_timings_t timing_v7vga_isa = { .type = VIDEO_ISA, .write_b = 3, .write_w = 3, .write_l = 6, .read_b = 5, .read_w = 5, .read_l = 10 };
static video_timings_t timing_v7vga_mca = { .type = VIDEO_MCA, .write_b = 4, .write_w = 5, .write_l = 10, .read_b = 5, .read_w = 5, .read_l = 10 };
static video_timings_t timing_v7vga_vlb = { .type = VIDEO_BUS, .write_b = 5, .write_w = 5, .write_l = 9, .read_b = 20, .read_w = 20, .read_l = 30 };
>>>>>>> a20584fe

#ifdef ENABLE_HT216_LOG
int ht216_do_log = ENABLE_HT216_LOG;

static void
ht216_log(const char *fmt, ...)
{
    va_list ap;

    if (ht216_do_log) {
        va_start(ap, fmt);
        pclog_ex(fmt, ap);
        va_end(ap);
    }
}
#else
#    define ht216_log(fmt, ...)
#endif

/*Remap address for chain-4/doubleword style layout*/
static __inline uint32_t
dword_remap(svga_t *svga, uint32_t in_addr)
{
    if (svga->packed_chain4)
        return in_addr;
    return ((in_addr & 0xfffc) << 2) | ((in_addr & 0x30000) >> 14) | (in_addr & ~0x3ffff);
}

static void
ht216_recalc_bank_regs(ht216_t *ht216, int mode)
{
    svga_t *svga = &ht216->svga;

    if (mode) {
        ht216->read_bank_reg[0]  = ht216->ht_regs[0xe8];
        ht216->write_bank_reg[0] = ht216->ht_regs[0xe8];
        ht216->read_bank_reg[1]  = ht216->ht_regs[0xe9];
        ht216->write_bank_reg[1] = ht216->ht_regs[0xe9];
    } else {
        ht216->read_bank_reg[0]  = ((ht216->ht_regs[0xf6] & 0xc) << 4);
        ht216->read_bank_reg[1]  = ((ht216->ht_regs[0xf6] & 0xc) << 4);
        ht216->write_bank_reg[0] = ((ht216->ht_regs[0xf6] & 0x3) << 6);
        ht216->write_bank_reg[1] = ((ht216->ht_regs[0xf6] & 0x3) << 6);

        if (svga->packed_chain4 || (ht216->ht_regs[0xfc] & HT_REG_FC_ECOLRE)) {
            ht216->read_bank_reg[0] |= (ht216->misc & 0x20);
            ht216->read_bank_reg[1] |= (ht216->misc & 0x20);
            ht216->write_bank_reg[0] |= (ht216->misc & 0x20);
            ht216->write_bank_reg[1] |= (ht216->misc & 0x20);
        }

        if (svga->packed_chain4 || ((ht216->ht_regs[0xfc] & 0x06) == 0x04)) {
            ht216->read_bank_reg[0] |= ((ht216->ht_regs[0xf9] & 1) << 4);
            ht216->read_bank_reg[1] |= ((ht216->ht_regs[0xf9] & 1) << 4);
            ht216->write_bank_reg[0] |= ((ht216->ht_regs[0xf9] & 1) << 4);
            ht216->write_bank_reg[1] |= ((ht216->ht_regs[0xf9] & 1) << 4);
        }
    }
}

void
ht216_out(uint16_t addr, uint8_t val, void *p)
{
    ht216_t *ht216 = (ht216_t *) p;
    svga_t  *svga  = &ht216->svga;
    uint8_t  old;

    ht216_log("ht216 %i out %04X %02X %04X:%04X\n", svga->miscout & 1, addr, val, CS, cpu_state.pc);

    if (((addr & 0xfff0) == 0x3d0 || (addr & 0xfff0) == 0x3b0) && !(svga->miscout & 1))
        addr ^= 0x60;

    switch (addr) {
        case 0x3c2:
            /*Bit 17 of the display memory address, only active on odd/even modes, has no effect on graphics modes.*/
            ht216->misc   = val;
            svga->miscout = val;
            ht216_log("HT216 misc val = %02x, mode = 0, chain4 = %x\n", val, svga->chain4);
            ht216_recalc_bank_regs(ht216, 0);
            ht216_remap(ht216);
            svga_recalctimings(svga);
            break;

        case 0x3c4:
            svga->seqaddr = val;
            break;

        case 0x3c5:
            if (svga->seqaddr == 4) {
                svga->chain2_write = !(val & 4);
                svga->chain4       = val & 8;
                ht216_remap(ht216);
            } else if (svga->seqaddr == 6) {
                if (val == 0xea)
                    ht216->ext_reg_enable = 1;
                else if (val == 0xae)
                    ht216->ext_reg_enable = 0;
#ifdef ENABLE_HT216_LOG
                /* Functionality to output to the console a dump of all registers for debugging purposes. */
            } else if (svga->seqaddr == 0x7f) {
                ht216_log(" 8  |   0  1  2  3  4  5  6  7  8  9  A  B  C  D  E  F\n");
                ht216_log("----+-------------------------------------------------\n");
                ht216_log(" 8  |  %02X %02X %02X %02X %02X %02X %02X %02X %02X %02X %02X %02X %02X %02X %02X %02X\n",
                          ht216->ht_regs[0x80], ht216->ht_regs[0x81], ht216->ht_regs[0x82], ht216->ht_regs[0x83],
                          ht216->ht_regs[0x84], ht216->ht_regs[0x85], ht216->ht_regs[0x86], ht216->ht_regs[0x87],
                          ht216->ht_regs[0x88], ht216->ht_regs[0x89], ht216->ht_regs[0x8a], ht216->ht_regs[0x8b],
                          ht216->ht_regs[0x8c], ht216->ht_regs[0x8d], ht216->ht_regs[0x8e], ht216->ht_regs[0x8f]);
                ht216_log(" 9  |  %02X %02X %02X %02X %02X %02X %02X %02X %02X %02X %02X %02X %02X %02X %02X %02X\n",
                          ht216->ht_regs[0x90], ht216->ht_regs[0x91], ht216->ht_regs[0x92], ht216->ht_regs[0x93],
                          ht216->ht_regs[0x94], ht216->ht_regs[0x95], ht216->ht_regs[0x96], ht216->ht_regs[0x97],
                          ht216->ht_regs[0x98], ht216->ht_regs[0x99], ht216->ht_regs[0x9a], ht216->ht_regs[0x9b],
                          ht216->ht_regs[0x9c], ht216->ht_regs[0x9d], ht216->ht_regs[0x9e], ht216->ht_regs[0x9f]);
                ht216_log(" A  |  %02X %02X %02X %02X %02X %02X %02X %02X %02X %02X %02X %02X %02X %02X %02X %02X\n",
                          ht216->ht_regs[0xa0], ht216->ht_regs[0xa1], ht216->ht_regs[0xa2], ht216->ht_regs[0xa3],
                          ht216->ht_regs[0xa4], ht216->ht_regs[0xa5], ht216->ht_regs[0xa6], ht216->ht_regs[0xa7],
                          ht216->ht_regs[0xa8], ht216->ht_regs[0xa9], ht216->ht_regs[0xaa], ht216->ht_regs[0xab],
                          ht216->ht_regs[0xac], ht216->ht_regs[0xad], ht216->ht_regs[0xae], ht216->ht_regs[0xaf]);
                ht216_log(" B  |  %02X %02X %02X %02X %02X %02X %02X %02X %02X %02X %02X %02X %02X %02X %02X %02X\n",
                          ht216->ht_regs[0xb0], ht216->ht_regs[0xb1], ht216->ht_regs[0xb2], ht216->ht_regs[0xb3],
                          ht216->ht_regs[0xb4], ht216->ht_regs[0xb5], ht216->ht_regs[0xb6], ht216->ht_regs[0xb7],
                          ht216->ht_regs[0xb8], ht216->ht_regs[0xb9], ht216->ht_regs[0xba], ht216->ht_regs[0xbb],
                          ht216->ht_regs[0xbc], ht216->ht_regs[0xbd], ht216->ht_regs[0xbe], ht216->ht_regs[0xbf]);
                ht216_log(" C  |  %02X %02X %02X %02X %02X %02X %02X %02X %02X %02X %02X %02X %02X %02X %02X %02X\n",
                          ht216->ht_regs[0xc0], ht216->ht_regs[0xc1], ht216->ht_regs[0xc2], ht216->ht_regs[0xc3],
                          ht216->ht_regs[0xc4], ht216->ht_regs[0xc5], ht216->ht_regs[0xc6], ht216->ht_regs[0xc7],
                          ht216->ht_regs[0xc8], ht216->ht_regs[0xc9], ht216->ht_regs[0xca], ht216->ht_regs[0xcb],
                          ht216->ht_regs[0xcc], ht216->ht_regs[0xcd], ht216->ht_regs[0xce], ht216->ht_regs[0xcf]);
                ht216_log(" D  |  %02X %02X %02X %02X %02X %02X %02X %02X %02X %02X %02X %02X %02X %02X %02X %02X\n",
                          ht216->ht_regs[0xd0], ht216->ht_regs[0xd1], ht216->ht_regs[0xd2], ht216->ht_regs[0xd3],
                          ht216->ht_regs[0xd4], ht216->ht_regs[0xd5], ht216->ht_regs[0xd6], ht216->ht_regs[0xd7],
                          ht216->ht_regs[0xd8], ht216->ht_regs[0xd9], ht216->ht_regs[0xda], ht216->ht_regs[0xdb],
                          ht216->ht_regs[0xdc], ht216->ht_regs[0xdd], ht216->ht_regs[0xde], ht216->ht_regs[0xdf]);
                ht216_log(" E  |  %02X %02X %02X %02X %02X %02X %02X %02X %02X %02X %02X %02X %02X %02X %02X %02X\n",
                          ht216->ht_regs[0xe0], ht216->ht_regs[0xe1], ht216->ht_regs[0xe2], ht216->ht_regs[0xe3],
                          ht216->ht_regs[0xe4], ht216->ht_regs[0xe5], ht216->ht_regs[0xe6], ht216->ht_regs[0xe7],
                          ht216->ht_regs[0xe8], ht216->ht_regs[0xe9], ht216->ht_regs[0xea], ht216->ht_regs[0xeb],
                          ht216->ht_regs[0xec], ht216->ht_regs[0xed], ht216->ht_regs[0xee], ht216->ht_regs[0xef]);
                ht216_log(" F  |  %02X %02X %02X %02X %02X %02X %02X %02X %02X %02X %02X %02X %02X %02X %02X %02X\n",
                          ht216->ht_regs[0xf0], ht216->ht_regs[0xf1], ht216->ht_regs[0xf2], ht216->ht_regs[0xf3],
                          ht216->ht_regs[0xf4], ht216->ht_regs[0xf5], ht216->ht_regs[0xf6], ht216->ht_regs[0xf7],
                          ht216->ht_regs[0xf8], ht216->ht_regs[0xf9], ht216->ht_regs[0xfa], ht216->ht_regs[0xfb],
                          ht216->ht_regs[0xfc], ht216->ht_regs[0xfd], ht216->ht_regs[0xfe], ht216->ht_regs[0xff]);
                return;
#endif
            } else if (svga->seqaddr >= 0x80 && ht216->ext_reg_enable) {
                old                                  = ht216->ht_regs[svga->seqaddr & 0xff];
                ht216->ht_regs[svga->seqaddr & 0xff] = val;

                switch (svga->seqaddr & 0xff) {
                    case 0x83:
                        svga->attraddr = val & 0x1f;
                        svga->attrff   = !!(val & 0x80);
                        break;

                    case 0x94:
                    case 0xff:
                        svga->hwcursor.addr = ((ht216->ht_regs[0x94] << 6) | 0xc000 | ((ht216->ht_regs[0xff] & 0x60) << 11)) << 2;
                        svga->hwcursor.addr &= svga->vram_mask;
                        if (svga->crtc[0x17] == 0xeb) /*Looks like that 1024x768 mono mode expects 512K of video memory*/
                            svga->hwcursor.addr += 0x40000;
                        break;
                    case 0x9c:
                    case 0x9d:
                        svga->hwcursor.x = ht216->ht_regs[0x9d] | ((ht216->ht_regs[0x9c] & 7) << 8);
                        break;
                    case 0x9e:
                    case 0x9f:
                        svga->hwcursor.y = ht216->ht_regs[0x9f] | ((ht216->ht_regs[0x9e] & 3) << 8);
                        break;

                    case 0xa0:
                        svga->latch.b[0] = val;
                        break;
                    case 0xa1:
                        svga->latch.b[1] = val;
                        break;
                    case 0xa2:
                        svga->latch.b[2] = val;
                        break;
                    case 0xa3:
                        svga->latch.b[3] = val;
                        break;

                    case 0xa4:
                    case 0xf8:
                        svga->fullchange = changeframecount;
                        svga_recalctimings(svga);
                        break;

                    case 0xa5:
                        svga->hwcursor.ena = !!(val & 0x80);
                        break;

                    case 0xc0:
                        break;

                    case 0xc1:
                        break;

                    case 0xc8:
                        if ((old ^ val) & HT_REG_C8_E256) {
                            svga->fullchange = changeframecount;
                            svga_recalctimings(svga);
                        }
                        ht216_remap(ht216);
                        break;

                    case 0xc9:
                    case 0xcf:
                        ht216_remap(ht216);
                        break;

                    case 0xe0:
                        svga->adv_flags &= ~FLAG_RAMDAC_SHIFT;
                        if (val & 0x04)
                            svga->adv_flags |= FLAG_RAMDAC_SHIFT;
                        /* FALLTHROUGH */
                    /*Bank registers*/
                    case 0xe8:
                    case 0xe9:
                        ht216_log("HT216 reg 0x%02x write = %02x, mode = 1, chain4 = %x\n", svga->seqaddr & 0xff, val, svga->chain4);
                        ht216_recalc_bank_regs(ht216, 1);
                        ht216_remap(ht216);
                        break;

                    case 0xec:
                        ht216->fg_latch[0] = val;
                        break;
                    case 0xed:
                        ht216->fg_latch[1] = val;
                        break;
                    case 0xee:
                        ht216->fg_latch[2] = val;
                        break;
                    case 0xef:
                        ht216->fg_latch[3] = val;
                        break;

                    case 0xf0:
                        ht216->fg_latch[ht216->fg_plane_sel] = val;
                        ht216->fg_plane_sel                  = (ht216->fg_plane_sel + 1) & 3;
                        break;

                    case 0xf1:
                        ht216->bg_plane_sel = val & 3;
                        ht216->fg_plane_sel = (val & 0x30) >> 4;
                        break;

                    case 0xf2:
                        svga->latch.b[ht216->bg_plane_sel] = val;
                        ht216->bg_plane_sel                = (ht216->bg_plane_sel + 1) & 3;
                        break;

                    case 0xf6:
                        /*Bits 18 and 19 of the display memory address*/
                        ht216_log("HT216 reg 0xf6 write = %02x, mode = 0, chain4 = %x, vram mask = %08x, cr17 = %02x\n", val, svga->chain4, svga->vram_display_mask, svga->crtc[0x17]);
                        ht216_recalc_bank_regs(ht216, 0);
                        ht216_remap(ht216);
                        svga->fullchange = changeframecount;
                        svga_recalctimings(svga);
                        break;

                    case 0xf9:
                        /*Bit 16 of the display memory address, only active when in chain4 mode and 256 color mode.*/
                        ht216_log("HT216 reg 0xf9 write = %02x, mode = 0, chain4 = %x\n", val & HT_REG_F9_XPSEL, svga->chain4);
                        ht216_recalc_bank_regs(ht216, 0);
                        ht216_remap(ht216);
                        break;

                    case 0xfc:
                        ht216_log("HT216 reg 0xfc write = %02x, mode = 0, chain4 = %x, bit 7 = %02x, packedchain = %02x\n", val, svga->chain4, val & 0x80, val & 0x20);
                        svga->packed_chain4 = !!(val & 0x20);
                        ht216_recalc_bank_regs(ht216, 0);
                        ht216_remap(ht216);
                        svga->fullchange = changeframecount;
                        svga_recalctimings(svga);
                        break;
                }
                return;
            }
            break;

        case 0x3c6:
        case 0x3c7:
        case 0x3c8:
        case 0x3c9:
            if (ht216->id == 0x7152)
                sc1148x_ramdac_out(addr, 0, val, svga->ramdac, svga);
            else
                svga_out(addr, val, svga);
            return;

        case 0x3cb:
            if (ht216->id == 0x7152) {
                ht216->reg_3cb = val;
                svga_set_ramdac_type(svga, (val & 0x20) ? RAMDAC_6BIT : RAMDAC_8BIT);
            }
            break;

        case 0x3cf:
            if (svga->gdcaddr == 5) {
                svga->chain2_read = val & 0x10;
                ht216_remap(ht216);
            } else if (svga->gdcaddr == 6) {
                if (val & 8)
                    svga->banked_mask = 0x7fff;
                else
                    svga->banked_mask = 0xffff;
            }

            if (svga->gdcaddr <= 8) {
                svga->fast = (svga->gdcreg[8] == 0xff && !(svga->gdcreg[3] & 0x18) && !svga->gdcreg[1]) && svga->chain4 && svga->packed_chain4;
            }
            break;

        case 0x3D4:
            svga->crtcreg = val & 0x3f;
            return;
        case 0x3D5:
            if ((svga->crtcreg < 7) && (svga->crtc[0x11] & 0x80))
                return;
            if ((svga->crtcreg == 7) && (svga->crtc[0x11] & 0x80))
                val = (svga->crtc[7] & ~0x10) | (val & 0x10);

            old                       = svga->crtc[svga->crtcreg];
            svga->crtc[svga->crtcreg] = val;

            if (old != val) {
                if (svga->crtcreg < 0xe || svga->crtcreg > 0x10) {
                    if ((svga->crtcreg == 0xc) || (svga->crtcreg == 0xd)) {
                        svga->fullchange = 3;
                        svga->ma_latch   = ((svga->crtc[0xc] << 8) | svga->crtc[0xd]) + ((svga->crtc[8] & 0x60) >> 5);
                    } else {
                        svga->fullchange = changeframecount;
                        svga_recalctimings(svga);
                    }
                }
            }
            break;

        case 0x46e8:
            if ((ht216->id == 0x7152) && ht216->isabus)
                io_removehandler(0x0105, 0x0001, ht216_in, NULL, NULL, ht216_out, NULL, NULL, ht216);
            io_removehandler(0x03c0, 0x0020, ht216_in, NULL, NULL, ht216_out, NULL, NULL, ht216);
            mem_mapping_disable(&svga->mapping);
            mem_mapping_disable(&ht216->linear_mapping);
            if (val & 8) {
                if ((ht216->id == 0x7152) && ht216->isabus)
                    io_sethandler(0x0105, 0x0001, ht216_in, NULL, NULL, ht216_out, NULL, NULL, ht216);
                io_sethandler(0x03c0, 0x0020, ht216_in, NULL, NULL, ht216_out, NULL, NULL, ht216);
                mem_mapping_enable(&svga->mapping);
                ht216_remap(ht216);
            }
            break;
    }

    svga_out(addr, val, svga);
}

uint8_t
ht216_in(uint16_t addr, void *p)
{
    ht216_t *ht216 = (ht216_t *) p;
    svga_t  *svga  = &ht216->svga;
    uint8_t  ret   = 0xff;

    if (((addr & 0xfff0) == 0x3d0 || (addr & 0xfff0) == 0x3b0) && !(svga->miscout & 1))
        addr ^= 0x60;

    if ((ht216->id == 0x7152) && ht216->isabus) {
        if (addr == 0x105)
            return ht216->extensions;
    }

    switch (addr) {
        case 0x3c4:
            return svga->seqaddr;

        case 0x3c5:
            if (svga->seqaddr == 6)
                return ht216->ext_reg_enable;
            else if (svga->seqaddr >= 0x80) {
                if (ht216->ext_reg_enable) {
                    ret = ht216->ht_regs[svga->seqaddr & 0xff];

                    switch (svga->seqaddr & 0xff) {
                        case 0x83:
                            if (svga->attrff)
                                ret = svga->attraddr | 0x80;
                            else
                                ret = svga->attraddr;
                            break;

                        case 0x8e:
                            ret = ht216->id & 0xff;
                            break;
                        case 0x8f:
                            ret = (ht216->id >> 8) & 0xff;
                            break;

                        case 0xa0:
                            ret = svga->latch.b[0];
                            break;
                        case 0xa1:
                            ret = svga->latch.b[1];
                            break;
                        case 0xa2:
                            ret = svga->latch.b[2];
                            break;
                        case 0xa3:
                            ret = svga->latch.b[3];
                            break;

                        case 0xf0:
                            ret                 = ht216->fg_latch[ht216->fg_plane_sel];
                            ht216->fg_plane_sel = 0;
                            break;

                        case 0xf2:
                            ret                 = svga->latch.b[ht216->bg_plane_sel];
                            ht216->bg_plane_sel = 0;
                            break;
                    }

                    return ret;
                } else
                    return 0xff;
            }
            break;

        case 0x3c6:
        case 0x3c7:
        case 0x3c8:
        case 0x3c9:
            if (ht216->id == 0x7152)
                return sc1148x_ramdac_in(addr, 0, svga->ramdac, svga);
            return svga_in(addr, svga);

        case 0x3cb:
            if (ht216->id == 0x7152)
                return ht216->reg_3cb;
            break;

        case 0x3cc:
            return svga->miscout;

        case 0x3D4:
            return svga->crtcreg;
        case 0x3D5:
            if (svga->crtcreg == 0x1f)
                return svga->crtc[0xc] ^ 0xea;
            return svga->crtc[svga->crtcreg];
    }

    return svga_in(addr, svga);
}

void
ht216_remap(ht216_t *ht216)
{
    svga_t *svga = &ht216->svga;

    mem_mapping_disable(&ht216->linear_mapping);
    if (ht216->ht_regs[0xc8] & HT_REG_C8_XLAM) {
        /*Linear mapping enabled*/
        ht216_log("Linear mapping enabled\n");
        ht216->linear_base = ((ht216->ht_regs[0xc9] & 0xf) << 20) | (ht216->ht_regs[0xcf] << 24);
        mem_mapping_disable(&svga->mapping);
        mem_mapping_set_addr(&ht216->linear_mapping, ht216->linear_base, 0x100000);
    }

    ht216->read_banks[0]  = ht216->read_bank_reg[0] << 12;
    ht216->write_banks[0] = ht216->write_bank_reg[0] << 12;

    /* Split bank: two banks used */
    if (ht216->ht_regs[0xe0] & HT_REG_E0_SBAE) {
        ht216->read_banks[1]  = ht216->read_bank_reg[1] << 12;
        ht216->write_banks[1] = ht216->write_bank_reg[1] << 12;
    }

    if (!svga->chain4) {
        ht216->read_banks[0]  = ((ht216->read_banks[0] & 0xc0000) >> 2) | (ht216->read_banks[0] & 0xffff);
        ht216->read_banks[1]  = ((ht216->read_banks[1] & 0xc0000) >> 2) | (ht216->read_banks[1] & 0xffff);
        ht216->write_banks[0] = ((ht216->write_banks[0] & 0xc0000) >> 2) | (ht216->write_banks[0] & 0xffff);
        ht216->write_banks[1] = ((ht216->write_banks[1] & 0xc0000) >> 2) | (ht216->write_banks[1] & 0xffff);
    }

    if (!(ht216->ht_regs[0xe0] & HT_REG_E0_SBAE)) {
        ht216->read_banks[1]  = ht216->read_banks[0] + 0x8000;
        ht216->write_banks[1] = ht216->write_banks[0] + 0x8000;
    }

#ifdef ENABLE_HT216_LOG
    ht216_log("Registers: %02X, %02X, %02X, %02X, %02X\n", ht216->misc, ht216->ht_regs[0xe8], ht216->ht_regs[0xe9],
              ht216->ht_regs[0xf6], ht216->ht_regs[0xf9]);
    ht216_log("Banks: %08X, %08X, %08X, %08X\n", ht216->read_banks[0], ht216->read_banks[1],
              ht216->write_banks[0], ht216->write_banks[1]);
#endif
}

void
ht216_recalctimings(svga_t *svga)
{
    ht216_t *ht216        = (ht216_t *) svga->p;
    int      high_res_256 = 0;

    switch ((((((svga->miscout >> 2) & 3) || ((ht216->ht_regs[0xa4] >> 2) & 3)) | ((ht216->ht_regs[0xa4] >> 2) & 4)) || ((ht216->ht_regs[0xf8] >> 5) & 0x0f)) | ((ht216->ht_regs[0xf8] << 1) & 8)) {
        case 0:
        case 1:
            break;
        case 4:
            svga->clock = (cpuclock * (double) (1ull << 32)) / 50350000.0;
            break;
        case 5:
            svga->clock = (cpuclock * (double) (1ull << 32)) / 65000000.0;
            break;
        case 7:
            svga->clock = (cpuclock * (double) (1ull << 32)) / 40000000.0;
            break;
        default:
            svga->clock = (cpuclock * (double) (1ull << 32)) / 36000000.0;
            break;
    }

    svga->ma_latch |= ((ht216->ht_regs[0xf6] & 0x30) << 12);

    svga->interlace = ht216->ht_regs[0xe0] & 1;

    if (svga->interlace)
        high_res_256 = (svga->htotal * 8) > (svga->vtotal * 4);
    else
        high_res_256 = (svga->htotal * 8) > (svga->vtotal * 2);

    ht216->adjust_cursor = 0;

    if (!svga->scrblank && svga->attr_palette_enable) {
        if (!(svga->gdcreg[6] & 1) && !(svga->attrregs[0x10] & 1)) { /*Text mode*/
            if (svga->seqregs[1] & 8) /*40 column*/ {
                svga->render = svga_render_text_40;
            } else {
                svga->render = svga_render_text_80;
            }
        } else {
            if (svga->crtc[0x17] == 0xeb) {
                svga->rowoffset <<= 1;
                svga->render = svga_render_2bpp_headland_highres;
            }

            if (svga->bpp == 8) {
                ht216_log("regC8 = %02x, gdcreg5 bit 6 = %02x, no lowres = %02x, regf8 bit 7 = %02x, regfc = %02x\n", ht216->ht_regs[0xc8] & HT_REG_C8_E256, svga->gdcreg[5] & 0x40, !svga->lowres, ht216->ht_regs[0xf6] & 0x80, ht216->ht_regs[0xfc] & HT_REG_FC_ECOLRE);
                if (((ht216->ht_regs[0xc8] & HT_REG_C8_E256) || (svga->gdcreg[5] & 0x40)) && (!svga->lowres || (ht216->ht_regs[0xf6] & 0x80))) {
                    if (high_res_256) {
                        svga->hdisp >>= 1;
                        ht216->adjust_cursor = 1;
                    }
                    svga->render = svga_render_8bpp_highres;
                } else if (svga->lowres) {
                    if (high_res_256) {
                        svga->hdisp >>= 1;
                        ht216->adjust_cursor = 1;
                        svga->render         = svga_render_8bpp_highres;
                    } else {
                        ht216_log("8bpp low, packed = %02x, chain4 = %02x\n", svga->packed_chain4, svga->chain4);
                        svga->render = svga_render_8bpp_lowres;
                    }
                } else if (ht216->ht_regs[0xfc] & HT_REG_FC_ECOLRE) {
                    if (ht216->id == 0x7152) {
                        svga->hdisp = svga->crtc[1] - ((svga->crtc[5] & 0x60) >> 5);
                        if (!(svga->crtc[1] & 1))
                            svga->hdisp--;
                        svga->hdisp++;
                        svga->hdisp *= (svga->seqregs[1] & 8) ? 16 : 8;
                        svga->rowoffset <<= 1;
                        if ((svga->crtc[0x17] & 0x60) == 0x20) /*Would result in a garbled screen with trailing cursor glitches*/
                            svga->crtc[0x17] |= 0x40;
                    }
                    svga->render = svga_render_8bpp_highres;
                }
            } else if (svga->bpp == 15) {
                svga->rowoffset <<= 1;
                svga->hdisp >>= 1;
                if ((svga->crtc[0x17] & 0x60) == 0x20) /*Would result in a garbled screen with trailing cursor glitches*/
                    svga->crtc[0x17] |= 0x40;
                svga->render = svga_render_15bpp_highres;
            }
        }
    }

    svga->ma_latch |= ((ht216->ht_regs[0xf6] & 0x30) << 14);

    if (svga->crtc[0x17] == 0xeb) /*Looks like 1024x768 mono mode expects 512K of video memory*/
        svga->vram_display_mask = 0x7ffff;
    else
        svga->vram_display_mask = (ht216->ht_regs[0xf6] & 0x40) ? ht216->vram_mask : 0x3ffff;
}

static void
ht216_hwcursor_draw(svga_t *svga, int displine)
{
    ht216_t *ht216 = (ht216_t *) svga->p;
    int      x, shift = (ht216->adjust_cursor ? 2 : 1);
    uint32_t dat[2];
    int      offset = svga->hwcursor_latch.x + svga->hwcursor_latch.xoff;
    int      width  = (ht216->adjust_cursor ? 16 : 32);

    if (ht216->adjust_cursor)
        offset >>= 1;

    if (svga->interlace && svga->hwcursor_oddeven)
        svga->hwcursor_latch.addr += 4;

    dat[0] = (svga->vram[svga->hwcursor_latch.addr] << 24) | (svga->vram[svga->hwcursor_latch.addr + 1] << 16) | (svga->vram[svga->hwcursor_latch.addr + 2] << 8) | svga->vram[svga->hwcursor_latch.addr + 3];
    dat[1] = (svga->vram[svga->hwcursor_latch.addr + 128] << 24) | (svga->vram[svga->hwcursor_latch.addr + 128 + 1] << 16) | (svga->vram[svga->hwcursor_latch.addr + 128 + 2] << 8) | svga->vram[svga->hwcursor_latch.addr + 128 + 3];

    for (x = 0; x < width; x++) {
        if (!(dat[0] & 0x80000000))
            ((uint32_t *) buffer32->line[displine])[svga->x_add + offset + x] = 0;
        if (dat[1] & 0x80000000)
            ((uint32_t *) buffer32->line[displine])[svga->x_add + offset + x] ^= 0xffffff;

        dat[0] <<= shift;
        dat[1] <<= shift;
    }

    svga->hwcursor_latch.addr += 4;
    if (svga->interlace && !svga->hwcursor_oddeven)
        svga->hwcursor_latch.addr += 4;
}

static __inline uint8_t
extalu(int op, uint8_t input_a, uint8_t input_b)
{
    uint8_t val;

    switch (op) {
        case 0x0:
            val = 0;
            break;
        case 0x1:
            val = ~(input_a | input_b);
            break;
        case 0x2:
            val = input_a & ~input_b;
            break;
        case 0x3:
            val = ~input_b;
            break;
        case 0x4:
            val = ~input_a & input_b;
            break;
        case 0x5:
            val = ~input_a;
            break;
        case 0x6:
            val = input_a ^ input_b;
            break;
        case 0x7:
            val = ~(input_a & input_b);
            break;
        case 0x8:
            val = input_a & input_b;
            break;
        case 0x9:
            val = ~(input_a ^ input_b);
            break;
        case 0xa:
            val = input_a;
            break;
        case 0xb:
            val = input_a | ~input_b;
            break;
        case 0xc:
            val = input_b;
            break;
        case 0xd:
            val = ~input_a | input_b;
            break;
        case 0xe:
            val = input_a | input_b;
            break;
        case 0xf:
        default:
            val = 0xff;
            break;
    }

    return val;
}

static void
ht216_dm_write(ht216_t *ht216, uint32_t addr, uint8_t cpu_dat, uint8_t cpu_dat_unexpanded)
{
    svga_t *svga       = &ht216->svga;
    int     writemask2 = svga->writemask, reset_wm = 0;
    latch_t vall;
    uint8_t i, wm = svga->writemask;
    uint8_t count = 4, fg_data[8] = { 0, 0, 0, 0, 0, 0, 0, 0 };

    if (ht216->ht_regs[0xcd] & HT_REG_CD_P8PCEXP)
        writemask2 = svga->seqregs[2];

    if (!(svga->gdcreg[6] & 1))
        svga->fullchange = 2;

    if (svga->chain4) {
        writemask2 = 1 << (addr & 3);
        addr       = dword_remap(svga, addr) & ~3;
    } else if (svga->chain2_write && (svga->crtc[0x17] != 0xeb)) {
        writemask2 &= ~0xa;
        if (addr & 1)
            writemask2 <<= 1;
        addr &= ~1;
        addr <<= 2;
    } else
        addr <<= 2;

    if (addr >= svga->vram_max)
        return;

    svga->changedvram[addr >> 12] = changeframecount;

    if (ht216->ht_regs[0xcd] & HT_REG_CD_P8PCEXP)
        count = 8;

    switch (ht216->ht_regs[0xfe] & HT_REG_FE_FBMC) {
        case 0x00:
            for (i = 0; i < count; i++)
                fg_data[i] = cpu_dat;
            break;
        case 0x04:
            if (ht216->ht_regs[0xfe] & HT_REG_FE_FBRC) {
                for (i = 0; i < count; i++) {
                    if (ht216->ht_regs[0xfa] & (1 << i))
                        fg_data[i] = cpu_dat_unexpanded;
                    else if (ht216->ht_regs[0xfb] & (1 << i))
                        fg_data[i] = 0xff - cpu_dat_unexpanded;
                }
            } else {
                for (i = 0; i < count; i++) {
                    if (ht216->ht_regs[0xfa] & (1 << i))
                        fg_data[i] = ht216->ht_regs[0xf5];
                    else if (ht216->ht_regs[0xfb] & (1 << i))
                        fg_data[i] = 0xff - ht216->ht_regs[0xf5];
                }
            }
            break;
        case 0x08:
        case 0x0c:
            for (i = 0; i < count; i++)
                fg_data[i] = ht216->fg_latch[i];
            break;
    }

    switch (svga->writemode) {
        case 0:
            if ((svga->gdcreg[8] == 0xff) && !(svga->gdcreg[3] & 0x18) && (!svga->gdcreg[1] || svga->set_reset_disabled)) {
                for (i = 0; i < count; i++) {
                    if (ht216->ht_regs[0xcd] & HT_REG_CD_P8PCEXP) {
                        if (writemask2 & (0x80 >> i))
                            svga->vram[addr | i] = fg_data[i];
                    } else {
                        if (writemask2 & (1 << i))
                            svga->vram[addr | i] = fg_data[i];
                    }
                }
                return;
            } else {
                for (i = 0; i < count; i++) {
                    if (svga->gdcreg[1] & (1 << i))
                        vall.b[i] = !!(svga->gdcreg[0] & (1 << i)) * 0xff;
                    else
                        vall.b[i] = fg_data[i];
                }
            }
            break;
        case 1:
            for (i = 0; i < count; i++) {
                if (ht216->ht_regs[0xcd] & HT_REG_CD_P8PCEXP) {
                    if (writemask2 & (0x80 >> i))
                        svga->vram[addr | i] = svga->latch.b[i];
                } else {
                    if (writemask2 & (1 << i))
                        svga->vram[addr | i] = svga->latch.b[i];
                }
            }
            return;
        case 2:
            for (i = 0; i < count; i++)
                vall.b[i] = !!(cpu_dat & (1 << i)) * 0xff;

            if (!(svga->gdcreg[3] & 0x18) && (!svga->gdcreg[1] || svga->set_reset_disabled)) {
                for (i = 0; i < count; i++) {
                    if (ht216->ht_regs[0xcd] & HT_REG_CD_P8PCEXP) {
                        if (writemask2 & (0x80 >> i))
                            svga->vram[addr | i] = (vall.b[i] & svga->gdcreg[8]) | (svga->latch.b[i] & ~svga->gdcreg[8]);
                    } else {
                        if (writemask2 & (1 << i))
                            svga->vram[addr | i] = (vall.b[i] & svga->gdcreg[8]) | (svga->latch.b[i] & ~svga->gdcreg[8]);
                    }
                }
                return;
            }
            break;
        case 3:
            wm = svga->gdcreg[8];
            svga->gdcreg[8] &= cpu_dat;

            for (i = 0; i < count; i++)
                vall.b[i] = !!(svga->gdcreg[0] & (1 << i)) * 0xff;

            reset_wm = 1;
            break;
    }

    switch (svga->gdcreg[3] & 0x18) {
        case 0x00: /* Set */
            for (i = 0; i < count; i++) {
                if (ht216->ht_regs[0xcd] & HT_REG_CD_P8PCEXP) {
                    if (writemask2 & (0x80 >> i))
                        svga->vram[addr | i] = (vall.b[i] & svga->gdcreg[8]) | (svga->latch.b[i] & ~svga->gdcreg[8]);
                } else {
                    if (writemask2 & (1 << i))
                        svga->vram[addr | i] = (vall.b[i] & svga->gdcreg[8]) | (svga->latch.b[i] & ~svga->gdcreg[8]);
                }
            }
            break;
        case 0x08: /* AND */
            for (i = 0; i < count; i++) {
                if (ht216->ht_regs[0xcd] & HT_REG_CD_P8PCEXP) {
                    if (writemask2 & (0x80 >> i))
                        svga->vram[addr | i] = (vall.b[i] | ~svga->gdcreg[8]) & svga->latch.b[i];
                } else {
                    if (writemask2 & (1 << i))
                        svga->vram[addr | i] = (vall.b[i] | ~svga->gdcreg[8]) & svga->latch.b[i];
                }
            }
            break;
        case 0x10: /* OR */
            for (i = 0; i < count; i++) {
                if (ht216->ht_regs[0xcd] & HT_REG_CD_P8PCEXP) {
                    if (writemask2 & (0x80 >> i))
                        svga->vram[addr | i] = (vall.b[i] & svga->gdcreg[8]) | svga->latch.b[i];
                } else {
                    if (writemask2 & (1 << i))
                        svga->vram[addr | i] = (vall.b[i] & svga->gdcreg[8]) | svga->latch.b[i];
                }
            }
            break;
        case 0x18: /* XOR */
            for (i = 0; i < count; i++) {
                if (ht216->ht_regs[0xcd] & HT_REG_CD_P8PCEXP) {
                    if (writemask2 & (0x80 >> i))
                        svga->vram[addr | i] = (vall.b[i] & svga->gdcreg[8]) ^ svga->latch.b[i];
                } else {
                    if (writemask2 & (1 << i))
                        svga->vram[addr | i] = (vall.b[i] & svga->gdcreg[8]) ^ svga->latch.b[i];
                }
            }
            break;
    }

    if (reset_wm)
        svga->gdcreg[8] = wm;
}

static void
ht216_dm_extalu_write(ht216_t *ht216, uint32_t addr, uint8_t cpu_dat, uint8_t bit_mask, uint8_t cpu_dat_unexpanded, uint8_t rop_select)
{
    /*Input B = CD.5
      Input A = FE[3:2]
            00 = Set/Reset output mode
                    output = CPU-side ALU input
            01 = Solid fg/bg mode (3C4:FA/FB)
                    Bit mask = 3CF.F5 or CPU byte
            10 = Dithered fg  (3CF:EC-EF)
            11 = RMW (dest data) (set if CD.5 = 1)
      F/B ROP select = FE[5:4]
            00 = CPU byte
            01 = Bit mask (3CF:8)
            1x = (3C4:F5)*/
    svga_t  *svga    = &ht216->svga;
    uint8_t  input_a = 0, input_b = 0;
    uint8_t  fg, bg;
    uint8_t  output;
    uint32_t remapped_addr = dword_remap(svga, addr);

    if (ht216->ht_regs[0xcd] & HT_REG_CD_RMWMDE) /*RMW*/
        input_b = svga->vram[remapped_addr];
    else
        input_b = ht216->bg_latch[addr & 7];

    switch (ht216->ht_regs[0xfe] & HT_REG_FE_FBMC) {
        case 0x00:
            input_a = cpu_dat;
            break;
        case 0x04:
            if (ht216->ht_regs[0xfe] & HT_REG_FE_FBRC)
                input_a = (cpu_dat_unexpanded & (1 << ((addr & 7) ^ 7))) ? ht216->ht_regs[0xfa] : ht216->ht_regs[0xfb];
            else
                input_a = (ht216->ht_regs[0xf5] & (1 << ((addr & 7) ^ 7))) ? ht216->ht_regs[0xfa] : ht216->ht_regs[0xfb];
            break;
        case 0x08:
            input_a = ht216->fg_latch[addr & 3];
            break;
        case 0x0c:
            input_a = ht216->bg_latch[addr & 7];
            break;
    }

    fg                                     = extalu(ht216->ht_regs[0xce] >> 4, input_a, input_b);
    bg                                     = extalu(ht216->ht_regs[0xce] & 0xf, input_a, input_b);
    output                                 = (fg & rop_select) | (bg & ~rop_select);
    svga->vram[addr]                       = (svga->vram[remapped_addr] & ~bit_mask) | (output & bit_mask);
    svga->changedvram[remapped_addr >> 12] = changeframecount;
}

static void
ht216_dm_masked_write(ht216_t *ht216, uint32_t addr, uint8_t val, uint8_t bit_mask)
{
    svga_t *svga       = &ht216->svga;
    int     writemask2 = svga->writemask;
    uint8_t count      = 4, i;
    uint8_t full_mask  = 0x0f;

    if (ht216->ht_regs[0xcd] & HT_REG_CD_P8PCEXP)
        writemask2 = svga->seqregs[2];

    if (!(svga->gdcreg[6] & 1))
        svga->fullchange = 2;

    if (svga->chain4) {
        writemask2 = 1 << (addr & 3);
        addr       = dword_remap(svga, addr) & ~3;
    } else if (svga->chain2_write) {
        writemask2 &= ~0xa;
        if (addr & 1)
            writemask2 <<= 1;
        addr &= ~1;
        addr <<= 2;
    } else
        addr <<= 2;

    if (addr >= svga->vram_max)
        return;

    addr &= svga->decode_mask;

    if (addr >= svga->vram_max)
        return;

    addr &= svga->vram_mask;

    svga->changedvram[addr >> 12] = changeframecount;

    if (ht216->ht_regs[0xcd] & HT_REG_CD_P8PCEXP) {
        count     = 8;
        full_mask = 0xff;
    }

    if (bit_mask == 0xff) {
        for (i = 0; i < count; i++) {
            if (writemask2 & (1 << i))
                svga->vram[addr | i] = val;
        }
    } else {
        if (writemask2 == full_mask) {
            for (i = 0; i < count; i++)
                svga->vram[addr | i] = (svga->latch.b[i] & bit_mask) | (svga->vram[addr | i] & ~bit_mask);
        } else {
            for (i = 0; i < count; i++) {
                if (writemask2 & (1 << i))
                    svga->vram[addr | i] = (val & bit_mask) | (svga->vram[addr | i] & ~bit_mask);
            }
        }
    }
}

static void
ht216_write_common(ht216_t *ht216, uint32_t addr, uint8_t val)
{
    /*Input B = CD.5
      Input A = FE[3:2]
            00 = Set/Reset output mode
                 output = CPU-side ALU input
            01 = Solid fg/bg mode (3C4:FA/FB)
                 Bit mask = 3CF.F5 or CPU byte
            10 = Dithered fg  (3CF:EC-EF)
            11 = RMW (dest data) (set if CD.5 = 1)
      F/B ROP select = FE[5:4]
            00 = CPU byte
            01 = Bit mask (3CF:8)
            1x = (3C4:F5)
    */
    svga_t *svga = &ht216->svga;
    int     i;
    uint8_t bit_mask = 0, rop_select = 0;

    cycles -= video_timing_write_b;

    addr &= svga->vram_mask;

    val = ((val >> (svga->gdcreg[3] & 7)) | (val << (8 - (svga->gdcreg[3] & 7))));

    if (ht216->ht_regs[0xcd] & HT_REG_CD_EXALU) {
        /*Extended ALU*/
        switch (ht216->ht_regs[0xfe] & HT_REG_FE_FBRSL) {
            case 0x00:
                rop_select = val;
                break;
            case 0x10:
                rop_select = svga->gdcreg[8];
                break;
            case 0x20:
            case 0x30:
                rop_select = ht216->ht_regs[0xf5];
                break;
        }
        switch (ht216->ht_regs[0xcd] & HT_REG_CD_BMSKSL) {
            case 0x00:
                bit_mask = svga->gdcreg[8];
                break;
            case 0x04:
                bit_mask = val;
                break;
            case 0x08:
            case 0x0c:
                bit_mask = ht216->ht_regs[0xf5];
                break;
        }

        if (ht216->ht_regs[0xcd] & HT_REG_CD_FP8PCEXP) { /*1->8 bit expansion*/
            addr = (addr << 3) & 0xfffff;
            for (i = 0; i < 8; i++)
                ht216_dm_extalu_write(ht216, addr + i, (val & (0x80 >> i)) ? 0xff : 0, (bit_mask & (0x80 >> i)) ? 0xff : 0, val, (rop_select & (0x80 >> i)) ? 0xff : 0);
        } else {
            ht216_dm_extalu_write(ht216, addr, val, bit_mask, val, rop_select);
        }
    } else if (ht216->ht_regs[0xf3]) {
        if (ht216->ht_regs[0xf3] & 2) {
            ht216_dm_masked_write(ht216, addr, val, val);
        } else
            ht216_dm_masked_write(ht216, addr, val, ht216->ht_regs[0xf4]);
    } else {
        if (ht216->ht_regs[0xcd] & HT_REG_CD_FP8PCEXP) { /*1->8 bit expansion*/
            addr = (addr << 3) & 0xfffff;
            for (i = 0; i < 8; i++)
                ht216_dm_write(ht216, addr + i, (val & (0x80 >> i)) ? 0xff : 0, val);
        } else {
            ht216_dm_write(ht216, addr, val, val);
        }
    }
}

static void
ht216_write(uint32_t addr, uint8_t val, void *p)
{
    ht216_t *ht216     = (ht216_t *) p;
    svga_t  *svga      = &ht216->svga;
    uint32_t prev_addr = addr;

    addr &= svga->banked_mask;
    addr = (addr & 0x7fff) + ht216->write_banks[(addr >> 15) & 1];

    if (svga->crtc[0x17] == 0xeb && !(svga->gdcreg[6] & 0xc) && prev_addr >= 0xb0000)
        addr += 0x10000;
    else if (svga->chain4 && ((ht216->ht_regs[0xfc] & 0x06) == 0x06))
        addr = (addr & 0xfffeffff) | (prev_addr & 0x10000);

    if (!ht216->ht_regs[0xcd] && !ht216->ht_regs[0xfe] && !ht216->ht_regs[0xf3] && svga->crtc[0x17] != 0xeb) {
        svga_write_linear(addr, val, svga);
    } else
        ht216_write_common(ht216, addr, val);
}

static void
ht216_writew(uint32_t addr, uint16_t val, void *p)
{
    ht216_t *ht216     = (ht216_t *) p;
    svga_t  *svga      = &ht216->svga;
    uint32_t prev_addr = addr;

    addr &= svga->banked_mask;
    addr = (addr & 0x7fff) + ht216->write_banks[(addr >> 15) & 1];

    if (svga->crtc[0x17] == 0xeb && !(svga->gdcreg[6] & 0xc) && prev_addr >= 0xb0000)
        addr += 0x10000;
    else if (svga->chain4 && ((ht216->ht_regs[0xfc] & 0x06) == 0x06))
        addr = (addr & 0xfffeffff) | (prev_addr & 0x10000);

    if (!ht216->ht_regs[0xcd] && !ht216->ht_regs[0xfe] && !ht216->ht_regs[0xf3] && svga->crtc[0x17] != 0xeb)
        svga_writew_linear(addr, val, svga);
    else {
        ht216_write_common(ht216, addr, val);
        ht216_write_common(ht216, addr + 1, val >> 8);
    }
}

static void
ht216_writel(uint32_t addr, uint32_t val, void *p)
{
    ht216_t *ht216     = (ht216_t *) p;
    svga_t  *svga      = &ht216->svga;
    uint32_t prev_addr = addr;

    addr &= svga->banked_mask;
    addr = (addr & 0x7fff) + ht216->write_banks[(addr >> 15) & 1];

    if (svga->crtc[0x17] == 0xeb && !(svga->gdcreg[6] & 0xc) && prev_addr >= 0xb0000)
        addr += 0x10000;
    else if (svga->chain4 && ((ht216->ht_regs[0xfc] & 0x06) == 0x06))
        addr = (addr & 0xfffeffff) | (prev_addr & 0x10000);

    if (!ht216->ht_regs[0xcd] && !ht216->ht_regs[0xfe] && !ht216->ht_regs[0xf3] && svga->crtc[0x17] != 0xeb)
        svga_writel_linear(addr, val, svga);
    else {
        ht216_write_common(ht216, addr, val);
        ht216_write_common(ht216, addr + 1, val >> 8);
        ht216_write_common(ht216, addr + 2, val >> 16);
        ht216_write_common(ht216, addr + 3, val >> 24);
    }
}

static void
ht216_write_linear(uint32_t addr, uint8_t val, void *p)
{
    ht216_t *ht216 = (ht216_t *) p;
    svga_t  *svga  = &ht216->svga;

    addr -= ht216->linear_base;
    if (!svga->chain4) /*Bits 16 and 17 of linear address are unused in planar modes*/
        addr = (addr & 0xffff) | ((addr & 0xc0000) >> 2);
    addr += ht216->write_banks[0];

    if (!ht216->ht_regs[0xcd] && !ht216->ht_regs[0xfe])
        svga_write_linear(addr, val, svga);
    else
        ht216_write_common(ht216, addr, val);
}

static void
ht216_writew_linear(uint32_t addr, uint16_t val, void *p)
{
    ht216_t *ht216 = (ht216_t *) p;
    svga_t  *svga  = &ht216->svga;

    addr -= ht216->linear_base;
    if (!svga->chain4) /*Bits 16 and 17 of linear address are unused in planar modes*/
        addr = (addr & 0xffff) | ((addr & 0xc0000) >> 2);
    addr += ht216->write_banks[0];

    if (!ht216->ht_regs[0xcd] && !ht216->ht_regs[0xfe])
        svga_writew_linear(addr, val, svga);
    else {
        ht216_write_common(ht216, addr, val);
        ht216_write_common(ht216, addr + 1, val >> 8);
    }
}

static void
ht216_writel_linear(uint32_t addr, uint32_t val, void *p)
{
    ht216_t *ht216 = (ht216_t *) p;
    svga_t  *svga  = &ht216->svga;

    addr -= ht216->linear_base;
    if (!svga->chain4) /*Bits 16 and 17 of linear address are unused in planar modes*/
        addr = (addr & 0xffff) | ((addr & 0xc0000) >> 2);
    addr += ht216->write_banks[0];

    if (!ht216->ht_regs[0xcd] && !ht216->ht_regs[0xfe])
        svga_writel_linear(addr, val, svga);
    else {
        ht216_write_common(ht216, addr, val);
        ht216_write_common(ht216, addr + 1, val >> 8);
        ht216_write_common(ht216, addr + 2, val >> 16);
        ht216_write_common(ht216, addr + 3, val >> 24);
    }
}

static uint8_t
ht216_read_common(ht216_t *ht216, uint32_t addr)
{
    svga_t  *svga       = &ht216->svga;
    uint32_t latch_addr = 0;
    int      offset, readplane = svga->readplane;
    uint8_t or, i;
    uint8_t count = 2;
    uint8_t plane, pixel;
    uint8_t temp, ret;

    if (ht216->ht_regs[0xc8] & HT_REG_C8_MOVSB)
        addr <<= 3;

    addr &= svga->vram_mask;

    cycles -= video_timing_read_b;

    count = (1 << count);

    if (svga->chain4 && svga->packed_chain4) {
        addr &= svga->decode_mask;
        if (addr >= svga->vram_max)
            return 0xff;
        latch_addr = (addr & svga->vram_mask) & ~7;
        if (ht216->ht_regs[0xcd] & HT_REG_CD_ASTODE)
            latch_addr += (svga->gdcreg[3] & 7);
        for (i = 0; i < 8; i++)
            ht216->bg_latch[i] = svga->vram[dword_remap(svga, latch_addr + i)];
        return svga->vram[dword_remap(svga, addr) & svga->vram_mask];
    } else if (svga->chain4) {
        readplane = addr & 3;
        addr      = ((addr & 0xfffc) << 2) | ((addr & 0x30000) >> 14) | (addr & ~0x3ffff);
    } else if (svga->chain2_read && (svga->crtc[0x17] != 0xeb)) {
        readplane = (readplane & 2) | (addr & 1);
        addr &= ~1;
        addr <<= 2;
    } else
        addr <<= 2;

    addr &= svga->decode_mask;

    if (addr >= svga->vram_max)
        return 0xff;

    addr &= svga->vram_mask;

    latch_addr = addr & ~7;
    if (ht216->ht_regs[0xcd] & HT_REG_CD_ASTODE) {
        offset = addr & 7;
        for (i = 0; i < 8; i++)
            ht216->bg_latch[i] = svga->vram[latch_addr | ((offset + i) & 7)];
    } else {
        for (i = 0; i < 8; i++)
            ht216->bg_latch[i] = svga->vram[latch_addr | i];
    }

    or = addr & 4;
    for (i = 0; i < 4; i++)
        svga->latch.b[i] = ht216->bg_latch[i | or ];

    if (svga->readmode) {
        temp = 0xff;

        for (pixel = 0; pixel < 8; pixel++) {
            for (plane = 0; plane < (1 << count); plane++) {
                if (svga->colournocare & (1 << plane)) {
                    /* If we care about a plane, and the pixel has a mismatch on it, clear its bit. */
                    if (((svga->latch.b[plane] >> pixel) & 1) != ((svga->colourcompare >> plane) & 1))
                        temp &= ~(1 << pixel);
                }
            }
        }

        ret = temp;
    } else
        ret = svga->vram[addr | readplane];

    return ret;
}

static uint8_t
ht216_read(uint32_t addr, void *p)
{
    ht216_t *ht216     = (ht216_t *) p;
    svga_t  *svga      = &ht216->svga;
    uint32_t prev_addr = addr;

    addr &= svga->banked_mask;
    addr = (addr & 0x7fff) + ht216->read_banks[(addr >> 15) & 1];

    if (svga->crtc[0x17] == 0xeb && !(svga->gdcreg[6] & 0xc) && prev_addr >= 0xb0000)
        addr += 0x10000;
    else if (svga->chain4 && ((ht216->ht_regs[0xfc] & 0x06) == 0x06))
        addr = (addr & 0xfffeffff) | (prev_addr & 0x10000);

    return ht216_read_common(ht216, addr);
}

static uint8_t
ht216_read_linear(uint32_t addr, void *p)
{
    ht216_t *ht216 = (ht216_t *) p;
    svga_t  *svga  = &ht216->svga;

    addr -= ht216->linear_base;
    if (!svga->chain4) /*Bits 16 and 17 of linear address are unused in planar modes*/
        addr = (addr & 0xffff) | ((addr & 0xc0000) >> 2);
    addr += ht216->read_banks[0];

    return ht216_read_common(ht216, addr);
}

static uint8_t
radius_mca_read(int port, void *priv)
{
    ht216_t *ht216 = (ht216_t *) priv;
    ht216_log("Port %03x MCA read = %02x\n", port, ht216->pos_regs[port & 7]);
    return (ht216->pos_regs[port & 7]);
}

static void
radius_mca_write(int port, uint8_t val, void *priv)
{
    ht216_t *ht216 = (ht216_t *) priv;

    /* MCA does not write registers below 0x0100. */
    if (port < 0x0102)
        return;

    ht216_log("Port %03x MCA write = %02x, setup mode = %02x\n", port, val, ht216->ht_regs[0xfc] & 0x80);

    /* Save the MCA register value. */
    ht216->pos_regs[port & 7] = val;
}

static uint8_t
radius_mca_feedb(void *priv)
{
    return 1;
}

void
    *
    ht216_init(const device_t *info, uint32_t mem_size, int has_rom)
{
    ht216_t *ht216 = malloc(sizeof(ht216_t));
    svga_t  *svga;

    memset(ht216, 0, sizeof(ht216_t));
    svga = &ht216->svga;

    if (info->flags & DEVICE_VLB)
        video_inform(VIDEO_FLAG_TYPE_SPECIAL, &timing_v7vga_vlb);
    else if (info->flags & DEVICE_MCA)
        video_inform(VIDEO_FLAG_TYPE_SPECIAL, &timing_v7vga_mca);
    else
        video_inform(VIDEO_FLAG_TYPE_SPECIAL, &timing_v7vga_isa);

    svga_init(info, svga, ht216, mem_size,
              ht216_recalctimings,
              ht216_in, ht216_out,
              ht216_hwcursor_draw,
              NULL);

    switch (has_rom) {
        case 1:
            rom_init(&ht216->bios_rom, BIOS_G2_GC205_PATH, 0xc0000, 0x8000, 0x7fff, 0, MEM_MAPPING_EXTERNAL);
            break;
        case 2:
            rom_init(&ht216->bios_rom, BIOS_VIDEO7_VGA_1024I_PATH, 0xc0000, 0x8000, 0x7fff, 0, MEM_MAPPING_EXTERNAL);
            break;
        case 3:
            ht216->monitor_type = device_get_config_int("monitor_type");
            rom_init(&ht216->bios_rom, BIOS_HT216_32_PATH, 0xc0000, 0x8000, 0x7fff, 0, MEM_MAPPING_EXTERNAL);
            /* Patch the BIOS for monitor type. */
            if (ht216->monitor_type & 0x10) {
                /* Color */
                ht216->bios_rom.rom[0x0526] = 0x0c;
                ht216->bios_rom.rom[0x0528] = 0xeb;
                ht216->bios_rom.rom[0x7fff] += 0x26;
            } else {
                /* Mono */
                ht216->bios_rom.rom[0x0526] = 0x24;
                ht216->bios_rom.rom[0x0527] = 0xef;
                ht216->bios_rom.rom[0x0528] = ht216->bios_rom.rom[0x0529] = 0x90;
                ht216->bios_rom.rom[0x7fff] += 0xfe;
            }
            /* Patch bios for interlaced/non-interlaced. */
            if (ht216->monitor_type & 0x08) {
                /* Non-Interlaced */
                ht216->bios_rom.rom[0x170b] = 0x0c;
                ht216->bios_rom.rom[0x170d] = ht216->bios_rom.rom[0x170e] = 0x90;
                ht216->bios_rom.rom[0x7fff] += 0xf4;
            } else {
                /* Interlaced */
                ht216->bios_rom.rom[0x170b] = 0x24;
                ht216->bios_rom.rom[0x170c] = 0xf7;
                ht216->bios_rom.rom[0x170d] = 0xeb;
                ht216->bios_rom.rom[0x7fff] += 0x1e;
            }
            break;
        case 4:
            if ((info->local == 0x7152) && (info->flags & DEVICE_ISA))
                ht216->extensions = device_get_config_int("extensions");
            else if ((info->local == 0x7152) && (info->flags & DEVICE_MCA)) {
                ht216->pos_regs[0] = 0xb7;
                ht216->pos_regs[1] = 0x80;
                mca_add(radius_mca_read, radius_mca_write, radius_mca_feedb, NULL, ht216);
            }
            rom_init(&ht216->bios_rom, BIOS_RADIUS_SVGA_MULTIVIEW_PATH, 0xc0000, 0x8000, 0x7fff, 0, MEM_MAPPING_EXTERNAL);
            break;
    }

<<<<<<< HEAD
    svga->hwcursor.ysize = 32;
    ht216->vram_mask     = mem_size - 1;
    svga->decode_mask    = mem_size - 1;
=======
    svga->hwcursor.cur_ysize = 32;
    ht216->vram_mask         = mem_size - 1;
    svga->decode_mask        = mem_size - 1;
>>>>>>> a20584fe

    if (has_rom == 4)
        svga->ramdac = device_add(&sc11484_nors2_ramdac_device);

    if ((info->flags & DEVICE_VLB) || (info->flags & DEVICE_MCA)) {
        mem_mapping_set_handler(&svga->mapping, ht216_read, NULL, NULL, ht216_write, ht216_writew, ht216_writel);
        mem_mapping_add(&ht216->linear_mapping, 0, 0, ht216_read_linear, NULL, NULL, ht216_write_linear, ht216_writew_linear, ht216_writel_linear, NULL, MEM_MAPPING_EXTERNAL, svga);
    } else {
        mem_mapping_set_handler(&svga->mapping, ht216_read, NULL, NULL, ht216_write, ht216_writew, NULL);
        mem_mapping_add(&ht216->linear_mapping, 0, 0, ht216_read_linear, NULL, NULL, ht216_write_linear, ht216_writew_linear, NULL, NULL, MEM_MAPPING_EXTERNAL, svga);
    }
    mem_mapping_set_p(&svga->mapping, ht216);
    mem_mapping_disable(&ht216->linear_mapping);

    ht216->id     = info->local;
    ht216->isabus = (info->flags & DEVICE_ISA);
    ht216->mca    = (info->flags & DEVICE_MCA);

    io_sethandler(0x03c0, 0x0020, ht216_in, NULL, NULL, ht216_out, NULL, NULL, ht216);
    io_sethandler(0x46e8, 0x0001, ht216_in, NULL, NULL, ht216_out, NULL, NULL, ht216);

    svga->bpp     = 8;
    svga->miscout = 1;

    if (ht216->id == 0x7861)
        ht216->ht_regs[0xb4] = 0x08; /*32-bit DRAM bus*/

    if (ht216->id == 0x7152)
        ht216->reg_3cb = 0x20;

    /* Initialize the cursor pointer towards the end of its segment, needed for ht256sf.drv to work correctly
       when Windows 3.1 is started after boot. */
    ht216->ht_regs[0x94] = 0xff;

    svga->adv_flags = 0;

    return ht216;
}

static void *
g2_gc205_init(const device_t *info)
{
    ht216_t *ht216 = ht216_init(info, 1 << 19, 1);

    return ht216;
}

static void *
v7_vga_1024i_init(const device_t *info)
{
    ht216_t *ht216 = ht216_init(info, device_get_config_int("memory") << 10, 2);

    return ht216;
}

static void *
ht216_pb410a_init(const device_t *info)
{
    ht216_t *ht216 = ht216_init(info, 1 << 20, 0);

    return ht216;
}

static void *
ht216_standalone_init(const device_t *info)
{
    ht216_t *ht216 = ht216_init(info, 1 << 20, 3);

    return ht216;
}

static void *
radius_svga_multiview_init(const device_t *info)
{
    ht216_t *ht216 = ht216_init(info, 1 << 20, 4);

    return ht216;
}

static int
g2_gc205_available(void)
{
    return rom_present(BIOS_G2_GC205_PATH);
}

static int
v7_vga_1024i_available(void)
{
    return rom_present(BIOS_VIDEO7_VGA_1024I_PATH);
}

static int
ht216_standalone_available(void)
{
    return rom_present(BIOS_HT216_32_PATH);
}

static int
radius_svga_multiview_available(void)
{
    return rom_present(BIOS_RADIUS_SVGA_MULTIVIEW_PATH);
}

void
ht216_close(void *p)
{
    ht216_t *ht216 = (ht216_t *) p;

    svga_close(&ht216->svga);

    free(ht216);
}

void
ht216_speed_changed(void *p)
{
    ht216_t *ht216 = (ht216_t *) p;

    svga_recalctimings(&ht216->svga);
}

void
ht216_force_redraw(void *p)
{
    ht216_t *ht216 = (ht216_t *) p;

    ht216->svga.fullchange = changeframecount;
}

static const device_config_t v7_vga_1024i_config[] = {
    {.name        = "memory",
     .description = "Memory size",
     .type        = CONFIG_SELECTION,
     .default_int = 512,
     .selection   = {
<<<<<<< HEAD
          { .description = "256 kB",
              .value       = 256 },
          { .description = "512 kB",
              .value       = 512 },
          { .description = "" } } },
=======
            { .description = "256 kB",
              .value       = 256 },
            { .description = "512 kB",
              .value       = 512 },
            { .description = "" } } },
>>>>>>> a20584fe
    { .type = CONFIG_END}
};

// clang-format off
static const device_config_t ht216_32_standalone_config[] = {
    {
        .name = "monitor_type",
        .description = "Monitor type",
        .type = CONFIG_SELECTION,
        .default_int = 0x18,
        .selection = {
            {
                .description = "Mono Interlaced",
                .value = 0x00
            },
            {
                .description = "Mono Non-Interlaced",
                .value = 0x08
            },
            {
                .description = "Color Interlaced",
                .value = 0x10
            },
            {
                .description = "Color Non-Interlaced",
                .value = 0x18
            },
            {
                .description = ""
            }
        }
    },
    {
        .type = CONFIG_END
    }
};

static const device_config_t radius_svga_multiview_config[] = {
    {
        .name = "extensions",
        .description = "Extensions",
        .type = CONFIG_SELECTION,
        .default_int = 0x00,
        .selection = {
            {
                .description = "Extensions Enabled",
                .value = 0x00
            },
            {
                .description = "Extensions Disabled",
                .value = 0x02
            },
            {
                .description = ""
            }
        }
    },
    {
        .type = CONFIG_END
    }
};
// clang-format on

const device_t g2_gc205_device = {
    .name          = "G2 GC205",
    .internal_name = "g2_gc205",
    .flags         = DEVICE_ISA,
    .local         = 0x7070,
    .init          = g2_gc205_init,
    .close         = ht216_close,
    .reset         = NULL,
    { .available = g2_gc205_available },
    .speed_changed = ht216_speed_changed,
    .force_redraw  = ht216_force_redraw,
    .config        = NULL
};

const device_t v7_vga_1024i_device = {
    .name          = "Video 7 VGA 1024i (HT208)",
    .internal_name = "v7_vga_1024i",
    .flags         = DEVICE_ISA,
    .local         = 0x7140,
    .init          = v7_vga_1024i_init,
    .close         = ht216_close,
    .reset         = NULL,
    { .available = v7_vga_1024i_available },
    .speed_changed = ht216_speed_changed,
    .force_redraw  = ht216_force_redraw,
    .config        = v7_vga_1024i_config
};

const device_t ht216_32_pb410a_device = {
    .name          = "Headland HT216-32 (Packard Bell PB410A)",
    .internal_name = "ht216_32_pb410a",
    .flags         = DEVICE_VLB,
    .local         = 0x7861, /*HT216-32*/
    .init          = ht216_pb410a_init,
    .close         = ht216_close,
    .reset         = NULL,
    { .available = NULL },
    .speed_changed = ht216_speed_changed,
    .force_redraw  = ht216_force_redraw,
    .config        = NULL
};

const device_t ht216_32_standalone_device = {
    .name          = "Headland HT216-32",
    .internal_name = "ht216_32",
    .flags         = DEVICE_VLB,
    .local         = 0x7861, /*HT216-32*/
    .init          = ht216_standalone_init,
    .close         = ht216_close,
    .reset         = NULL,
    { .available = ht216_standalone_available },
    .speed_changed = ht216_speed_changed,
    .force_redraw  = ht216_force_redraw,
    .config        = ht216_32_standalone_config
};

const device_t radius_svga_multiview_isa_device = {
    .name          = "Radius SVGA Multiview ISA (HT209)",
    .internal_name = "radius_isa",
    .flags         = DEVICE_ISA | DEVICE_AT,
    .local         = 0x7152, /*HT209*/
    .init          = radius_svga_multiview_init,
    .close         = ht216_close,
    .reset         = NULL,
    { .available = radius_svga_multiview_available },
    .speed_changed = ht216_speed_changed,
    .force_redraw  = ht216_force_redraw,
    .config        = radius_svga_multiview_config
};

const device_t radius_svga_multiview_mca_device = {
    .name          = "Radius SVGA Multiview MCA (HT209)",
    .internal_name = "radius_mc",
    .flags         = DEVICE_MCA,
    .local         = 0x7152, /*HT209*/
    .init          = radius_svga_multiview_init,
    .close         = ht216_close,
    .reset         = NULL,
    { .available = radius_svga_multiview_available },
    .speed_changed = ht216_speed_changed,
    .force_redraw  = ht216_force_redraw,
    .config        = NULL
};<|MERGE_RESOLUTION|>--- conflicted
+++ resolved
@@ -100,15 +100,9 @@
 #define BIOS_RADIUS_SVGA_MULTIVIEW_PATH "roms/video/video7/U18.BIN"
 #define BIOS_HT216_32_PATH              "roms/video/video7/HT21632.BIN"
 
-<<<<<<< HEAD
-static video_timings_t timing_v7vga_isa = { VIDEO_ISA, 3, 3, 6, 5, 5, 10 };
-static video_timings_t timing_v7vga_mca = { VIDEO_MCA, 4, 5, 10, 5, 5, 10 };
-static video_timings_t timing_v7vga_vlb = { VIDEO_BUS, 5, 5, 9, 20, 20, 30 };
-=======
 static video_timings_t timing_v7vga_isa = { .type = VIDEO_ISA, .write_b = 3, .write_w = 3, .write_l = 6, .read_b = 5, .read_w = 5, .read_l = 10 };
 static video_timings_t timing_v7vga_mca = { .type = VIDEO_MCA, .write_b = 4, .write_w = 5, .write_l = 10, .read_b = 5, .read_w = 5, .read_l = 10 };
 static video_timings_t timing_v7vga_vlb = { .type = VIDEO_BUS, .write_b = 5, .write_w = 5, .write_l = 9, .read_b = 20, .read_w = 20, .read_l = 30 };
->>>>>>> a20584fe
 
 #ifdef ENABLE_HT216_LOG
 int ht216_do_log = ENABLE_HT216_LOG;
@@ -1502,15 +1496,9 @@
             break;
     }
 
-<<<<<<< HEAD
-    svga->hwcursor.ysize = 32;
-    ht216->vram_mask     = mem_size - 1;
-    svga->decode_mask    = mem_size - 1;
-=======
     svga->hwcursor.cur_ysize = 32;
     ht216->vram_mask         = mem_size - 1;
     svga->decode_mask        = mem_size - 1;
->>>>>>> a20584fe
 
     if (has_rom == 4)
         svga->ramdac = device_add(&sc11484_nors2_ramdac_device);
@@ -1646,19 +1634,11 @@
      .type        = CONFIG_SELECTION,
      .default_int = 512,
      .selection   = {
-<<<<<<< HEAD
-          { .description = "256 kB",
-              .value       = 256 },
-          { .description = "512 kB",
-              .value       = 512 },
-          { .description = "" } } },
-=======
             { .description = "256 kB",
               .value       = 256 },
             { .description = "512 kB",
               .value       = 512 },
             { .description = "" } } },
->>>>>>> a20584fe
     { .type = CONFIG_END}
 };
 
