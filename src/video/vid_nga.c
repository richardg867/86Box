/*
 * 86Box	A hypervisor and IBM PC system emulator that specializes in
 *		running old operating systems and software designed for IBM
 *		PC systems and compatibles from 1981 through fairly recent
 *		system designs based on the PCI bus.
 *
 *		This file is part of the 86Box distribution.
 *
 *		Emulation of the NCR NGA (K511, K201) video cards.
 *
 *
 *
 * Authors:	Sarah Walker, <http://pcem-emulator.co.uk/>
 *		Miran Grca, <mgrca8@gmail.com>
 *		Fred N. van Kempen, <decwiz@yahoo.com>
 *		EngiNerd, <webmaster.crrc@yahoo.it>
 *
 *		Copyright 2008-2019 Sarah Walker.
 *		Copyright 2016-2019 Miran Grca.
 *		Copyright 2017-2019 Fred N. van Kempen.
 *		Copyright 2020 EngiNerd.
 */

#include <stdio.h>
#include <stdint.h>
#include <string.h>
#include <stdlib.h>
#include <stdarg.h>
#include <wchar.h>
#include <86box/io.h>
#include <86box/video.h>
#include <86box/86box.h>
#include <86box/timer.h>
#include <86box/mem.h>
#include <86box/pit.h>
#include <86box/rom.h>
#include <86box/device.h>
#include <86box/vid_cga.h>
#include <86box/vid_nga.h>
#include <86box/vid_cga_comp.h>
#include <86box/cli.h>



#define CGA_RGB 0
#define CGA_COMPOSITE 1

#define COMPOSITE_OLD 0
#define COMPOSITE_NEW 1



static video_timings_t timing_nga      = {VIDEO_ISA, 8,16,32, 8,16,32};

void
nga_recalctimings(nga_t *nga)
{
    double _dispontime, _dispofftime, disptime;

    if ((nga->cga.cgamode & 1) ) {
	disptime    = nga->cga.crtc[0] + 1;
	_dispontime = nga->cga.crtc[1];
    } else {
	disptime    = (nga->cga.crtc[0] + 1) << 1;
	_dispontime = nga->cga.crtc[1] << 1;
    }

    _dispofftime = disptime - _dispontime;
    _dispontime  *= CGACONST / 2;
    _dispofftime *= CGACONST / 2;
    nga->cga.dispontime  = (uint64_t)(_dispontime);
    nga->cga.dispofftime = (uint64_t)(_dispofftime);
}

void
nga_out(uint16_t addr, uint8_t val, void *priv)
{
    nga_t *nga = (nga_t *)priv;

	cga_out(addr, val, &nga->cga);

}

uint8_t
nga_in(uint16_t addr, void *priv)
{
    nga_t *nga = (nga_t *)priv;

	return cga_in(addr, &nga->cga);
}


void
nga_waitstates(void *p)
{
    int ws_array[16] = {3, 4, 5, 6, 7, 8, 4, 5, 6, 7, 8, 4, 5, 6, 7, 8};
    int ws;

    ws = ws_array[cycles & 0xf];
    sub_cycles(ws);
}


void
nga_write(uint32_t addr, uint8_t val, void *priv)
{
    nga_t *nga = (nga_t *)priv;
	int offset;
	/* a8000-affff */
	if(!(addr & 0x10000))
		nga->vram_64k[addr & 0x7FFF]=val;
	/* b8000-bffff */
	else
		nga->cga.vram[addr & 0x7FFF]=val;

	if (nga->cga.snow_enabled) {
		/* recreate snow effect */
		offset = ((timer_get_remaining_u64(&nga->cga.timer) / CGACONST) * 4) & 0xfc;
		nga->cga.charbuffer[offset] = nga->cga.vram[addr & 0x7fff];
		nga->cga.charbuffer[offset | 1] = nga->cga.vram[addr & 0x7fff];
	}
	nga_waitstates(&nga->cga);
}

uint8_t
nga_read(uint32_t addr, void *priv)
{

	nga_t *nga = (nga_t *)priv;
    int offset;
	uint8_t ret;
	/* a8000-affff */
	if(!(addr & 0x10000))
		ret = nga->vram_64k[addr & 0x7FFF];
	else
		ret = nga->cga.vram[addr & 0x7FFF];

	nga_waitstates(&nga->cga);

	if (nga->cga.snow_enabled) {
		/* recreate snow effect */
		offset = ((timer_get_remaining_u64(&nga->cga.timer) / CGACONST) * 4) & 0xfc;
		nga->cga.charbuffer[offset] = nga->cga.vram[addr & 0x7fff];
		nga->cga.charbuffer[offset | 1] = nga->cga.vram[addr & 0x7fff];
	}

    return(ret);
}

void
nga_poll(void *priv)
{
    nga_t *nga = (nga_t *)priv;
	/* set cursor position in memory */
    uint16_t ca = (nga->cga.crtc[15] | (nga->cga.crtc[14] << 8)) & 0x3fff;
    int drawcursor;
    int x, c, xs_temp, ys_temp;
    int oldvc;
    uint8_t chr, attr;
    uint16_t dat, dat2;
    int cols[4];
	int col;
    int oldsc;

	/* graphic mode and not high-res modes */
	if ((nga->cga.cgamode & 2) && !(nga->cga.cgamode & 0x40)) {
		/* standard cga mode */
		cga_poll(&nga->cga);
		return;
	} else {
		/* high-res or text mode */
		if (!nga->cga.linepos) {
			timer_advance_u64(&nga->cga.timer, nga->cga.dispofftime);
			nga->cga.cgastat |= 1;
			nga->cga.linepos = 1;
			oldsc = nga->cga.sc;
			/* if interlaced */
			if ((nga->cga.crtc[8] & 3) == 3)
				nga->cga.sc = ((nga->cga.sc << 1) + nga->cga.oddeven) & 7;
			if (nga->cga.cgadispon) {
				if (nga->cga.displine < nga->cga.firstline) {
					nga->cga.firstline = nga->cga.displine;
					video_wait_for_buffer();
				}
				nga->cga.lastline = nga->cga.displine;
				/* 80-col */
				if ((nga->cga.cgamode & 1) && !(nga->cga.cgamode & 2)) {
#ifdef USE_CLI
					if ((nga->cga.displine % 8) == 0)
						cli_render_cga(nga->cga.ma / nga->cga.crtc[1], nga->cga.crtc[9] & 0x1f,
								nga->cga.crtc[1], 1,
								nga->cga.charbuffer, 0, sizeof(nga->cga.charbuffer) - 1, 1,
								nga->cga.cgamode & 0x08, nga->cga.cgamode & 0x20,
								ca - nga->cga.ma, !(nga->cga.crtc[0x0a] & 0x20) && ((nga->cga.crtc[0x0b] & 0x1f) >= (nga->cga.crtc[0x0a] & 0x1f)));
#endif
					/* for each text column */
					for (x = 0; x < nga->cga.crtc[1]; x++) {
						/* video output enabled */
						if (nga->cga.cgamode & 8) {
							/* character */
							chr = nga->cga.charbuffer[x << 1];
							/* text attributes */
							attr = nga->cga.charbuffer[(x << 1) + 1];
						} else
							chr = attr = 0;
						/* check if cursor has to be drawn */
						drawcursor = ((nga->cga.ma == ca) && nga->cga.con && nga->cga.cursoron);
						/* set foreground */
						cols[1] = (attr & 15) + 16;
						/* blink active */
						if (nga->cga.cgamode & 0x20) {
							cols[0] = ((attr >> 4) & 7) + 16;
							/* attribute 7 active and not cursor */
							if ((nga->cga.cgablink & 8) && (attr & 0x80) && !nga->cga.drawcursor) {
								/* set blinking */
								cols[1] = cols[0];
							}
						} else {
							/* Set intensity bit */
							cols[0] = (attr >> 4) + 16;
						}
						if (drawcursor) {
							for (c = 0; c < 8; c++)
								buffer32->line[nga->cga.displine][(x << 3) + c + 8] = cols[(fontdatm[chr][((nga->cga.sc & 7) << 1) | nga->lineff] & (1 << (c ^ 7))) ? 1 : 0] ^ 15;
						} else {
							for (c = 0; c < 8; c++)
								buffer32->line[nga->cga.displine][(x << 3) + c + 8] = cols[(fontdatm[chr][((nga->cga.sc & 7) << 1) | nga->lineff] & (1 << (c ^ 7))) ? 1 : 0];
						}

						nga->cga.ma++;
					}
				}
				/* 40-col */
				else if (!(nga->cga.cgamode & 2)) {
#ifdef USE_CLI
					if ((nga->cga.displine % 8) == 0)
						cli_render_cga(nga->cga.ma / nga->cga.crtc[1], nga->cga.crtc[9] & 0x1f,
								nga->cga.crtc[1], 1,
								nga->cga.vram, nga->cga.ma << 1, 0x3fff, 1,
								nga->cga.cgamode & 0x08, nga->cga.cgamode & 0x20,
								ca, !(nga->cga.crtc[0x0a] & 0x20) && ((nga->cga.crtc[0x0b] & 0x1f) >= (nga->cga.crtc[0x0a] & 0x1f)));
#endif
					/* for each text column */
					for (x = 0; x < nga->cga.crtc[1]; x++) {
						if (nga->cga.cgamode & 8) {
							chr  = nga->cga.vram[((nga->cga.ma << 1) & 0x3fff) + nga->base];
							attr = nga->cga.vram[(((nga->cga.ma << 1) + 1) & 0x3fff) + nga->base];
						} else {
							chr = attr = 0;
						}
						drawcursor = ((nga->cga.ma == ca) && nga->cga.con && nga->cga.cursoron);
						/* set foreground */
						cols[1] = (attr & 15) + 16;
						/* blink active */
						if (nga->cga.cgamode & 0x20) {
							cols[0] = ((attr >> 4) & 7) + 16;
							if ((nga->cga.cgablink & 8) && (attr & 0x80) && !nga->cga.drawcursor) {
								/* set blinking */
								cols[1] = cols[0];
							}
						} else {
							/* Set intensity bit */
							cols[0] = (attr >> 4) + 16;
						}

						if (drawcursor) {
							for (c = 0; c < 8; c++)
								buffer32->line[nga->cga.displine][(x << 4) + (c << 1) + 8] =
								buffer32->line[nga->cga.displine][(x << 4) + (c << 1) + 1 + 8] = cols[(fontdatm[chr][((nga->cga.sc & 7) << 1) | nga->lineff] & (1 << (c ^ 7))) ? 1 : 0] ^ 15;
						} else {
							for (c = 0; c < 8; c++)
								buffer32->line[nga->cga.displine][(x << 4) + (c << 1) + 8] =
								buffer32->line[nga->cga.displine][(x << 4) + (c << 1) + 1 + 8] = cols[(fontdatm[chr][((nga->cga.sc & 7) << 1) | nga->lineff] & (1 << (c ^ 7))) ? 1 : 0];
						}

						nga->cga.ma++;

					}
				} else {
#ifdef USE_CLI
					cli_render_gfx("NGA %dx%d");
#endif
					/* high res modes */
					if (nga->cga.cgamode & 0x40) {
						/* 640x400x2 mode */
						if (nga->cga.cgamode & 0x4 || nga->cga.cgamode & 0x10) {
							/*
							* Scanlines are read in the following order:
							* 0b8000-0b9f3f even scans (0,4,...)
							* 0ba000-0bbf3f odd scans (2,6,...)
							* 0bc000-0bdf3f even scans (1,5,...)
							* 0be000-0bff3f odd scans (3,7,...)
							*/
							dat2 = ((nga->cga.sc & 1) * 0x2000) | (nga->lineff * 0x4000);
							cols[0] = 0; cols[1] = 15 + 16;
						/* 640x400x4 mode */
						} else {
							cols[0] = (nga->cga.cgacol & 15) | 16;
							col = (nga->cga.cgacol & 16) ? 24 : 16;
							if (nga->cga.cgamode & 4) {
								cols[1] = col | 3;	/* Cyan */
								cols[2] = col | 4;	/* Red */
								cols[3] = col | 7;	/* White */
							} else if (nga->cga.cgacol & 32) {
								cols[1] = col | 3;	/* Cyan */
								cols[2] = col | 5;	/* Magenta */
								cols[3] = col | 7;	/* White */
							} else {
								cols[1] = col | 2;	/* Green */
								cols[2] = col | 4;	/* Red */
								cols[3] = col | 6;	/* Yellow */
							}
							/*
							* Scanlines are read in the following order:
							* 0b8000-0bbf3f even scans (0,4,...)
							* 0bc000-0bff3f odd scans (1,5,...)
							* 0a8000-0abf3f even scans (2,6,...)
							* 0ac000-0aff3f odd scans (3,7,...)
							*/
							dat2 = (nga->cga.sc & 1) * 0x4000;
						}
					}
					else {
						dat2 = (nga->cga.sc & 1) * 0x2000;
						cols[0] = 0; cols[1] = (nga->cga.cgacol & 15) + 16;
					}

					/* for each text column */
					for (x = 0; x < nga->cga.crtc[1]; x++) {
						/* video out */
						if (nga->cga.cgamode & 8) {
							/* 640x400x2 */
							if (nga->cga.cgamode & 0x4 || nga->cga.cgamode & 0x10) {
								/* read two bytes at a time */
								dat = (nga->cga.vram[((nga->cga.ma << 1) & 0x1fff) + dat2] << 8) | nga->cga.vram[((nga->cga.ma << 1) & 0x1fff) + dat2 + 1];
								/* each pixel is represented by one bit, so draw 16 pixels at a time */
								/* crtc[1] is 40 column, so 40x16=640 pixels */
								for (c = 0; c < 16; c++) {
									buffer32->line[nga->cga.displine][(x << 4) + c + 8] = cols[dat >> 15];
									dat <<= 1;
								}
							/* 640x400x4 */
							} else {
								/* lines 2,3,6,7,etc. */
								if (nga->cga.sc & 2)
									/* read two bytes at a time */
									dat = (nga->vram_64k[((nga->cga.ma << 1) & 0x7fff) + dat2] << 8) | nga->vram_64k[((nga->cga.ma << 1) & 0x7fff) + dat2 + 1];
								/* lines 0,1,4,5,etc. */
								else
									/* read two bytes at a time */
									dat = (nga->cga.vram[((nga->cga.ma << 1) & 0x7fff) + dat2] << 8) | nga->cga.vram[((nga->cga.ma << 1) & 0x7fff) + dat2 + 1];
								/* each pixel is represented by two bits, so draw 8 pixels at a time */
								/* crtc[1] is 80 column, so 80x8=640 pixels */
								for (c = 0; c < 8; c++) {
									buffer32->line[nga->cga.displine][(x << 3) + c + 8] = cols[dat >> 14];
									dat <<= 2;
								}
							}
						} else {
							dat = 0;
						}
						nga->cga.ma++;
					}
				}
			} else {
<<<<<<< HEAD
=======

>>>>>>> 6ac35ffe
				/* nga specific */
				cols[0] = ((nga->cga.cgamode & 0x12) == 0x12) ? 0 : (nga->cga.cgacol & 15) + 16;
				/* 80-col */
				if ((nga->cga.cgamode & 1) ) {
					hline(buffer32, 0, (nga->cga.displine << 1), ((nga->cga.crtc[1] << 3) + 16) << 2, cols[0]);
					hline(buffer32, 0, (nga->cga.displine << 1) + 1, ((nga->cga.crtc[1] << 3) + 16) << 2, cols[0]);
				} else {
					hline(buffer32, 0, (nga->cga.displine << 1), ((nga->cga.crtc[1] << 4) + 16) << 2, cols[0]);
					hline(buffer32, 0, (nga->cga.displine << 1) + 1, ((nga->cga.crtc[1] << 4) + 16) << 2, cols[0]);
				}

			}

			nga->cga.sc = oldsc;
			/* vertical sync */
			if (nga->cga.vc == nga->cga.crtc[7] && !nga->cga.sc)
				nga->cga.cgastat |= 8;
			nga->cga.displine++;
			if (nga->cga.displine >= 720)
				nga->cga.displine = 0;
		} else {
			timer_advance_u64(&nga->cga.timer, nga->cga.dispontime);
			if (nga->cga.cgadispon) nga->cga.cgastat &= ~1;
			nga->cga.linepos = 0;
			/* nga specific */
			nga->lineff ^= 1;

			/* text mode or 640x400x2 */
			if (nga->lineff && !((nga->cga.cgamode & 1) && (nga->cga.cgamode & 0x40))) {
				nga->cga.ma = nga->cga.maback;
			/* 640x400x4 */
			} else {
				if (nga->cga.vsynctime) {
					nga->cga.vsynctime--;
					if (!nga->cga.vsynctime)
						nga->cga.cgastat &= ~8;
				}
				/* cursor stop scanline */
				if (nga->cga.sc == (nga->cga.crtc[11] & 31) || ((nga->cga.crtc[8] & 3) == 3 && nga->cga.sc == ((nga->cga.crtc[11] & 31) >> 1))) {
					nga->cga.con = 0;
					nga->cga.coff = 1;
				}
				/* interlaced and max scanline per char reached */
				if ((nga->cga.crtc[8] & 3) == 3 && nga->cga.sc == (nga->cga.crtc[9] >> 1))
					nga->cga.maback = nga->cga.ma;

				if (nga->cga.vadj) {
					nga->cga.sc++;
					nga->cga.sc &= 31;
					nga->cga.ma = nga->cga.maback;
					nga->cga.vadj--;
					if (!nga->cga.vadj) {
						nga->cga.cgadispon = 1;
						/* change start of displayed page (crtc 12-13) */
						nga->cga.ma = nga->cga.maback = (nga->cga.crtc[13] | (nga->cga.crtc[12] << 8)) & 0x7fff;
						nga->cga.sc = 0;
					}
				/* nga specific */
				/* end of character line reached */
				} else if (nga->cga.sc == nga->cga.crtc[9] || ((nga->cga.crtc[8] & 3) == 3 && nga->cga.sc == (nga->cga.crtc[9] >> 1))) {
					nga->cga.maback = nga->cga.ma;
					nga->cga.sc = 0;
					oldvc = nga->cga.vc;
					nga->cga.vc++;
					nga->cga.vc &= 127;

					/* lines of character displayed */
					if (nga->cga.vc == nga->cga.crtc[6])
						nga->cga.cgadispon=0;

					/* total vertical lines */
					if (oldvc == nga->cga.crtc[4]) {
						nga->cga.vc = 0;
						/* adjust vertical lines */
						nga->cga.vadj = nga->cga.crtc[5];
						if (!nga->cga.vadj) {
							nga->cga.cgadispon = 1;
							/* change start of displayed page (crtc 12-13) */
							nga->cga.ma = nga->cga.maback = (nga->cga.crtc[13] | (nga->cga.crtc[12] << 8)) & 0x7fff;
						}
						/* cursor start */
						switch (nga->cga.crtc[10] & 0x60) {
							case 0x20:
								nga->cga.cursoron = 0;
								break;
							case 0x60:
								nga->cga.cursoron = nga->cga.cgablink & 0x10;
								break;
							default:
								nga->cga.cursoron = nga->cga.cgablink & 0x08;
								break;
						}
					}
					/* vertical line position */
					if (nga->cga.vc == nga->cga.crtc[7]) {
						nga->cga.cgadispon = 0;
						nga->cga.displine = 0;
						/* nga specific */
						nga->cga.vsynctime = 16;
						/* vsync pos */
						if (nga->cga.crtc[7]) {
							if ((nga->cga.cgamode & 1))
								/* set screen width */
								x = (nga->cga.crtc[1] << 3) + 16;
							else
								x = (nga->cga.crtc[1] << 4) + 16;
							nga->cga.lastline++;

							xs_temp = x;
							ys_temp = (nga->cga.lastline - nga->cga.firstline);

							if ((xs_temp > 0) && (ys_temp > 0)) {
								if (xsize < 64) xs_temp = 656;
								/* nga specific */
								if (ysize < 32) ys_temp = 400;
								if (!enable_overscan)
									xs_temp -= 16;


								if ((nga->cga.cgamode & 8) && ((xs_temp != xsize) || (ys_temp != ysize) || video_force_resize_get())) {
									xsize = xs_temp;
									ysize = ys_temp;
									set_screen_size(xsize, ysize + (enable_overscan ? 16 : 0));

									if (video_force_resize_get())
										video_force_resize_set(0);
								}
								/* nga specific */
								if (enable_overscan) {
									if (nga->cga.composite)
										video_blit_memtoscreen(0, (nga->cga.firstline - 8),
												xsize, (nga->cga.lastline - nga->cga.firstline) + 16);
									else
										video_blit_memtoscreen_8(0, (nga->cga.firstline - 8),
												xsize, (nga->cga.lastline - nga->cga.firstline) + 16);
								} else {
									if (nga->cga.composite)
										video_blit_memtoscreen(8, nga->cga.firstline,
												xsize, (nga->cga.lastline - nga->cga.firstline));
									else
										video_blit_memtoscreen_8(8, nga->cga.firstline,
												xsize, (nga->cga.lastline - nga->cga.firstline));
								}
							}
							frames++;

							video_res_x = xsize;
							video_res_y = ysize;
							/* 80-col */
							if ((nga->cga.cgamode & 1) && !(nga->cga.cgamode & 0x40)) {
								video_res_x /= 8;
								video_res_y /= (nga->cga.crtc[9] + 1) * 2;
								video_bpp = 0;
							/* 40-col */
							} else if (!(nga->cga.cgamode & 2)) {
								video_res_x /= 16;
								video_res_y /= (nga->cga.crtc[9] + 1) * 2;
								video_bpp = 0;
							}
							else if (nga->cga.cgamode & 0x40) {
								video_res_x /= 8;
								video_res_y /= 2;
								video_bpp = 1;
							}
						}
						nga->cga.firstline = 1000;
						nga->cga.lastline = 0;
						nga->cga.cgablink++;
						nga->cga.oddeven ^= 1;
					}
				} else {
					nga->cga.sc++;
					nga->cga.sc &= 31;
					nga->cga.ma = nga->cga.maback;
				}

				if (nga->cga.cgadispon)
					nga->cga.cgastat &= ~1;

				/* enable cursor if its scanline was reached */
				if ((nga->cga.sc == (nga->cga.crtc[10] & 31) || ((nga->cga.crtc[8] & 3) == 3 && nga->cga.sc == ((nga->cga.crtc[10] & 31) >> 1))))
					nga->cga.con = 1;
			}
			/* 80-columns */
			if (nga->cga.cgadispon && (nga->cga.cgamode & 1) ) {
				/* for each character per line */
				for (x = 0; x < (nga->cga.crtc[1] << 1); x++)
					nga->cga.charbuffer[x] = nga->cga.vram[(((nga->cga.ma << 1) + x) & 0x3fff) + nga->base];
			}
		}
	}
}

void
nga_close(void *priv)
{
    nga_t *nga = (nga_t *)priv;
	free(nga->vram_64k);
    free(nga->cga.vram);
    free(nga);
}

void
nga_speed_changed(void *priv)
{
    nga_t *nga = (nga_t *)priv;

    nga_recalctimings(nga);
}

void *
nga_init(const device_t *info)
{
    int mem;
	uint8_t charset;
	nga_t *nga = (nga_t *)malloc(sizeof(nga_t));

    memset(nga, 0x00, sizeof(nga_t));
    video_inform(VIDEO_FLAG_TYPE_CGA, &timing_nga);

    charset = device_get_config_int("charset");

	loadfont_ex("roms/video/nga/ncr_nga_35122.bin", 1, 4096 * charset);

	nga->cga.composite = 0;
    nga->cga.snow_enabled = device_get_config_int("snow_enabled");

	nga->cga.vram = malloc(0x8000);
	nga->vram_64k = malloc(0x8000);

	timer_add(&nga->cga.timer, nga_poll, nga, 1);
    mem_mapping_add(&nga->cga.mapping, 0xb8000, 0x8000,
		    nga_read, NULL, NULL,
		    nga_write, NULL, NULL,  NULL, 0, nga);

	mem = device_get_config_int("memory");

	if (mem > 32) {
		/* make optional 32KB addessable */
    	mem_mapping_add(&nga->mapping_64k, 0xa8000, 0x8000,
			    nga_read, NULL, NULL,
		    	nga_write, NULL, NULL,  NULL, 0, nga);
	}

	io_sethandler(0x03d0, 16, nga_in, NULL, NULL, nga_out, NULL, NULL, nga);

    overscan_x = overscan_y = 16;
    nga->cga.rgb_type = device_get_config_int("rgb_type");
    cga_palette = (nga->cga.rgb_type << 1);
    cgapal_rebuild();

    return nga;
}


const device_config_t nga_config[] = {
// clang-format off
    {
        "rgb_type", "RGB type", CONFIG_SELECTION, "", 0, "", { 0 },
        {
            { "Color",            0 },
            { "Green Monochrome", 1 },
            { "Amber Monochrome", 2 },
            { "Gray Monochrome",  3 },
            { "Color (no brown)", 4 },
            { ""                    }
        }
    },
    {
        "snow_enabled", "Snow emulation", CONFIG_BINARY, "", 1
    },
    {
        "memory", "Memory size", CONFIG_SELECTION, "", 64, "", { 0 },
        {
            { "32 KB", 32 },
            { "64 KB", 64 },
            { ""          }
        }
    },
    {
        "charset", "Character set", CONFIG_SELECTION, "", 0, "", { 0 },
        {
            { "U.S. English",    0 },
            { "Scandinavian",    1 },
            { "Other languages", 2 },
            { "E.F. Hutton",     3 },
            { ""                   }
        }
    },
    { "", "", -1 }
// clang-format on
};

const device_t nga_device = {
    .name = "NCR NGA",
    .internal_name = "nga",
    .flags = DEVICE_ISA,
    .local = 0,
    .init = nga_init,
    .close = nga_close,
    .reset = NULL,
    { .available = NULL },
    .speed_changed = nga_speed_changed,
    .force_redraw = NULL,
    .config = nga_config
};<|MERGE_RESOLUTION|>--- conflicted
+++ resolved
@@ -363,10 +363,7 @@
 					}
 				}
 			} else {
-<<<<<<< HEAD
-=======
-
->>>>>>> 6ac35ffe
+
 				/* nga specific */
 				cols[0] = ((nga->cga.cgamode & 0x12) == 0x12) ? 0 : (nga->cga.cgacol & 15) + 16;
 				/* 80-col */
