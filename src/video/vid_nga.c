/*
 * 86Box    A hypervisor and IBM PC system emulator that specializes in
 *          running old operating systems and software designed for IBM
 *          PC systems and compatibles from 1981 through fairly recent
 *          system designs based on the PCI bus.
 *
 *          This file is part of the 86Box distribution.
 *
 *          Emulation of the NCR NGA (K511, K201) video cards.
 *
 *
 *
 * Authors: Sarah Walker, <https://pcem-emulator.co.uk/>
 *          Miran Grca, <mgrca8@gmail.com>
 *          Fred N. van Kempen, <decwiz@yahoo.com>
 *          EngiNerd, <webmaster.crrc@yahoo.it>
 *
 *          Copyright 2008-2019 Sarah Walker.
 *          Copyright 2016-2019 Miran Grca.
 *          Copyright 2017-2019 Fred N. van Kempen.
 *          Copyright 2020      EngiNerd.
 */

#include <stdio.h>
#include <stdint.h>
#include <string.h>
#include <stdlib.h>
#include <stdarg.h>
#include <wchar.h>
#include <86box/io.h>
#include <86box/video.h>
#include <86box/86box.h>
#include <86box/timer.h>
#include <86box/mem.h>
#include <86box/pit.h>
#include <86box/rom.h>
#include <86box/device.h>
#include <86box/vid_cga.h>
#include <86box/vid_nga.h>
#include <86box/vid_cga_comp.h>
#include <86box/cli.h>

#define CGA_RGB       0
#define CGA_COMPOSITE 1

#define COMPOSITE_OLD 0
#define COMPOSITE_NEW 1

static video_timings_t timing_nga = { .type = VIDEO_ISA, .write_b = 8, .write_w = 16, .write_l = 32, .read_b = 8, .read_w = 16, .read_l = 32 };

void
nga_recalctimings(nga_t *nga)
{
    double _dispontime, _dispofftime, disptime;

    if ((nga->cga.cgamode & 1)) {
        disptime    = nga->cga.crtc[0] + 1;
        _dispontime = nga->cga.crtc[1];
    } else {
        disptime    = (nga->cga.crtc[0] + 1) << 1;
        _dispontime = nga->cga.crtc[1] << 1;
    }

    _dispofftime = disptime - _dispontime;
    _dispontime *= CGACONST / 2;
    _dispofftime *= CGACONST / 2;
    nga->cga.dispontime  = (uint64_t) (_dispontime);
    nga->cga.dispofftime = (uint64_t) (_dispofftime);
}

void
nga_out(uint16_t addr, uint8_t val, void *priv)
{
    nga_t *nga = (nga_t *) priv;

    cga_out(addr, val, &nga->cga);
}

uint8_t
nga_in(uint16_t addr, void *priv)
{
    nga_t *nga = (nga_t *) priv;

    return cga_in(addr, &nga->cga);
}

void
nga_waitstates(void *p)
{
    int ws_array[16] = { 3, 4, 5, 6, 7, 8, 4, 5, 6, 7, 8, 4, 5, 6, 7, 8 };
    int ws;

    ws = ws_array[cycles & 0xf];
    sub_cycles(ws);
}

void
nga_write(uint32_t addr, uint8_t val, void *priv)
{
    nga_t *nga = (nga_t *) priv;
    int    offset;
    /* a8000-affff */
    if (!(addr & 0x10000))
        nga->vram_64k[addr & 0x7FFF] = val;
    /* b8000-bffff */
    else
        nga->cga.vram[addr & 0x7FFF] = val;

    if (nga->cga.snow_enabled) {
        /* recreate snow effect */
        offset                          = ((timer_get_remaining_u64(&nga->cga.timer) / CGACONST) * 4) & 0xfc;
        nga->cga.charbuffer[offset]     = nga->cga.vram[addr & 0x7fff];
        nga->cga.charbuffer[offset | 1] = nga->cga.vram[addr & 0x7fff];
    }
    nga_waitstates(&nga->cga);
}

uint8_t
nga_read(uint32_t addr, void *priv)
{

    nga_t  *nga = (nga_t *) priv;
    int     offset;
    uint8_t ret;
    /* a8000-affff */
    if (!(addr & 0x10000))
        ret = nga->vram_64k[addr & 0x7FFF];
    else
        ret = nga->cga.vram[addr & 0x7FFF];

    nga_waitstates(&nga->cga);

    if (nga->cga.snow_enabled) {
        /* recreate snow effect */
        offset                          = ((timer_get_remaining_u64(&nga->cga.timer) / CGACONST) * 4) & 0xfc;
        nga->cga.charbuffer[offset]     = nga->cga.vram[addr & 0x7fff];
        nga->cga.charbuffer[offset | 1] = nga->cga.vram[addr & 0x7fff];
    }

    return (ret);
}

void
nga_poll(void *priv)
{
    nga_t *nga = (nga_t *) priv;
    /* set cursor position in memory */
    uint16_t ca = (nga->cga.crtc[15] | (nga->cga.crtc[14] << 8)) & 0x3fff;
    int      drawcursor;
    int      x, c, xs_temp, ys_temp;
    int      oldvc;
    uint8_t  chr, attr;
    uint16_t dat, dat2;
<<<<<<< HEAD
    int cols[4];
	int col;
    int oldsc;

	/* graphic mode and not high-res modes */
	if ((nga->cga.cgamode & 2) && !(nga->cga.cgamode & 0x40)) {
		/* standard cga mode */
		cga_poll(&nga->cga);
		return;
	} else {
		/* high-res or text mode */
		if (!nga->cga.linepos) {
			timer_advance_u64(&nga->cga.timer, nga->cga.dispofftime);
			nga->cga.cgastat |= 1;
			nga->cga.linepos = 1;
			oldsc = nga->cga.sc;
			/* if interlaced */
			if ((nga->cga.crtc[8] & 3) == 3)
				nga->cga.sc = ((nga->cga.sc << 1) + nga->cga.oddeven) & 7;
			if (nga->cga.cgadispon) {
				if (nga->cga.displine < nga->cga.firstline) {
					nga->cga.firstline = nga->cga.displine;
					video_wait_for_buffer();
				}
				nga->cga.lastline = nga->cga.displine;
				/* 80-col */
				if ((nga->cga.cgamode & 1) && !(nga->cga.cgamode & 2)) {
#ifdef USE_CLI
					if ((nga->cga.displine % 8) == 0)
						cli_render_cga(nga->cga.ma / nga->cga.crtc[1], nga->cga.crtc[9] & 0x1f,
								nga->cga.crtc[1], 1,
								nga->cga.charbuffer, 0, sizeof(nga->cga.charbuffer) - 1, 1,
								nga->cga.cgamode & 0x08, nga->cga.cgamode & 0x20,
								ca - nga->cga.ma, !(nga->cga.crtc[0x0a] & 0x20) && ((nga->cga.crtc[0x0b] & 0x1f) >= (nga->cga.crtc[0x0a] & 0x1f)));
#endif
					/* for each text column */
					for (x = 0; x < nga->cga.crtc[1]; x++) {
						/* video output enabled */
						if (nga->cga.cgamode & 8) {
							/* character */
							chr = nga->cga.charbuffer[x << 1];
							/* text attributes */
							attr = nga->cga.charbuffer[(x << 1) + 1];
						} else
							chr = attr = 0;
						/* check if cursor has to be drawn */
						drawcursor = ((nga->cga.ma == ca) && nga->cga.con && nga->cga.cursoron);
						/* set foreground */
						cols[1] = (attr & 15) + 16;
						/* blink active */
						if (nga->cga.cgamode & 0x20) {
							cols[0] = ((attr >> 4) & 7) + 16;
							/* attribute 7 active and not cursor */
							if ((nga->cga.cgablink & 8) && (attr & 0x80) && !nga->cga.drawcursor) {
								/* set blinking */
								cols[1] = cols[0];
							}
						} else {
							/* Set intensity bit */
							cols[0] = (attr >> 4) + 16;
						}
						if (drawcursor) {
							for (c = 0; c < 8; c++)
								buffer32->line[nga->cga.displine][(x << 3) + c + 8] = cols[(fontdatm[chr][((nga->cga.sc & 7) << 1) | nga->lineff] & (1 << (c ^ 7))) ? 1 : 0] ^ 15;
						} else {
							for (c = 0; c < 8; c++)
								buffer32->line[nga->cga.displine][(x << 3) + c + 8] = cols[(fontdatm[chr][((nga->cga.sc & 7) << 1) | nga->lineff] & (1 << (c ^ 7))) ? 1 : 0];
						}

						nga->cga.ma++;
					}
				}
				/* 40-col */
				else if (!(nga->cga.cgamode & 2)) {
#ifdef USE_CLI
					if ((nga->cga.displine % 8) == 0)
						cli_render_cga(nga->cga.ma / nga->cga.crtc[1], nga->cga.crtc[9] & 0x1f,
								nga->cga.crtc[1], 1,
								nga->cga.vram, nga->cga.ma << 1, 0x3fff, 1,
								nga->cga.cgamode & 0x08, nga->cga.cgamode & 0x20,
								ca, !(nga->cga.crtc[0x0a] & 0x20) && ((nga->cga.crtc[0x0b] & 0x1f) >= (nga->cga.crtc[0x0a] & 0x1f)));
#endif
					/* for each text column */
					for (x = 0; x < nga->cga.crtc[1]; x++) {
						if (nga->cga.cgamode & 8) {
							chr  = nga->cga.vram[((nga->cga.ma << 1) & 0x3fff) + nga->base];
							attr = nga->cga.vram[(((nga->cga.ma << 1) + 1) & 0x3fff) + nga->base];
						} else {
							chr = attr = 0;
						}
						drawcursor = ((nga->cga.ma == ca) && nga->cga.con && nga->cga.cursoron);
						/* set foreground */
						cols[1] = (attr & 15) + 16;
						/* blink active */
						if (nga->cga.cgamode & 0x20) {
							cols[0] = ((attr >> 4) & 7) + 16;
							if ((nga->cga.cgablink & 8) && (attr & 0x80) && !nga->cga.drawcursor) {
								/* set blinking */
								cols[1] = cols[0];
							}
						} else {
							/* Set intensity bit */
							cols[0] = (attr >> 4) + 16;
						}

						if (drawcursor) {
							for (c = 0; c < 8; c++)
								buffer32->line[nga->cga.displine][(x << 4) + (c << 1) + 8] =
								buffer32->line[nga->cga.displine][(x << 4) + (c << 1) + 1 + 8] = cols[(fontdatm[chr][((nga->cga.sc & 7) << 1) | nga->lineff] & (1 << (c ^ 7))) ? 1 : 0] ^ 15;
						} else {
							for (c = 0; c < 8; c++)
								buffer32->line[nga->cga.displine][(x << 4) + (c << 1) + 8] =
								buffer32->line[nga->cga.displine][(x << 4) + (c << 1) + 1 + 8] = cols[(fontdatm[chr][((nga->cga.sc & 7) << 1) | nga->lineff] & (1 << (c ^ 7))) ? 1 : 0];
						}

						nga->cga.ma++;

					}
				} else {
#ifdef USE_CLI
					cli_render_gfx("NGA %dx%d");
#endif
					/* high res modes */
					if (nga->cga.cgamode & 0x40) {
						/* 640x400x2 mode */
						if (nga->cga.cgamode & 0x4 || nga->cga.cgamode & 0x10) {
							/*
							* Scanlines are read in the following order:
							* 0b8000-0b9f3f even scans (0,4,...)
							* 0ba000-0bbf3f odd scans (2,6,...)
							* 0bc000-0bdf3f even scans (1,5,...)
							* 0be000-0bff3f odd scans (3,7,...)
							*/
							dat2 = ((nga->cga.sc & 1) * 0x2000) | (nga->lineff * 0x4000);
							cols[0] = 0; cols[1] = 15 + 16;
						/* 640x400x4 mode */
						} else {
							cols[0] = (nga->cga.cgacol & 15) | 16;
							col = (nga->cga.cgacol & 16) ? 24 : 16;
							if (nga->cga.cgamode & 4) {
								cols[1] = col | 3;	/* Cyan */
								cols[2] = col | 4;	/* Red */
								cols[3] = col | 7;	/* White */
							} else if (nga->cga.cgacol & 32) {
								cols[1] = col | 3;	/* Cyan */
								cols[2] = col | 5;	/* Magenta */
								cols[3] = col | 7;	/* White */
							} else {
								cols[1] = col | 2;	/* Green */
								cols[2] = col | 4;	/* Red */
								cols[3] = col | 6;	/* Yellow */
							}
							/*
							* Scanlines are read in the following order:
							* 0b8000-0bbf3f even scans (0,4,...)
							* 0bc000-0bff3f odd scans (1,5,...)
							* 0a8000-0abf3f even scans (2,6,...)
							* 0ac000-0aff3f odd scans (3,7,...)
							*/
							dat2 = (nga->cga.sc & 1) * 0x4000;
						}
					}
					else {
						dat2 = (nga->cga.sc & 1) * 0x2000;
						cols[0] = 0; cols[1] = (nga->cga.cgacol & 15) + 16;
					}

					/* for each text column */
					for (x = 0; x < nga->cga.crtc[1]; x++) {
						/* video out */
						if (nga->cga.cgamode & 8) {
							/* 640x400x2 */
							if (nga->cga.cgamode & 0x4 || nga->cga.cgamode & 0x10) {
								/* read two bytes at a time */
								dat = (nga->cga.vram[((nga->cga.ma << 1) & 0x1fff) + dat2] << 8) | nga->cga.vram[((nga->cga.ma << 1) & 0x1fff) + dat2 + 1];
								/* each pixel is represented by one bit, so draw 16 pixels at a time */
								/* crtc[1] is 40 column, so 40x16=640 pixels */
								for (c = 0; c < 16; c++) {
									buffer32->line[nga->cga.displine][(x << 4) + c + 8] = cols[dat >> 15];
									dat <<= 1;
								}
							/* 640x400x4 */
							} else {
								/* lines 2,3,6,7,etc. */
								if (nga->cga.sc & 2)
									/* read two bytes at a time */
									dat = (nga->vram_64k[((nga->cga.ma << 1) & 0x7fff) + dat2] << 8) | nga->vram_64k[((nga->cga.ma << 1) & 0x7fff) + dat2 + 1];
								/* lines 0,1,4,5,etc. */
								else
									/* read two bytes at a time */
									dat = (nga->cga.vram[((nga->cga.ma << 1) & 0x7fff) + dat2] << 8) | nga->cga.vram[((nga->cga.ma << 1) & 0x7fff) + dat2 + 1];
								/* each pixel is represented by two bits, so draw 8 pixels at a time */
								/* crtc[1] is 80 column, so 80x8=640 pixels */
								for (c = 0; c < 8; c++) {
									buffer32->line[nga->cga.displine][(x << 3) + c + 8] = cols[dat >> 14];
									dat <<= 2;
								}
							}
						} else {
							dat = 0;
						}
						nga->cga.ma++;
					}
				}
			} else {

				/* nga specific */
				cols[0] = ((nga->cga.cgamode & 0x12) == 0x12) ? 0 : (nga->cga.cgacol & 15) + 16;
				/* 80-col */
				if ((nga->cga.cgamode & 1) ) {
					hline(buffer32, 0, (nga->cga.displine << 1), ((nga->cga.crtc[1] << 3) + 16) << 2, cols[0]);
					hline(buffer32, 0, (nga->cga.displine << 1) + 1, ((nga->cga.crtc[1] << 3) + 16) << 2, cols[0]);
				} else {
					hline(buffer32, 0, (nga->cga.displine << 1), ((nga->cga.crtc[1] << 4) + 16) << 2, cols[0]);
					hline(buffer32, 0, (nga->cga.displine << 1) + 1, ((nga->cga.crtc[1] << 4) + 16) << 2, cols[0]);
				}

			}

			nga->cga.sc = oldsc;
			/* vertical sync */
			if (nga->cga.vc == nga->cga.crtc[7] && !nga->cga.sc)
				nga->cga.cgastat |= 8;
			nga->cga.displine++;
			if (nga->cga.displine >= 720)
				nga->cga.displine = 0;
		} else {
			timer_advance_u64(&nga->cga.timer, nga->cga.dispontime);
			if (nga->cga.cgadispon) nga->cga.cgastat &= ~1;
			nga->cga.linepos = 0;
			/* nga specific */
			nga->lineff ^= 1;

			/* text mode or 640x400x2 */
			if (nga->lineff && !((nga->cga.cgamode & 1) && (nga->cga.cgamode & 0x40))) {
				nga->cga.ma = nga->cga.maback;
			/* 640x400x4 */
			} else {
				if (nga->cga.vsynctime) {
					nga->cga.vsynctime--;
					if (!nga->cga.vsynctime)
						nga->cga.cgastat &= ~8;
				}
				/* cursor stop scanline */
				if (nga->cga.sc == (nga->cga.crtc[11] & 31) || ((nga->cga.crtc[8] & 3) == 3 && nga->cga.sc == ((nga->cga.crtc[11] & 31) >> 1))) {
					nga->cga.con = 0;
					nga->cga.coff = 1;
				}
				/* interlaced and max scanline per char reached */
				if ((nga->cga.crtc[8] & 3) == 3 && nga->cga.sc == (nga->cga.crtc[9] >> 1))
					nga->cga.maback = nga->cga.ma;

				if (nga->cga.vadj) {
					nga->cga.sc++;
					nga->cga.sc &= 31;
					nga->cga.ma = nga->cga.maback;
					nga->cga.vadj--;
					if (!nga->cga.vadj) {
						nga->cga.cgadispon = 1;
						/* change start of displayed page (crtc 12-13) */
						nga->cga.ma = nga->cga.maback = (nga->cga.crtc[13] | (nga->cga.crtc[12] << 8)) & 0x7fff;
						nga->cga.sc = 0;
					}
				/* nga specific */
				/* end of character line reached */
				} else if (nga->cga.sc == nga->cga.crtc[9] || ((nga->cga.crtc[8] & 3) == 3 && nga->cga.sc == (nga->cga.crtc[9] >> 1))) {
					nga->cga.maback = nga->cga.ma;
					nga->cga.sc = 0;
					oldvc = nga->cga.vc;
					nga->cga.vc++;
					nga->cga.vc &= 127;

					/* lines of character displayed */
					if (nga->cga.vc == nga->cga.crtc[6])
						nga->cga.cgadispon=0;

					/* total vertical lines */
					if (oldvc == nga->cga.crtc[4]) {
						nga->cga.vc = 0;
						/* adjust vertical lines */
						nga->cga.vadj = nga->cga.crtc[5];
						if (!nga->cga.vadj) {
							nga->cga.cgadispon = 1;
							/* change start of displayed page (crtc 12-13) */
							nga->cga.ma = nga->cga.maback = (nga->cga.crtc[13] | (nga->cga.crtc[12] << 8)) & 0x7fff;
						}
						/* cursor start */
						switch (nga->cga.crtc[10] & 0x60) {
							case 0x20:
								nga->cga.cursoron = 0;
								break;
							case 0x60:
								nga->cga.cursoron = nga->cga.cgablink & 0x10;
								break;
							default:
								nga->cga.cursoron = nga->cga.cgablink & 0x08;
								break;
						}
					}
					/* vertical line position */
					if (nga->cga.vc == nga->cga.crtc[7]) {
						nga->cga.cgadispon = 0;
						nga->cga.displine = 0;
						/* nga specific */
						nga->cga.vsynctime = 16;
						/* vsync pos */
						if (nga->cga.crtc[7]) {
							if ((nga->cga.cgamode & 1))
								/* set screen width */
								x = (nga->cga.crtc[1] << 3) + 16;
							else
								x = (nga->cga.crtc[1] << 4) + 16;
							nga->cga.lastline++;

							xs_temp = x;
							ys_temp = (nga->cga.lastline - nga->cga.firstline);

							if ((xs_temp > 0) && (ys_temp > 0)) {
								if (xsize < 64) xs_temp = 656;
								/* nga specific */
								if (ysize < 32) ys_temp = 400;
								if (!enable_overscan)
									xs_temp -= 16;


								if ((nga->cga.cgamode & 8) && ((xs_temp != xsize) || (ys_temp != ysize) || video_force_resize_get())) {
									xsize = xs_temp;
									ysize = ys_temp;
									set_screen_size(xsize, ysize + (enable_overscan ? 16 : 0));

									if (video_force_resize_get())
										video_force_resize_set(0);
								}
								/* nga specific */
								if (enable_overscan) {
									if (nga->cga.composite)
										video_blit_memtoscreen(0, (nga->cga.firstline - 8),
												xsize, (nga->cga.lastline - nga->cga.firstline) + 16);
									else
										video_blit_memtoscreen_8(0, (nga->cga.firstline - 8),
												xsize, (nga->cga.lastline - nga->cga.firstline) + 16);
								} else {
									if (nga->cga.composite)
										video_blit_memtoscreen(8, nga->cga.firstline,
												xsize, (nga->cga.lastline - nga->cga.firstline));
									else
										video_blit_memtoscreen_8(8, nga->cga.firstline,
												xsize, (nga->cga.lastline - nga->cga.firstline));
								}
							}
							frames++;

							video_res_x = xsize;
							video_res_y = ysize;
							/* 80-col */
							if ((nga->cga.cgamode & 1) && !(nga->cga.cgamode & 0x40)) {
								video_res_x /= 8;
								video_res_y /= (nga->cga.crtc[9] + 1) * 2;
								video_bpp = 0;
							/* 40-col */
							} else if (!(nga->cga.cgamode & 2)) {
								video_res_x /= 16;
								video_res_y /= (nga->cga.crtc[9] + 1) * 2;
								video_bpp = 0;
							}
							else if (nga->cga.cgamode & 0x40) {
								video_res_x /= 8;
								video_res_y /= 2;
								video_bpp = 1;
							}
						}
						nga->cga.firstline = 1000;
						nga->cga.lastline = 0;
						nga->cga.cgablink++;
						nga->cga.oddeven ^= 1;
					}
				} else {
					nga->cga.sc++;
					nga->cga.sc &= 31;
					nga->cga.ma = nga->cga.maback;
				}

				if (nga->cga.cgadispon)
					nga->cga.cgastat &= ~1;

				/* enable cursor if its scanline was reached */
				if ((nga->cga.sc == (nga->cga.crtc[10] & 31) || ((nga->cga.crtc[8] & 3) == 3 && nga->cga.sc == ((nga->cga.crtc[10] & 31) >> 1))))
					nga->cga.con = 1;
			}
			/* 80-columns */
			if (nga->cga.cgadispon && (nga->cga.cgamode & 1) ) {
				/* for each character per line */
				for (x = 0; x < (nga->cga.crtc[1] << 1); x++)
					nga->cga.charbuffer[x] = nga->cga.vram[(((nga->cga.ma << 1) + x) & 0x3fff) + nga->base];
			}
		}
	}
=======
    int      cols[4];
    int      col;
    int      oldsc;

    /* graphic mode and not high-res modes */
    if ((nga->cga.cgamode & 2) && !(nga->cga.cgamode & 0x40)) {
        /* standard cga mode */
        cga_poll(&nga->cga);
        return;
    } else {
        /* high-res or text mode */
        if (!nga->cga.linepos) {
            timer_advance_u64(&nga->cga.timer, nga->cga.dispofftime);
            nga->cga.cgastat |= 1;
            nga->cga.linepos = 1;
            oldsc            = nga->cga.sc;
            /* if interlaced */
            if ((nga->cga.crtc[8] & 3) == 3)
                nga->cga.sc = ((nga->cga.sc << 1) + nga->cga.oddeven) & 7;
            if (nga->cga.cgadispon) {
                if (nga->cga.displine < nga->cga.firstline) {
                    nga->cga.firstline = nga->cga.displine;
                    video_wait_for_buffer();
                }
                nga->cga.lastline = nga->cga.displine;
                /* 80-col */
                if ((nga->cga.cgamode & 1) && !(nga->cga.cgamode & 2)) {
                    /* for each text column */
                    for (x = 0; x < nga->cga.crtc[1]; x++) {
                        /* video output enabled */
                        if (nga->cga.cgamode & 8) {
                            /* character */
                            chr = nga->cga.charbuffer[x << 1];
                            /* text attributes */
                            attr = nga->cga.charbuffer[(x << 1) + 1];
                        } else
                            chr = attr = 0;
                        /* check if cursor has to be drawn */
                        drawcursor = ((nga->cga.ma == ca) && nga->cga.con && nga->cga.cursoron);
                        /* set foreground */
                        cols[1] = (attr & 15) + 16;
                        /* blink active */
                        if (nga->cga.cgamode & 0x20) {
                            cols[0] = ((attr >> 4) & 7) + 16;
                            /* attribute 7 active and not cursor */
                            if ((nga->cga.cgablink & 8) && (attr & 0x80) && !nga->cga.drawcursor) {
                                /* set blinking */
                                cols[1] = cols[0];
                            }
                        } else {
                            /* Set intensity bit */
                            cols[0] = (attr >> 4) + 16;
                        }
                        if (drawcursor) {
                            for (c = 0; c < 8; c++)
                                buffer32->line[nga->cga.displine][(x << 3) + c + 8] = cols[(fontdatm[chr][((nga->cga.sc & 7) << 1) | nga->lineff] & (1 << (c ^ 7))) ? 1 : 0] ^ 15;
                        } else {
                            for (c = 0; c < 8; c++)
                                buffer32->line[nga->cga.displine][(x << 3) + c + 8] = cols[(fontdatm[chr][((nga->cga.sc & 7) << 1) | nga->lineff] & (1 << (c ^ 7))) ? 1 : 0];
                        }

                        nga->cga.ma++;
                    }
                }
                /* 40-col */
                else if (!(nga->cga.cgamode & 2)) {
                    /* for each text column */
                    for (x = 0; x < nga->cga.crtc[1]; x++) {
                        if (nga->cga.cgamode & 8) {
                            chr  = nga->cga.vram[((nga->cga.ma << 1) & 0x3fff) + nga->base];
                            attr = nga->cga.vram[(((nga->cga.ma << 1) + 1) & 0x3fff) + nga->base];
                        } else {
                            chr = attr = 0;
                        }
                        drawcursor = ((nga->cga.ma == ca) && nga->cga.con && nga->cga.cursoron);
                        /* set foreground */
                        cols[1] = (attr & 15) + 16;
                        /* blink active */
                        if (nga->cga.cgamode & 0x20) {
                            cols[0] = ((attr >> 4) & 7) + 16;
                            if ((nga->cga.cgablink & 8) && (attr & 0x80) && !nga->cga.drawcursor) {
                                /* set blinking */
                                cols[1] = cols[0];
                            }
                        } else {
                            /* Set intensity bit */
                            cols[0] = (attr >> 4) + 16;
                        }

                        if (drawcursor) {
                            for (c = 0; c < 8; c++)
                                buffer32->line[nga->cga.displine][(x << 4) + (c << 1) + 8] = buffer32->line[nga->cga.displine][(x << 4) + (c << 1) + 1 + 8] = cols[(fontdatm[chr][((nga->cga.sc & 7) << 1) | nga->lineff] & (1 << (c ^ 7))) ? 1 : 0] ^ 15;
                        } else {
                            for (c = 0; c < 8; c++)
                                buffer32->line[nga->cga.displine][(x << 4) + (c << 1) + 8] = buffer32->line[nga->cga.displine][(x << 4) + (c << 1) + 1 + 8] = cols[(fontdatm[chr][((nga->cga.sc & 7) << 1) | nga->lineff] & (1 << (c ^ 7))) ? 1 : 0];
                        }

                        nga->cga.ma++;
                    }
                } else {
                    /* high res modes */
                    if (nga->cga.cgamode & 0x40) {
                        /* 640x400x2 mode */
                        if (nga->cga.cgamode & 0x4 || nga->cga.cgamode & 0x10) {
                            /*
                             * Scanlines are read in the following order:
                             * 0b8000-0b9f3f even scans (0,4,...)
                             * 0ba000-0bbf3f odd scans (2,6,...)
                             * 0bc000-0bdf3f even scans (1,5,...)
                             * 0be000-0bff3f odd scans (3,7,...)
                             */
                            dat2    = ((nga->cga.sc & 1) * 0x2000) | (nga->lineff * 0x4000);
                            cols[0] = 0;
                            cols[1] = 15 + 16;
                            /* 640x400x4 mode */
                        } else {
                            cols[0] = (nga->cga.cgacol & 15) | 16;
                            col     = (nga->cga.cgacol & 16) ? 24 : 16;
                            if (nga->cga.cgamode & 4) {
                                cols[1] = col | 3; /* Cyan */
                                cols[2] = col | 4; /* Red */
                                cols[3] = col | 7; /* White */
                            } else if (nga->cga.cgacol & 32) {
                                cols[1] = col | 3; /* Cyan */
                                cols[2] = col | 5; /* Magenta */
                                cols[3] = col | 7; /* White */
                            } else {
                                cols[1] = col | 2; /* Green */
                                cols[2] = col | 4; /* Red */
                                cols[3] = col | 6; /* Yellow */
                            }
                            /*
                             * Scanlines are read in the following order:
                             * 0b8000-0bbf3f even scans (0,4,...)
                             * 0bc000-0bff3f odd scans (1,5,...)
                             * 0a8000-0abf3f even scans (2,6,...)
                             * 0ac000-0aff3f odd scans (3,7,...)
                             */
                            dat2 = (nga->cga.sc & 1) * 0x4000;
                        }
                    } else {
                        dat2    = (nga->cga.sc & 1) * 0x2000;
                        cols[0] = 0;
                        cols[1] = (nga->cga.cgacol & 15) + 16;
                    }

                    /* for each text column */
                    for (x = 0; x < nga->cga.crtc[1]; x++) {
                        /* video out */
                        if (nga->cga.cgamode & 8) {
                            /* 640x400x2 */
                            if (nga->cga.cgamode & 0x4 || nga->cga.cgamode & 0x10) {
                                /* read two bytes at a time */
                                dat = (nga->cga.vram[((nga->cga.ma << 1) & 0x1fff) + dat2] << 8) | nga->cga.vram[((nga->cga.ma << 1) & 0x1fff) + dat2 + 1];
                                /* each pixel is represented by one bit, so draw 16 pixels at a time */
                                /* crtc[1] is 40 column, so 40x16=640 pixels */
                                for (c = 0; c < 16; c++) {
                                    buffer32->line[nga->cga.displine][(x << 4) + c + 8] = cols[dat >> 15];
                                    dat <<= 1;
                                }
                                /* 640x400x4 */
                            } else {
                                /* lines 2,3,6,7,etc. */
                                if (nga->cga.sc & 2)
                                    /* read two bytes at a time */
                                    dat = (nga->vram_64k[((nga->cga.ma << 1) & 0x7fff) + dat2] << 8) | nga->vram_64k[((nga->cga.ma << 1) & 0x7fff) + dat2 + 1];
                                /* lines 0,1,4,5,etc. */
                                else
                                    /* read two bytes at a time */
                                    dat = (nga->cga.vram[((nga->cga.ma << 1) & 0x7fff) + dat2] << 8) | nga->cga.vram[((nga->cga.ma << 1) & 0x7fff) + dat2 + 1];
                                /* each pixel is represented by two bits, so draw 8 pixels at a time */
                                /* crtc[1] is 80 column, so 80x8=640 pixels */
                                for (c = 0; c < 8; c++) {
                                    buffer32->line[nga->cga.displine][(x << 3) + c + 8] = cols[dat >> 14];
                                    dat <<= 2;
                                }
                            }
                        } else {
                            dat = 0;
                        }
                        nga->cga.ma++;
                    }
                }
            } else {

                /* nga specific */
                cols[0] = ((nga->cga.cgamode & 0x12) == 0x12) ? 0 : (nga->cga.cgacol & 15) + 16;
                /* 80-col */
                if ((nga->cga.cgamode & 1)) {
                    hline(buffer32, 0, (nga->cga.displine << 1), ((nga->cga.crtc[1] << 3) + 16) << 2, cols[0]);
                    hline(buffer32, 0, (nga->cga.displine << 1) + 1, ((nga->cga.crtc[1] << 3) + 16) << 2, cols[0]);
                } else {
                    hline(buffer32, 0, (nga->cga.displine << 1), ((nga->cga.crtc[1] << 4) + 16) << 2, cols[0]);
                    hline(buffer32, 0, (nga->cga.displine << 1) + 1, ((nga->cga.crtc[1] << 4) + 16) << 2, cols[0]);
                }
            }

            if ((nga->cga.cgamode & 1))
                /* set screen width */
                x = (nga->cga.crtc[1] << 3) + 16;
            else
                x = (nga->cga.crtc[1] << 4) + 16;

            video_process_8(x, nga->cga.displine);

            nga->cga.sc = oldsc;
            /* vertical sync */
            if (nga->cga.vc == nga->cga.crtc[7] && !nga->cga.sc)
                nga->cga.cgastat |= 8;
            nga->cga.displine++;
            if (nga->cga.displine >= 720)
                nga->cga.displine = 0;
        } else {
            timer_advance_u64(&nga->cga.timer, nga->cga.dispontime);
            if (nga->cga.cgadispon)
                nga->cga.cgastat &= ~1;
            nga->cga.linepos = 0;
            /* nga specific */
            nga->lineff ^= 1;

            /* text mode or 640x400x2 */
            if (nga->lineff && !((nga->cga.cgamode & 1) && (nga->cga.cgamode & 0x40))) {
                nga->cga.ma = nga->cga.maback;
                /* 640x400x4 */
            } else {
                if (nga->cga.vsynctime) {
                    nga->cga.vsynctime--;
                    if (!nga->cga.vsynctime)
                        nga->cga.cgastat &= ~8;
                }
                /* cursor stop scanline */
                if (nga->cga.sc == (nga->cga.crtc[11] & 31) || ((nga->cga.crtc[8] & 3) == 3 && nga->cga.sc == ((nga->cga.crtc[11] & 31) >> 1))) {
                    nga->cga.con  = 0;
                    nga->cga.coff = 1;
                }
                /* interlaced and max scanline per char reached */
                if ((nga->cga.crtc[8] & 3) == 3 && nga->cga.sc == (nga->cga.crtc[9] >> 1))
                    nga->cga.maback = nga->cga.ma;

                if (nga->cga.vadj) {
                    nga->cga.sc++;
                    nga->cga.sc &= 31;
                    nga->cga.ma = nga->cga.maback;
                    nga->cga.vadj--;
                    if (!nga->cga.vadj) {
                        nga->cga.cgadispon = 1;
                        /* change start of displayed page (crtc 12-13) */
                        nga->cga.ma = nga->cga.maback = (nga->cga.crtc[13] | (nga->cga.crtc[12] << 8)) & 0x7fff;
                        nga->cga.sc                   = 0;
                    }
                    /* nga specific */
                    /* end of character line reached */
                } else if (nga->cga.sc == nga->cga.crtc[9] || ((nga->cga.crtc[8] & 3) == 3 && nga->cga.sc == (nga->cga.crtc[9] >> 1))) {
                    nga->cga.maback = nga->cga.ma;
                    nga->cga.sc     = 0;
                    oldvc           = nga->cga.vc;
                    nga->cga.vc++;
                    nga->cga.vc &= 127;

                    /* lines of character displayed */
                    if (nga->cga.vc == nga->cga.crtc[6])
                        nga->cga.cgadispon = 0;

                    /* total vertical lines */
                    if (oldvc == nga->cga.crtc[4]) {
                        nga->cga.vc = 0;
                        /* adjust vertical lines */
                        nga->cga.vadj = nga->cga.crtc[5];
                        if (!nga->cga.vadj) {
                            nga->cga.cgadispon = 1;
                            /* change start of displayed page (crtc 12-13) */
                            nga->cga.ma = nga->cga.maback = (nga->cga.crtc[13] | (nga->cga.crtc[12] << 8)) & 0x7fff;
                        }
                        /* cursor start */
                        switch (nga->cga.crtc[10] & 0x60) {
                            case 0x20:
                                nga->cga.cursoron = 0;
                                break;
                            case 0x60:
                                nga->cga.cursoron = nga->cga.cgablink & 0x10;
                                break;
                            default:
                                nga->cga.cursoron = nga->cga.cgablink & 0x08;
                                break;
                        }
                    }
                    /* vertical line position */
                    if (nga->cga.vc == nga->cga.crtc[7]) {
                        nga->cga.cgadispon = 0;
                        nga->cga.displine  = 0;
                        /* nga specific */
                        nga->cga.vsynctime = 16;
                        /* vsync pos */
                        if (nga->cga.crtc[7]) {
                            if ((nga->cga.cgamode & 1))
                                /* set screen width */
                                x = (nga->cga.crtc[1] << 3) + 16;
                            else
                                x = (nga->cga.crtc[1] << 4) + 16;
                            nga->cga.lastline++;

                            xs_temp = x;
                            ys_temp = (nga->cga.lastline - nga->cga.firstline);

                            if ((xs_temp > 0) && (ys_temp > 0)) {
                                if (xsize < 64)
                                    xs_temp = 656;
                                /* nga specific */
                                if (ysize < 32)
                                    ys_temp = 400;
                                if (!enable_overscan)
                                    xs_temp -= 16;

                                if ((nga->cga.cgamode & 8) && ((xs_temp != xsize) || (ys_temp != ysize) || video_force_resize_get())) {
                                    xsize = xs_temp;
                                    ysize = ys_temp;
                                    set_screen_size(xsize, ysize + (enable_overscan ? 16 : 0));

                                    if (video_force_resize_get())
                                        video_force_resize_set(0);
                                }
                                /* nga specific */
                                if (enable_overscan) {
                                    video_blit_memtoscreen(0, (nga->cga.firstline - 8),
                                                           xsize, (nga->cga.lastline - nga->cga.firstline) + 16);
                                } else {
                                    video_blit_memtoscreen(8, nga->cga.firstline,
                                                           xsize, (nga->cga.lastline - nga->cga.firstline));
                                }
                            }
                            frames++;

                            video_res_x = xsize;
                            video_res_y = ysize;
                            /* 80-col */
                            if ((nga->cga.cgamode & 1) && !(nga->cga.cgamode & 0x40)) {
                                video_res_x /= 8;
                                video_res_y /= (nga->cga.crtc[9] + 1) * 2;
                                video_bpp = 0;
                                /* 40-col */
                            } else if (!(nga->cga.cgamode & 2)) {
                                video_res_x /= 16;
                                video_res_y /= (nga->cga.crtc[9] + 1) * 2;
                                video_bpp = 0;
                            } else if (nga->cga.cgamode & 0x40) {
                                video_res_x /= 8;
                                video_res_y /= 2;
                                video_bpp = 1;
                            }
                        }
                        nga->cga.firstline = 1000;
                        nga->cga.lastline  = 0;
                        nga->cga.cgablink++;
                        nga->cga.oddeven ^= 1;
                    }
                } else {
                    nga->cga.sc++;
                    nga->cga.sc &= 31;
                    nga->cga.ma = nga->cga.maback;
                }

                if (nga->cga.cgadispon)
                    nga->cga.cgastat &= ~1;

                /* enable cursor if its scanline was reached */
                if ((nga->cga.sc == (nga->cga.crtc[10] & 31) || ((nga->cga.crtc[8] & 3) == 3 && nga->cga.sc == ((nga->cga.crtc[10] & 31) >> 1))))
                    nga->cga.con = 1;
            }
            /* 80-columns */
            if (nga->cga.cgadispon && (nga->cga.cgamode & 1)) {
                /* for each character per line */
                for (x = 0; x < (nga->cga.crtc[1] << 1); x++)
                    nga->cga.charbuffer[x] = nga->cga.vram[(((nga->cga.ma << 1) + x) & 0x3fff) + nga->base];
            }
        }
    }
>>>>>>> 3b7c3381
}

void
nga_close(void *priv)
{
    nga_t *nga = (nga_t *) priv;
    free(nga->vram_64k);
    free(nga->cga.vram);
    free(nga);
}

void
nga_speed_changed(void *priv)
{
    nga_t *nga = (nga_t *) priv;

    nga_recalctimings(nga);
}

void *
nga_init(const device_t *info)
{
    int     mem;
    uint8_t charset;
    nga_t  *nga = (nga_t *) malloc(sizeof(nga_t));

    memset(nga, 0x00, sizeof(nga_t));
    video_inform(VIDEO_FLAG_TYPE_CGA, &timing_nga);

    charset = device_get_config_int("charset");

    loadfont_ex("roms/video/nga/ncr_nga_35122.bin", 1, 4096 * charset);

    nga->cga.composite    = 0;
    nga->cga.snow_enabled = device_get_config_int("snow_enabled");

    nga->cga.vram = malloc(0x8000);
    nga->vram_64k = malloc(0x8000);

    timer_add(&nga->cga.timer, nga_poll, nga, 1);
    mem_mapping_add(&nga->cga.mapping, 0xb8000, 0x8000,
                    nga_read, NULL, NULL,
                    nga_write, NULL, NULL, NULL, 0, nga);

    mem = device_get_config_int("memory");

    if (mem > 32) {
        /* make optional 32KB addessable */
        mem_mapping_add(&nga->mapping_64k, 0xa8000, 0x8000,
                        nga_read, NULL, NULL,
                        nga_write, NULL, NULL, NULL, 0, nga);
    }

    io_sethandler(0x03d0, 16, nga_in, NULL, NULL, nga_out, NULL, NULL, nga);

    overscan_x = overscan_y = 16;
    nga->cga.rgb_type       = device_get_config_int("rgb_type");
    cga_palette             = (nga->cga.rgb_type << 1);
    cgapal_rebuild();

    return nga;
}

const device_config_t nga_config[] = {
  // clang-format off
    {
        .name = "rgb_type",
        .description = "RGB type",
        .type = CONFIG_SELECTION,
        .default_int = 0,
        .selection = {
            {
                .description = "Color",
                .value = 0
            },
            {
                .description = "Green Monochrome",
                .value = 1
            },
            {
                .description = "Amber Monochrome",
                .value = 2
            },
            {
                .description = "Gray Monochrome",
                .value = 3
            },
            {
                .description = "Color (no brown)",
                .value = 4
            },
            {
                .description = ""
            }
        }
    },
    {
        .name = "snow_enabled",
        .description = "Snow emulation",
        .type = CONFIG_BINARY,
        .default_int = 1
    },
    {
        .name = "memory",
        .description = "Memory size",
        .type = CONFIG_SELECTION,
        .default_int = 64,
        .selection = {
            {
                .description = "32 KB",
                .value = 32
            },
            {
                .description = "64 KB",
                .value = 64
            },
            {
                .description = ""
            }
        }
    },
    {
        .name = "charset",
        .description = "Character set",
        .type = CONFIG_SELECTION,
        .default_int = 0,
        .selection = {
            {
                .description = "U.S. English",
                .value = 0
            },
            {
                .description = "Scandinavian",
                .value = 1
            },
            {
                .description = "Other languages",
                .value = 2
            },
            {
                .description = "E.F. Hutton",
                .value = 3
            },
            {
                .description = ""
            }
        }
    },
    {
        .type = CONFIG_END
    }
  // clang-format on
};

const device_t nga_device = {
    .name          = "NCR NGA",
    .internal_name = "nga",
    .flags         = DEVICE_ISA,
    .local         = 0,
    .init          = nga_init,
    .close         = nga_close,
    .reset         = NULL,
    { .available = NULL },
    .speed_changed = nga_speed_changed,
    .force_redraw  = NULL,
    .config        = nga_config
};<|MERGE_RESOLUTION|>--- conflicted
+++ resolved
@@ -151,405 +151,6 @@
     int      oldvc;
     uint8_t  chr, attr;
     uint16_t dat, dat2;
-<<<<<<< HEAD
-    int cols[4];
-	int col;
-    int oldsc;
-
-	/* graphic mode and not high-res modes */
-	if ((nga->cga.cgamode & 2) && !(nga->cga.cgamode & 0x40)) {
-		/* standard cga mode */
-		cga_poll(&nga->cga);
-		return;
-	} else {
-		/* high-res or text mode */
-		if (!nga->cga.linepos) {
-			timer_advance_u64(&nga->cga.timer, nga->cga.dispofftime);
-			nga->cga.cgastat |= 1;
-			nga->cga.linepos = 1;
-			oldsc = nga->cga.sc;
-			/* if interlaced */
-			if ((nga->cga.crtc[8] & 3) == 3)
-				nga->cga.sc = ((nga->cga.sc << 1) + nga->cga.oddeven) & 7;
-			if (nga->cga.cgadispon) {
-				if (nga->cga.displine < nga->cga.firstline) {
-					nga->cga.firstline = nga->cga.displine;
-					video_wait_for_buffer();
-				}
-				nga->cga.lastline = nga->cga.displine;
-				/* 80-col */
-				if ((nga->cga.cgamode & 1) && !(nga->cga.cgamode & 2)) {
-#ifdef USE_CLI
-					if ((nga->cga.displine % 8) == 0)
-						cli_render_cga(nga->cga.ma / nga->cga.crtc[1], nga->cga.crtc[9] & 0x1f,
-								nga->cga.crtc[1], 1,
-								nga->cga.charbuffer, 0, sizeof(nga->cga.charbuffer) - 1, 1,
-								nga->cga.cgamode & 0x08, nga->cga.cgamode & 0x20,
-								ca - nga->cga.ma, !(nga->cga.crtc[0x0a] & 0x20) && ((nga->cga.crtc[0x0b] & 0x1f) >= (nga->cga.crtc[0x0a] & 0x1f)));
-#endif
-					/* for each text column */
-					for (x = 0; x < nga->cga.crtc[1]; x++) {
-						/* video output enabled */
-						if (nga->cga.cgamode & 8) {
-							/* character */
-							chr = nga->cga.charbuffer[x << 1];
-							/* text attributes */
-							attr = nga->cga.charbuffer[(x << 1) + 1];
-						} else
-							chr = attr = 0;
-						/* check if cursor has to be drawn */
-						drawcursor = ((nga->cga.ma == ca) && nga->cga.con && nga->cga.cursoron);
-						/* set foreground */
-						cols[1] = (attr & 15) + 16;
-						/* blink active */
-						if (nga->cga.cgamode & 0x20) {
-							cols[0] = ((attr >> 4) & 7) + 16;
-							/* attribute 7 active and not cursor */
-							if ((nga->cga.cgablink & 8) && (attr & 0x80) && !nga->cga.drawcursor) {
-								/* set blinking */
-								cols[1] = cols[0];
-							}
-						} else {
-							/* Set intensity bit */
-							cols[0] = (attr >> 4) + 16;
-						}
-						if (drawcursor) {
-							for (c = 0; c < 8; c++)
-								buffer32->line[nga->cga.displine][(x << 3) + c + 8] = cols[(fontdatm[chr][((nga->cga.sc & 7) << 1) | nga->lineff] & (1 << (c ^ 7))) ? 1 : 0] ^ 15;
-						} else {
-							for (c = 0; c < 8; c++)
-								buffer32->line[nga->cga.displine][(x << 3) + c + 8] = cols[(fontdatm[chr][((nga->cga.sc & 7) << 1) | nga->lineff] & (1 << (c ^ 7))) ? 1 : 0];
-						}
-
-						nga->cga.ma++;
-					}
-				}
-				/* 40-col */
-				else if (!(nga->cga.cgamode & 2)) {
-#ifdef USE_CLI
-					if ((nga->cga.displine % 8) == 0)
-						cli_render_cga(nga->cga.ma / nga->cga.crtc[1], nga->cga.crtc[9] & 0x1f,
-								nga->cga.crtc[1], 1,
-								nga->cga.vram, nga->cga.ma << 1, 0x3fff, 1,
-								nga->cga.cgamode & 0x08, nga->cga.cgamode & 0x20,
-								ca, !(nga->cga.crtc[0x0a] & 0x20) && ((nga->cga.crtc[0x0b] & 0x1f) >= (nga->cga.crtc[0x0a] & 0x1f)));
-#endif
-					/* for each text column */
-					for (x = 0; x < nga->cga.crtc[1]; x++) {
-						if (nga->cga.cgamode & 8) {
-							chr  = nga->cga.vram[((nga->cga.ma << 1) & 0x3fff) + nga->base];
-							attr = nga->cga.vram[(((nga->cga.ma << 1) + 1) & 0x3fff) + nga->base];
-						} else {
-							chr = attr = 0;
-						}
-						drawcursor = ((nga->cga.ma == ca) && nga->cga.con && nga->cga.cursoron);
-						/* set foreground */
-						cols[1] = (attr & 15) + 16;
-						/* blink active */
-						if (nga->cga.cgamode & 0x20) {
-							cols[0] = ((attr >> 4) & 7) + 16;
-							if ((nga->cga.cgablink & 8) && (attr & 0x80) && !nga->cga.drawcursor) {
-								/* set blinking */
-								cols[1] = cols[0];
-							}
-						} else {
-							/* Set intensity bit */
-							cols[0] = (attr >> 4) + 16;
-						}
-
-						if (drawcursor) {
-							for (c = 0; c < 8; c++)
-								buffer32->line[nga->cga.displine][(x << 4) + (c << 1) + 8] =
-								buffer32->line[nga->cga.displine][(x << 4) + (c << 1) + 1 + 8] = cols[(fontdatm[chr][((nga->cga.sc & 7) << 1) | nga->lineff] & (1 << (c ^ 7))) ? 1 : 0] ^ 15;
-						} else {
-							for (c = 0; c < 8; c++)
-								buffer32->line[nga->cga.displine][(x << 4) + (c << 1) + 8] =
-								buffer32->line[nga->cga.displine][(x << 4) + (c << 1) + 1 + 8] = cols[(fontdatm[chr][((nga->cga.sc & 7) << 1) | nga->lineff] & (1 << (c ^ 7))) ? 1 : 0];
-						}
-
-						nga->cga.ma++;
-
-					}
-				} else {
-#ifdef USE_CLI
-					cli_render_gfx("NGA %dx%d");
-#endif
-					/* high res modes */
-					if (nga->cga.cgamode & 0x40) {
-						/* 640x400x2 mode */
-						if (nga->cga.cgamode & 0x4 || nga->cga.cgamode & 0x10) {
-							/*
-							* Scanlines are read in the following order:
-							* 0b8000-0b9f3f even scans (0,4,...)
-							* 0ba000-0bbf3f odd scans (2,6,...)
-							* 0bc000-0bdf3f even scans (1,5,...)
-							* 0be000-0bff3f odd scans (3,7,...)
-							*/
-							dat2 = ((nga->cga.sc & 1) * 0x2000) | (nga->lineff * 0x4000);
-							cols[0] = 0; cols[1] = 15 + 16;
-						/* 640x400x4 mode */
-						} else {
-							cols[0] = (nga->cga.cgacol & 15) | 16;
-							col = (nga->cga.cgacol & 16) ? 24 : 16;
-							if (nga->cga.cgamode & 4) {
-								cols[1] = col | 3;	/* Cyan */
-								cols[2] = col | 4;	/* Red */
-								cols[3] = col | 7;	/* White */
-							} else if (nga->cga.cgacol & 32) {
-								cols[1] = col | 3;	/* Cyan */
-								cols[2] = col | 5;	/* Magenta */
-								cols[3] = col | 7;	/* White */
-							} else {
-								cols[1] = col | 2;	/* Green */
-								cols[2] = col | 4;	/* Red */
-								cols[3] = col | 6;	/* Yellow */
-							}
-							/*
-							* Scanlines are read in the following order:
-							* 0b8000-0bbf3f even scans (0,4,...)
-							* 0bc000-0bff3f odd scans (1,5,...)
-							* 0a8000-0abf3f even scans (2,6,...)
-							* 0ac000-0aff3f odd scans (3,7,...)
-							*/
-							dat2 = (nga->cga.sc & 1) * 0x4000;
-						}
-					}
-					else {
-						dat2 = (nga->cga.sc & 1) * 0x2000;
-						cols[0] = 0; cols[1] = (nga->cga.cgacol & 15) + 16;
-					}
-
-					/* for each text column */
-					for (x = 0; x < nga->cga.crtc[1]; x++) {
-						/* video out */
-						if (nga->cga.cgamode & 8) {
-							/* 640x400x2 */
-							if (nga->cga.cgamode & 0x4 || nga->cga.cgamode & 0x10) {
-								/* read two bytes at a time */
-								dat = (nga->cga.vram[((nga->cga.ma << 1) & 0x1fff) + dat2] << 8) | nga->cga.vram[((nga->cga.ma << 1) & 0x1fff) + dat2 + 1];
-								/* each pixel is represented by one bit, so draw 16 pixels at a time */
-								/* crtc[1] is 40 column, so 40x16=640 pixels */
-								for (c = 0; c < 16; c++) {
-									buffer32->line[nga->cga.displine][(x << 4) + c + 8] = cols[dat >> 15];
-									dat <<= 1;
-								}
-							/* 640x400x4 */
-							} else {
-								/* lines 2,3,6,7,etc. */
-								if (nga->cga.sc & 2)
-									/* read two bytes at a time */
-									dat = (nga->vram_64k[((nga->cga.ma << 1) & 0x7fff) + dat2] << 8) | nga->vram_64k[((nga->cga.ma << 1) & 0x7fff) + dat2 + 1];
-								/* lines 0,1,4,5,etc. */
-								else
-									/* read two bytes at a time */
-									dat = (nga->cga.vram[((nga->cga.ma << 1) & 0x7fff) + dat2] << 8) | nga->cga.vram[((nga->cga.ma << 1) & 0x7fff) + dat2 + 1];
-								/* each pixel is represented by two bits, so draw 8 pixels at a time */
-								/* crtc[1] is 80 column, so 80x8=640 pixels */
-								for (c = 0; c < 8; c++) {
-									buffer32->line[nga->cga.displine][(x << 3) + c + 8] = cols[dat >> 14];
-									dat <<= 2;
-								}
-							}
-						} else {
-							dat = 0;
-						}
-						nga->cga.ma++;
-					}
-				}
-			} else {
-
-				/* nga specific */
-				cols[0] = ((nga->cga.cgamode & 0x12) == 0x12) ? 0 : (nga->cga.cgacol & 15) + 16;
-				/* 80-col */
-				if ((nga->cga.cgamode & 1) ) {
-					hline(buffer32, 0, (nga->cga.displine << 1), ((nga->cga.crtc[1] << 3) + 16) << 2, cols[0]);
-					hline(buffer32, 0, (nga->cga.displine << 1) + 1, ((nga->cga.crtc[1] << 3) + 16) << 2, cols[0]);
-				} else {
-					hline(buffer32, 0, (nga->cga.displine << 1), ((nga->cga.crtc[1] << 4) + 16) << 2, cols[0]);
-					hline(buffer32, 0, (nga->cga.displine << 1) + 1, ((nga->cga.crtc[1] << 4) + 16) << 2, cols[0]);
-				}
-
-			}
-
-			nga->cga.sc = oldsc;
-			/* vertical sync */
-			if (nga->cga.vc == nga->cga.crtc[7] && !nga->cga.sc)
-				nga->cga.cgastat |= 8;
-			nga->cga.displine++;
-			if (nga->cga.displine >= 720)
-				nga->cga.displine = 0;
-		} else {
-			timer_advance_u64(&nga->cga.timer, nga->cga.dispontime);
-			if (nga->cga.cgadispon) nga->cga.cgastat &= ~1;
-			nga->cga.linepos = 0;
-			/* nga specific */
-			nga->lineff ^= 1;
-
-			/* text mode or 640x400x2 */
-			if (nga->lineff && !((nga->cga.cgamode & 1) && (nga->cga.cgamode & 0x40))) {
-				nga->cga.ma = nga->cga.maback;
-			/* 640x400x4 */
-			} else {
-				if (nga->cga.vsynctime) {
-					nga->cga.vsynctime--;
-					if (!nga->cga.vsynctime)
-						nga->cga.cgastat &= ~8;
-				}
-				/* cursor stop scanline */
-				if (nga->cga.sc == (nga->cga.crtc[11] & 31) || ((nga->cga.crtc[8] & 3) == 3 && nga->cga.sc == ((nga->cga.crtc[11] & 31) >> 1))) {
-					nga->cga.con = 0;
-					nga->cga.coff = 1;
-				}
-				/* interlaced and max scanline per char reached */
-				if ((nga->cga.crtc[8] & 3) == 3 && nga->cga.sc == (nga->cga.crtc[9] >> 1))
-					nga->cga.maback = nga->cga.ma;
-
-				if (nga->cga.vadj) {
-					nga->cga.sc++;
-					nga->cga.sc &= 31;
-					nga->cga.ma = nga->cga.maback;
-					nga->cga.vadj--;
-					if (!nga->cga.vadj) {
-						nga->cga.cgadispon = 1;
-						/* change start of displayed page (crtc 12-13) */
-						nga->cga.ma = nga->cga.maback = (nga->cga.crtc[13] | (nga->cga.crtc[12] << 8)) & 0x7fff;
-						nga->cga.sc = 0;
-					}
-				/* nga specific */
-				/* end of character line reached */
-				} else if (nga->cga.sc == nga->cga.crtc[9] || ((nga->cga.crtc[8] & 3) == 3 && nga->cga.sc == (nga->cga.crtc[9] >> 1))) {
-					nga->cga.maback = nga->cga.ma;
-					nga->cga.sc = 0;
-					oldvc = nga->cga.vc;
-					nga->cga.vc++;
-					nga->cga.vc &= 127;
-
-					/* lines of character displayed */
-					if (nga->cga.vc == nga->cga.crtc[6])
-						nga->cga.cgadispon=0;
-
-					/* total vertical lines */
-					if (oldvc == nga->cga.crtc[4]) {
-						nga->cga.vc = 0;
-						/* adjust vertical lines */
-						nga->cga.vadj = nga->cga.crtc[5];
-						if (!nga->cga.vadj) {
-							nga->cga.cgadispon = 1;
-							/* change start of displayed page (crtc 12-13) */
-							nga->cga.ma = nga->cga.maback = (nga->cga.crtc[13] | (nga->cga.crtc[12] << 8)) & 0x7fff;
-						}
-						/* cursor start */
-						switch (nga->cga.crtc[10] & 0x60) {
-							case 0x20:
-								nga->cga.cursoron = 0;
-								break;
-							case 0x60:
-								nga->cga.cursoron = nga->cga.cgablink & 0x10;
-								break;
-							default:
-								nga->cga.cursoron = nga->cga.cgablink & 0x08;
-								break;
-						}
-					}
-					/* vertical line position */
-					if (nga->cga.vc == nga->cga.crtc[7]) {
-						nga->cga.cgadispon = 0;
-						nga->cga.displine = 0;
-						/* nga specific */
-						nga->cga.vsynctime = 16;
-						/* vsync pos */
-						if (nga->cga.crtc[7]) {
-							if ((nga->cga.cgamode & 1))
-								/* set screen width */
-								x = (nga->cga.crtc[1] << 3) + 16;
-							else
-								x = (nga->cga.crtc[1] << 4) + 16;
-							nga->cga.lastline++;
-
-							xs_temp = x;
-							ys_temp = (nga->cga.lastline - nga->cga.firstline);
-
-							if ((xs_temp > 0) && (ys_temp > 0)) {
-								if (xsize < 64) xs_temp = 656;
-								/* nga specific */
-								if (ysize < 32) ys_temp = 400;
-								if (!enable_overscan)
-									xs_temp -= 16;
-
-
-								if ((nga->cga.cgamode & 8) && ((xs_temp != xsize) || (ys_temp != ysize) || video_force_resize_get())) {
-									xsize = xs_temp;
-									ysize = ys_temp;
-									set_screen_size(xsize, ysize + (enable_overscan ? 16 : 0));
-
-									if (video_force_resize_get())
-										video_force_resize_set(0);
-								}
-								/* nga specific */
-								if (enable_overscan) {
-									if (nga->cga.composite)
-										video_blit_memtoscreen(0, (nga->cga.firstline - 8),
-												xsize, (nga->cga.lastline - nga->cga.firstline) + 16);
-									else
-										video_blit_memtoscreen_8(0, (nga->cga.firstline - 8),
-												xsize, (nga->cga.lastline - nga->cga.firstline) + 16);
-								} else {
-									if (nga->cga.composite)
-										video_blit_memtoscreen(8, nga->cga.firstline,
-												xsize, (nga->cga.lastline - nga->cga.firstline));
-									else
-										video_blit_memtoscreen_8(8, nga->cga.firstline,
-												xsize, (nga->cga.lastline - nga->cga.firstline));
-								}
-							}
-							frames++;
-
-							video_res_x = xsize;
-							video_res_y = ysize;
-							/* 80-col */
-							if ((nga->cga.cgamode & 1) && !(nga->cga.cgamode & 0x40)) {
-								video_res_x /= 8;
-								video_res_y /= (nga->cga.crtc[9] + 1) * 2;
-								video_bpp = 0;
-							/* 40-col */
-							} else if (!(nga->cga.cgamode & 2)) {
-								video_res_x /= 16;
-								video_res_y /= (nga->cga.crtc[9] + 1) * 2;
-								video_bpp = 0;
-							}
-							else if (nga->cga.cgamode & 0x40) {
-								video_res_x /= 8;
-								video_res_y /= 2;
-								video_bpp = 1;
-							}
-						}
-						nga->cga.firstline = 1000;
-						nga->cga.lastline = 0;
-						nga->cga.cgablink++;
-						nga->cga.oddeven ^= 1;
-					}
-				} else {
-					nga->cga.sc++;
-					nga->cga.sc &= 31;
-					nga->cga.ma = nga->cga.maback;
-				}
-
-				if (nga->cga.cgadispon)
-					nga->cga.cgastat &= ~1;
-
-				/* enable cursor if its scanline was reached */
-				if ((nga->cga.sc == (nga->cga.crtc[10] & 31) || ((nga->cga.crtc[8] & 3) == 3 && nga->cga.sc == ((nga->cga.crtc[10] & 31) >> 1))))
-					nga->cga.con = 1;
-			}
-			/* 80-columns */
-			if (nga->cga.cgadispon && (nga->cga.cgamode & 1) ) {
-				/* for each character per line */
-				for (x = 0; x < (nga->cga.crtc[1] << 1); x++)
-					nga->cga.charbuffer[x] = nga->cga.vram[(((nga->cga.ma << 1) + x) & 0x3fff) + nga->base];
-			}
-		}
-	}
-=======
     int      cols[4];
     int      col;
     int      oldsc;
@@ -577,6 +178,14 @@
                 nga->cga.lastline = nga->cga.displine;
                 /* 80-col */
                 if ((nga->cga.cgamode & 1) && !(nga->cga.cgamode & 2)) {
+#ifdef USE_CLI
+                    if ((nga->cga.displine % 8) == 0)
+                        cli_render_cga(nga->cga.ma / nga->cga.crtc[1], nga->cga.crtc[9] & 0x1f,
+                                nga->cga.crtc[1], 1,
+                                nga->cga.charbuffer, 0, sizeof(nga->cga.charbuffer) - 1, 1,
+                                nga->cga.cgamode & 0x08, nga->cga.cgamode & 0x20,
+                                ca - nga->cga.ma, !(nga->cga.crtc[0x0a] & 0x20) && ((nga->cga.crtc[0x0b] & 0x1f) >= (nga->cga.crtc[0x0a] & 0x1f)));
+#endif
                     /* for each text column */
                     for (x = 0; x < nga->cga.crtc[1]; x++) {
                         /* video output enabled */
@@ -616,6 +225,14 @@
                 }
                 /* 40-col */
                 else if (!(nga->cga.cgamode & 2)) {
+#ifdef USE_CLI
+                    if ((nga->cga.displine % 8) == 0)
+                        cli_render_cga(nga->cga.ma / nga->cga.crtc[1], nga->cga.crtc[9] & 0x1f,
+                                nga->cga.crtc[1], 1,
+                                nga->cga.vram, nga->cga.ma << 1, 0x3fff, 1,
+                                nga->cga.cgamode & 0x08, nga->cga.cgamode & 0x20,
+                                ca, !(nga->cga.crtc[0x0a] & 0x20) && ((nga->cga.crtc[0x0b] & 0x1f) >= (nga->cga.crtc[0x0a] & 0x1f)));
+#endif
                     /* for each text column */
                     for (x = 0; x < nga->cga.crtc[1]; x++) {
                         if (nga->cga.cgamode & 8) {
@@ -698,6 +315,9 @@
 
                     /* for each text column */
                     for (x = 0; x < nga->cga.crtc[1]; x++) {
+#ifdef USE_CLI
+                        cli_render_gfx("NGA %dx%d");
+#endif
                         /* video out */
                         if (nga->cga.cgamode & 8) {
                             /* 640x400x2 */
@@ -926,7 +546,6 @@
             }
         }
     }
->>>>>>> 3b7c3381
 }
 
 void
