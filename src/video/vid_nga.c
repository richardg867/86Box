--- conflicted
+++ resolved
@@ -181,17 +181,10 @@
 #ifdef USE_CLI
                     if ((nga->cga.displine % 8) == 0)
                         cli_render_cga(nga->cga.ma / nga->cga.crtc[1], nga->cga.crtc[9] & 0x1f,
-<<<<<<< HEAD
-                                       nga->cga.crtc[1], 1,
-                                       nga->cga.charbuffer, 0, sizeof(nga->cga.charbuffer) - 1, 1,
-                                       nga->cga.cgamode & 0x08, nga->cga.cgamode & 0x20,
-                                       ca - nga->cga.ma, !(nga->cga.crtc[0x0a] & 0x20) && ((nga->cga.crtc[0x0b] & 0x1f) >= (nga->cga.crtc[0x0a] & 0x1f)));
-=======
                                 nga->cga.crtc[1], 1,
                                 nga->cga.charbuffer, 0, sizeof(nga->cga.charbuffer) - 1, 1,
                                 nga->cga.cgamode & 0x08, nga->cga.cgamode & 0x20,
                                 ca - nga->cga.ma, !(nga->cga.crtc[0x0a] & 0x20) && ((nga->cga.crtc[0x0b] & 0x1f) >= (nga->cga.crtc[0x0a] & 0x1f)));
->>>>>>> 31ca8fc0
 #endif
                     /* for each text column */
                     for (x = 0; x < nga->cga.crtc[1]; x++) {
@@ -235,17 +228,10 @@
 #ifdef USE_CLI
                     if ((nga->cga.displine % 8) == 0)
                         cli_render_cga(nga->cga.ma / nga->cga.crtc[1], nga->cga.crtc[9] & 0x1f,
-<<<<<<< HEAD
-                                       nga->cga.crtc[1], 1,
-                                       nga->cga.vram, nga->cga.ma << 1, 0x3fff, 1,
-                                       nga->cga.cgamode & 0x08, nga->cga.cgamode & 0x20,
-                                       ca, !(nga->cga.crtc[0x0a] & 0x20) && ((nga->cga.crtc[0x0b] & 0x1f) >= (nga->cga.crtc[0x0a] & 0x1f)));
-=======
                                 nga->cga.crtc[1], 1,
                                 nga->cga.vram, nga->cga.ma << 1, 0x3fff, 1,
                                 nga->cga.cgamode & 0x08, nga->cga.cgamode & 0x20,
                                 ca, !(nga->cga.crtc[0x0a] & 0x20) && ((nga->cga.crtc[0x0b] & 0x1f) >= (nga->cga.crtc[0x0a] & 0x1f)));
->>>>>>> 31ca8fc0
 #endif
                     /* for each text column */
                     for (x = 0; x < nga->cga.crtc[1]; x++) {
@@ -281,9 +267,6 @@
                         nga->cga.ma++;
                     }
                 } else {
-#ifdef USE_CLI
-                    cli_render_gfx("NGA %dx%d");
-#endif
                     /* high res modes */
                     if (nga->cga.cgamode & 0x40) {
                         /* 640x400x2 mode */
