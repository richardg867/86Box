/*
 * 86Box	A hypervisor and IBM PC system emulator that specializes in
 *		running old operating systems and software designed for IBM
 *		PC systems and compatibles from 1981 through fairly recent
 *		system designs based on the PCI bus.
 *
 *		This file is part of the 86Box distribution.
 *
 *		ATI 28800 emulation (VGA Charger and Korean VGA)
 *
 *
 *
 * Authors:	Sarah Walker, <http://pcem-emulator.co.uk/>
 *		Miran Grca, <mgrca8@gmail.com>
 *		greatpsycho,
 *
 *		Copyright 2008-2018 Sarah Walker.
 *		Copyright 2016-2018 Miran Grca.
 *		Copyright 2018 greatpsycho.
 */
#include <stdarg.h>
#include <stdint.h>
#include <stdio.h>
#include <string.h>
#include <stdlib.h>
#include <wchar.h>
#define HAVE_STDARG_H
#include <86box/86box.h>
#include <86box/io.h>
#include <86box/mem.h>
#include <86box/rom.h>
#include <86box/device.h>
#include <86box/timer.h>
#include <86box/video.h>
#include <86box/vid_ati_eeprom.h>
#include <86box/vid_svga.h>
#include <86box/vid_svga_render.h>

#define VGAWONDERXL 1
#if defined(DEV_BRANCH) && defined(USE_XL24)
#    define VGAWONDERXL24 2
#endif

#define BIOS_ATIKOR_PATH         "roms/video/ati28800/atikorvga.bin"
#define BIOS_ATIKOR_4620P_PATH_L "roms/machines/spc4620p/31005h.u8"
#define BIOS_ATIKOR_4620P_PATH_H "roms/machines/spc4620p/31005h.u10"
#define BIOS_ATIKOR_6033P_PATH   "roms/machines/spc6033p/phoenix.BIN"
#define FONT_ATIKOR_PATH         "roms/video/ati28800/ati_ksc5601.rom"
#define FONT_ATIKOR_4620P_PATH   "roms/machines/spc4620p/svb6120a_font.rom"
#define FONT_ATIKOR_6033P_PATH   "roms/machines/spc6033p/svb6120a_font.rom"

#define BIOS_VGAXL_EVEN_PATH     "roms/video/ati28800/xleven.bin"
#define BIOS_VGAXL_ODD_PATH      "roms/video/ati28800/xlodd.bin"

#if defined(DEV_BRANCH) && defined(USE_XL24)
#    define BIOS_XL24_EVEN_PATH "roms/video/ati28800/112-14318-102.bin"
#    define BIOS_XL24_ODD_PATH  "roms/video/ati28800/112-14319-102.bin"
#endif

#define BIOS_ROM_PATH       "roms/video/ati28800/bios.bin"
#define BIOS_VGAXL_ROM_PATH "roms/video/ati28800/ATI_VGAWonder_XL.bin"

typedef struct ati28800_t {
    svga_t       svga;
    ati_eeprom_t eeprom;

    rom_t bios_rom;

    uint8_t  regs[256];
    int      index;
    uint16_t vtotal;

    uint32_t memory;
    uint8_t  id;

    uint8_t  port_03dd_val;
    uint16_t get_korean_font_kind;
    int      in_get_korean_font_kind_set;
    int      get_korean_font_enabled;
    int      get_korean_font_index;
    uint16_t get_korean_font_base;
    int      ksc5601_mode_enabled;

    int type, type_korean;
} ati28800_t;

<<<<<<< HEAD
static video_timings_t timing_ati28800     = { VIDEO_ISA, 3, 3, 6, 5, 5, 10 };
static video_timings_t timing_ati28800_spc = { VIDEO_ISA, 2, 2, 4, 4, 4, 8 };
=======
static video_timings_t timing_ati28800     = { .type = VIDEO_ISA, .write_b = 3, .write_w = 3, .write_l = 6, .read_b = 5, .read_w = 5, .read_l = 10 };
static video_timings_t timing_ati28800_spc = { .type = VIDEO_ISA, .write_b = 2, .write_w = 2, .write_l = 4, .read_b = 4, .read_w = 4, .read_l = 8 };
>>>>>>> a20584fe

#ifdef ENABLE_ATI28800_LOG
int ati28800_do_log = ENABLE_ATI28800_LOG;

static void
ati28800_log(const char *fmt, ...)
{
    va_list ap;

    if (ati28800_do_log) {
        va_start(ap, fmt);
        pclog_ex(fmt, ap);
        va_end(ap);
    }
}
#else
#    define ati28800_log(fmt, ...)
#endif

static void ati28800_recalctimings(svga_t *svga);

static void
ati28800_out(uint16_t addr, uint8_t val, void *p)
{
    ati28800_t *ati28800 = (ati28800_t *) p;
    svga_t     *svga     = &ati28800->svga;
    uint8_t     old;

    ati28800_log("ati28800_out : %04X %02X\n", addr, val);

    if (((addr & 0xFFF0) == 0x3D0 || (addr & 0xFFF0) == 0x3B0) && !(svga->miscout & 1))
        addr ^= 0x60;

    switch (addr) {
        case 0x1ce:
            ati28800->index = val;
            break;
        case 0x1cf:
            old                             = ati28800->regs[ati28800->index];
            ati28800->regs[ati28800->index] = val;
            ati28800_log("ATI 28800 write reg=0x%02X, val=0x%02X\n", ati28800->index, val);
            switch (ati28800->index) {
                case 0xa3:
                    if ((old ^ val) & 0x10)
                        svga_recalctimings(svga);
                    break;
                case 0xa7:
                    if ((old ^ val) & 0x80)
                        svga_recalctimings(svga);
                    break;
                case 0xb0:
                    if ((old ^ val) & 0x60)
                        svga_recalctimings(svga);
                    break;
                case 0xb2:
                case 0xbe:
                    if (ati28800->regs[0xbe] & 0x08) { /* Read/write bank mode */
                        svga->read_bank  = (((ati28800->regs[0xb2] & 0x01) << 3) | ((ati28800->regs[0xb2] & 0xe0) >> 5)) * 0x10000;
                        svga->write_bank = ((ati28800->regs[0xb2] & 0x1e) >> 1) * 0x10000;
                    } else { /* Single bank mode */
                        svga->read_bank  = ((ati28800->regs[0xb2] & 0x1e) >> 1) * 0x10000;
                        svga->write_bank = ((ati28800->regs[0xb2] & 0x1e) >> 1) * 0x10000;
                    }
                    if (ati28800->index == 0xbe) {
                        if ((old ^ val) & 0x10)
                            svga_recalctimings(svga);
                    }
                    break;
                case 0xb3:
                    ati_eeprom_write(&ati28800->eeprom, val & 8, val & 2, val & 1);
                    break;
                case 0xb6:
                    if ((old ^ val) & 0x10)
                        svga_recalctimings(svga);
                    break;
                case 0xb8:
                    if ((old ^ val) & 0x40)
                        svga_recalctimings(svga);
                    break;
                case 0xb9:
                    if ((old ^ val) & 2)
                        svga_recalctimings(svga);
                    break;
            }
            break;

        case 0x3C6:
        case 0x3C7:
        case 0x3C8:
        case 0x3C9:
            if (ati28800->type == 1)
                sc1148x_ramdac_out(addr, 0, val, svga->ramdac, svga);
            else
                svga_out(addr, val, svga);
            return;

        case 0x3D4:
            svga->crtcreg = val & 0x3f;
            return;
        case 0x3D5:
            if ((svga->crtcreg < 7) && (svga->crtc[0x11] & 0x80))
                return;
            if ((svga->crtcreg == 7) && (svga->crtc[0x11] & 0x80))
                val = (svga->crtc[7] & ~0x10) | (val & 0x10);

            old                       = svga->crtc[svga->crtcreg];
            svga->crtc[svga->crtcreg] = val;
            if (old != val) {
                if (svga->crtcreg < 0xe || svga->crtcreg > 0x10) {
                    if ((svga->crtcreg == 0xc) || (svga->crtcreg == 0xd)) {
                        svga->fullchange = 3;
                        svga->ma_latch   = ((svga->crtc[0xc] << 8) | svga->crtc[0xd]) + ((svga->crtc[8] & 0x60) >> 5);
                    } else {
                        svga->fullchange = changeframecount;
                        svga_recalctimings(svga);
                    }
                }
            }
            break;
    }
    svga_out(addr, val, svga);
}

static void
ati28800k_out(uint16_t addr, uint8_t val, void *p)
{
    ati28800_t *ati28800 = (ati28800_t *) p;
    svga_t     *svga     = &ati28800->svga;
    uint16_t    oldaddr  = addr;

    if (((addr & 0xFFF0) == 0x3D0 || (addr & 0xFFF0) == 0x3B0) && !(svga->miscout & 1))
        addr ^= 0x60;

    switch (addr) {
        case 0x1CF:
            if (ati28800->index == 0xBF && ((ati28800->regs[0xBF] ^ val) & 0x20)) {
                ati28800->ksc5601_mode_enabled = val & 0x20;
                svga_recalctimings(svga);
            }
            ati28800_out(oldaddr, val, p);
            break;
        case 0x3DD:
            ati28800->port_03dd_val = val;
            if (val == 1)
                ati28800->get_korean_font_enabled = 0;
            if (ati28800->in_get_korean_font_kind_set) {
                ati28800->get_korean_font_kind        = (val << 8) | (ati28800->get_korean_font_kind & 0xFF);
                ati28800->get_korean_font_enabled     = 1;
                ati28800->get_korean_font_index       = 0;
                ati28800->in_get_korean_font_kind_set = 0;
            }
            break;
        case 0x3DE:
            ati28800->in_get_korean_font_kind_set = 0;
            if (ati28800->get_korean_font_enabled) {
                if ((ati28800->get_korean_font_base & 0x7F) > 0x20 && (ati28800->get_korean_font_base & 0x7F) < 0x7F) {
                    fontdatksc5601_user[(ati28800->get_korean_font_kind & 4) * 24 + (ati28800->get_korean_font_base & 0x7F) - 0x20].chr[ati28800->get_korean_font_index] = val;
                }
                ati28800->get_korean_font_index++;
                ati28800->get_korean_font_index &= 0x1F;
            } else {
                switch (ati28800->port_03dd_val) {
                    case 0x10:
                        ati28800->get_korean_font_base = ((val & 0x7F) << 7) | (ati28800->get_korean_font_base & 0x7F);
                        break;
                    case 8:
                        ati28800->get_korean_font_base = (ati28800->get_korean_font_base & 0x3F80) | (val & 0x7F);
                        break;
                    case 1:
                        ati28800->get_korean_font_kind = (ati28800->get_korean_font_kind & 0xFF00) | val;
                        if (val & 2)
                            ati28800->in_get_korean_font_kind_set = 1;
                        break;
                }
                break;
            }
            break;
        default:
            ati28800_out(oldaddr, val, p);
            break;
    }
}

static uint8_t
ati28800_in(uint16_t addr, void *p)
{
    ati28800_t *ati28800 = (ati28800_t *) p;
    svga_t     *svga     = &ati28800->svga;
    uint8_t     temp;

    if (addr != 0x3da)
        ati28800_log("ati28800_in : %04X ", addr);

    if (((addr & 0xFFF0) == 0x3D0 || (addr & 0xFFF0) == 0x3B0) && !(svga->miscout & 1))
        addr ^= 0x60;

    switch (addr) {
        case 0x1ce:
            temp = ati28800->index;
            break;
        case 0x1cf:
            switch (ati28800->index) {
                case 0xaa:
                    temp = ati28800->id;
                    break;
                case 0xb0:
                    temp = ati28800->regs[0xb0] | 0x80;
                    if (ati28800->memory == 1024) {
                        temp &= ~0x10;
                        temp |= 0x08;
                    } else if (ati28800->memory == 512) {
                        temp |= 0x10;
                        temp &= ~0x08;
                    } else {
                        temp &= ~0x18;
                    }
                    break;
                case 0xb7:
                    temp = ati28800->regs[0xb7] & ~8;
                    if (ati_eeprom_read(&ati28800->eeprom))
                        temp |= 8;
                    break;

                default:
                    temp = ati28800->regs[ati28800->index];
                    break;
            }
            break;

        case 0x3c2:
            if ((svga->vgapal[0].r + svga->vgapal[0].g + svga->vgapal[0].b) >= 0x50)
                temp = 0;
            else
                temp = 0x10;
            break;

        case 0x3C6:
        case 0x3C7:
        case 0x3C8:
        case 0x3C9:
            if (ati28800->type == 1)
                return sc1148x_ramdac_in(addr, 0, svga->ramdac, svga);
            return svga_in(addr, svga);

        case 0x3D4:
            temp = svga->crtcreg;
            break;
        case 0x3D5:
            temp = svga->crtc[svga->crtcreg];
            break;
        default:
            temp = svga_in(addr, svga);
            break;
    }
    if (addr != 0x3da)
        ati28800_log("%02X\n", temp);
    return temp;
}

static uint8_t
ati28800k_in(uint16_t addr, void *p)
{
    ati28800_t *ati28800 = (ati28800_t *) p;
    svga_t     *svga     = &ati28800->svga;
    uint16_t    oldaddr  = addr;
    uint8_t     temp     = 0xFF;

    if (addr != 0x3da)
        ati28800_log("ati28800k_in : %04X ", addr);

    if (((addr & 0xFFF0) == 0x3D0 || (addr & 0xFFF0) == 0x3B0) && !(svga->miscout & 1))
        addr ^= 0x60;

    switch (addr) {
        case 0x3DE:
            if (ati28800->get_korean_font_enabled) {
                switch (ati28800->get_korean_font_kind >> 8) {
                    case 4: /* ROM font */
                        temp = fontdatksc5601[ati28800->get_korean_font_base].chr[ati28800->get_korean_font_index++];
                        break;
                    case 2: /* User defined font */
                        if ((ati28800->get_korean_font_base & 0x7F) > 0x20 && (ati28800->get_korean_font_base & 0x7F) < 0x7F) {
                            temp = fontdatksc5601_user[(ati28800->get_korean_font_kind & 4) * 24 + (ati28800->get_korean_font_base & 0x7F) - 0x20].chr[ati28800->get_korean_font_index];
                        } else
                            temp = 0xFF;
                        ati28800->get_korean_font_index++;
                        break;
                    default:
                        break;
                }
                ati28800->get_korean_font_index &= 0x1F;
            }
            break;
        default:
            temp = ati28800_in(oldaddr, p);
            break;
    }
    if (addr != 0x3da)
        ati28800_log("%02X\n", temp);
    return temp;
}

static void
ati28800_recalctimings(svga_t *svga)
{
    ati28800_t *ati28800 = (ati28800_t *) svga->p;

    if (ati28800->regs[0xa3] & 0x10)
        svga->ma_latch |= 0x10000;

    if (ati28800->regs[0xb0] & 0x40)
        svga->ma_latch |= 0x20000;

    switch (((ati28800->regs[0xbe] & 0x10) >> 1) | ((ati28800->regs[0xb9] & 2) << 1) | ((svga->miscout & 0x0C) >> 2)) {
        case 0x00:
            svga->clock = (cpuclock * (double) (1ull << 32)) / 42954000.0;
            break;
        case 0x01:
            svga->clock = (cpuclock * (double) (1ull << 32)) / 48771000.0;
            break;
        case 0x02:
            ati28800_log("clock 2\n");
            break;
        case 0x03:
            svga->clock = (cpuclock * (double) (1ull << 32)) / 36000000.0;
            break;
        case 0x04:
            svga->clock = (cpuclock * (double) (1ull << 32)) / 50350000.0;
            break;
        case 0x05:
            svga->clock = (cpuclock * (double) (1ull << 32)) / 56640000.0;
            break;
        case 0x06:
            ati28800_log("clock 2\n");
            break;
        case 0x07:
            svga->clock = (cpuclock * (double) (1ull << 32)) / 44900000.0;
            break;
        case 0x08:
            svga->clock = (cpuclock * (double) (1ull << 32)) / 30240000.0;
            break;
        case 0x09:
            svga->clock = (cpuclock * (double) (1ull << 32)) / 32000000.0;
            break;
        case 0x0A:
            svga->clock = (cpuclock * (double) (1ull << 32)) / 37500000.0;
            break;
        case 0x0B:
            svga->clock = (cpuclock * (double) (1ull << 32)) / 39000000.0;
            break;
        case 0x0C:
            svga->clock = (cpuclock * (double) (1ull << 32)) / 50350000.0;
            break;
        case 0x0D:
            svga->clock = (cpuclock * (double) (1ull << 32)) / 56644000.0;
            break;
        case 0x0E:
            svga->clock = (cpuclock * (double) (1ull << 32)) / 75000000.0;
            break;
        case 0x0F:
            svga->clock = (cpuclock * (double) (1ull << 32)) / 65000000.0;
            break;
        default:
            break;
    }

    if (ati28800->regs[0xb8] & 0x40)
        svga->clock *= 2;

    if (ati28800->regs[0xa7] & 0x80)
        svga->clock *= 3;

    if (ati28800->regs[0xb6] & 0x10) {
        svga->hdisp <<= 1;
        svga->htotal <<= 1;
        svga->rowoffset <<= 1;
        svga->gdcreg[5] &= ~0x40;
    }

    if (ati28800->regs[0xb0] & 0x20) {
        svga->gdcreg[5] |= 0x40;
    }

    if (!svga->scrblank && svga->attr_palette_enable) {
        if ((svga->gdcreg[6] & 1) || (svga->attrregs[0x10] & 1)) {
            switch (svga->gdcreg[5] & 0x60) {
                case 0x00:
                    if (svga->seqregs[1] & 8) /*Low res (320)*/
                        svga->render = svga_render_4bpp_lowres;
                    else
                        svga->render = svga_render_4bpp_highres;
                    break;
                case 0x20:                    /*4 colours*/
                    if (svga->seqregs[1] & 8) /*Low res (320)*/
                        svga->render = svga_render_2bpp_lowres;
                    else
                        svga->render = svga_render_2bpp_highres;
                    break;
                case 0x40:
                case 0x60: /*256+ colours*/
                    switch (svga->bpp) {
                        case 8:
                            svga->map8 = svga->pallook;
                            if (svga->lowres)
                                svga->render = svga_render_8bpp_lowres;
                            else {
                                svga->render = svga_render_8bpp_highres;
                                svga->rowoffset <<= 1;
                                svga->ma_latch <<= 1;
                            }
                            break;
                        case 15:
                            if (svga->lowres)
                                svga->render = svga_render_15bpp_lowres;
                            else {
                                svga->render = svga_render_15bpp_highres;
                                svga->hdisp >>= 1;
                                svga->rowoffset <<= 1;
                                svga->ma_latch <<= 1;
                            }
                            break;
                    }
                    break;
            }
        }
    }
}

static void
ati28800k_recalctimings(svga_t *svga)
{
    ati28800_t *ati28800 = (ati28800_t *) svga->p;

    ati28800_recalctimings(svga);

    if (svga->render == svga_render_text_80 && ati28800->ksc5601_mode_enabled)
        svga->render = svga_render_text_80_ksc5601;
}

void *
ati28800k_init(const device_t *info)
{
    ati28800_t *ati28800 = (ati28800_t *) malloc(sizeof(ati28800_t));
    memset(ati28800, 0, sizeof(ati28800_t));

    ati28800->type_korean = info->local;

    if (ati28800->type_korean == 0) {
        ati28800->memory = device_get_config_int("memory");
        video_inform(VIDEO_FLAG_TYPE_SPECIAL, &timing_ati28800);
    } else {
        ati28800->memory = 512;
        video_inform(VIDEO_FLAG_TYPE_SPECIAL, &timing_ati28800_spc);
    }

    ati28800->port_03dd_val               = 0;
    ati28800->get_korean_font_base        = 0;
    ati28800->get_korean_font_index       = 0;
    ati28800->get_korean_font_enabled     = 0;
    ati28800->get_korean_font_kind        = 0;
    ati28800->in_get_korean_font_kind_set = 0;
    ati28800->ksc5601_mode_enabled        = 0;

    switch (ati28800->type_korean) {
        case 0:
        default:
            rom_init(&ati28800->bios_rom, BIOS_ATIKOR_PATH, 0xc0000, 0x8000, 0x7fff, 0, MEM_MAPPING_EXTERNAL);
            loadfont(FONT_ATIKOR_PATH, 6);
            break;
        case 1:
            rom_init_interleaved(&ati28800->bios_rom, BIOS_ATIKOR_4620P_PATH_L, BIOS_ATIKOR_4620P_PATH_H, 0xc0000,
                                 0x8000, 0x7fff, 0, MEM_MAPPING_EXTERNAL);
            loadfont(FONT_ATIKOR_4620P_PATH, 6);
            break;
        case 2:
            rom_init(&ati28800->bios_rom, BIOS_ATIKOR_6033P_PATH, 0xc0000, 0x8000, 0x7fff, 0, MEM_MAPPING_EXTERNAL);
            loadfont(FONT_ATIKOR_6033P_PATH, 6);
            break;
    }

    svga_init(info, &ati28800->svga, ati28800, ati28800->memory << 10, /*Memory size, default 512KB*/
              ati28800k_recalctimings,
              ati28800k_in, ati28800k_out,
              NULL,
              NULL);

    io_sethandler(0x01ce, 0x0002, ati28800k_in, NULL, NULL, ati28800k_out, NULL, NULL, ati28800);
    io_sethandler(0x03c0, 0x0020, ati28800k_in, NULL, NULL, ati28800k_out, NULL, NULL, ati28800);

    ati28800->svga.miscout                   = 1;
    ati28800->svga.bpp                       = 8;
    ati28800->svga.packed_chain4             = 1;
    ati28800->svga.ksc5601_sbyte_mask        = 0;
    ati28800->svga.ksc5601_udc_area_msb[0]   = 0xC9;
    ati28800->svga.ksc5601_udc_area_msb[1]   = 0xFE;
    ati28800->svga.ksc5601_swap_mode         = 0;
    ati28800->svga.ksc5601_english_font_type = 0;

    ati_eeprom_load(&ati28800->eeprom, "atikorvga.nvr", 0);

    return ati28800;
}

static void *
ati28800_init(const device_t *info)
{
    ati28800_t *ati28800;
    ati28800 = malloc(sizeof(ati28800_t));
    memset(ati28800, 0x00, sizeof(ati28800_t));

    video_inform(VIDEO_FLAG_TYPE_SPECIAL, &timing_ati28800);

    ati28800->memory = device_get_config_int("memory");

    ati28800->type = info->local;

    switch (ati28800->type) {
        case VGAWONDERXL:
            ati28800->id = 5;
            rom_init(&ati28800->bios_rom,
                     BIOS_VGAXL_ROM_PATH,
                     0xc0000, 0x8000, 0x7fff,
                     0, MEM_MAPPING_EXTERNAL);
            ati28800->svga.ramdac = device_add(&sc11486_ramdac_device);
            break;

#if defined(DEV_BRANCH) && defined(USE_XL24)
        case VGAWONDERXL24:
            ati28800->id = 6;
            rom_init_interleaved(&ati28800->bios_rom,
                                 BIOS_XL24_EVEN_PATH,
                                 BIOS_XL24_ODD_PATH,
                                 0xc0000, 0x10000, 0xffff,
                                 0, MEM_MAPPING_EXTERNAL);
            break;
#endif

        default:
            ati28800->id = 5;
            rom_init(&ati28800->bios_rom,
                     BIOS_ROM_PATH,
                     0xc0000, 0x8000, 0x7fff,
                     0, MEM_MAPPING_EXTERNAL);
            break;
    }

    svga_init(info, &ati28800->svga, ati28800, ati28800->memory << 10, /*default: 512kb*/
              ati28800_recalctimings,
              ati28800_in, ati28800_out,
              NULL,
              NULL);

    io_sethandler(0x01ce, 2,
                  ati28800_in, NULL, NULL,
                  ati28800_out, NULL, NULL, ati28800);
    io_sethandler(0x03c0, 32,
                  ati28800_in, NULL, NULL,
                  ati28800_out, NULL, NULL, ati28800);

    ati28800->svga.miscout       = 1;
    ati28800->svga.bpp           = 8;
    ati28800->svga.packed_chain4 = 1;

    switch (ati28800->type) {
        case VGAWONDERXL:
            ati_eeprom_load(&ati28800->eeprom, "ati28800xl.nvr", 0);
            break;

#if defined(DEV_BRANCH) && defined(USE_XL24)
        case VGAWONDERXL24:
            ati_eeprom_load(&ati28800->eeprom, "ati28800xl24.nvr", 0);
            break;
#endif

        default:
            ati_eeprom_load(&ati28800->eeprom, "ati28800.nvr", 0);
            break;
    }

    return (ati28800);
}

static int
ati28800_available(void)
{
    return (rom_present(BIOS_ROM_PATH));
}

static int
ati28800k_available(void)
{
    return ((rom_present(BIOS_ATIKOR_PATH) && rom_present(FONT_ATIKOR_PATH)));
}

static int
compaq_ati28800_available(void)
{
    return ((rom_present(BIOS_VGAXL_ROM_PATH)));
}

#if defined(DEV_BRANCH) && defined(USE_XL24)
static int
ati28800_wonderxl24_available(void)
{
    return ((rom_present(BIOS_XL24_EVEN_PATH) && rom_present(BIOS_XL24_ODD_PATH)));
}
#endif

static void
ati28800_close(void *priv)
{
    ati28800_t *ati28800 = (ati28800_t *) priv;

    svga_close(&ati28800->svga);

    free(ati28800);
}

static void
ati28800_speed_changed(void *p)
{
    ati28800_t *ati28800 = (ati28800_t *) p;

    svga_recalctimings(&ati28800->svga);
}

static void
ati28800_force_redraw(void *priv)
{
    ati28800_t *ati28800 = (ati28800_t *) priv;

    ati28800->svga.fullchange = changeframecount;
}

// clang-format off
static const device_config_t ati28800_config[] = {
    {
        .name = "memory",
        .description = "Memory size",
        .type = CONFIG_SELECTION,
        .default_int = 512,
        .selection = {
            {
                .description = "256 kB",
                .value = 256
            },
            {
                .description = "512 kB",
                .value = 512
            },
            {
                .description = "1 MB",
                .value = 1024
            },
            {
                .description = ""
            }
        }
    },
    {
        .type = CONFIG_END
    }
};

#if defined(DEV_BRANCH) && defined(USE_XL24)
static const device_config_t ati28800_wonderxl_config[] = {
    {
        .name = "memory",
        .description = "Memory size",
        .type = CONFIG_SELECTION,
        .default_int = 512,
        .selection = {
            {
                .description = "256 kB",
                .value = 256
            },
            {
                .description = "512 kB",
                .value = 512
            },
            {
                .description = "1 MB",
                .value = 1024
            },
            {
                .description = ""
            }
        }
    },
    {
        .type = CONFIG_END
    }
};
#endif
// clang-format on

const device_t ati28800_device = {
    .name          = "ATI 28800-5 (ATI VGA Charger)",
    .internal_name = "ati28800",
    .flags         = DEVICE_ISA,
    .local         = 0,
    .init          = ati28800_init,
    .close         = ati28800_close,
    .reset         = NULL,
    { .available = ati28800_available },
    .speed_changed = ati28800_speed_changed,
    .force_redraw  = ati28800_force_redraw,
    .config        = ati28800_config
};

const device_t ati28800k_device = {
    .name          = "ATI Korean VGA",
    .internal_name = "ati28800k",
    .flags         = DEVICE_ISA,
    .local         = 0,
    .init          = ati28800k_init,
    .close         = ati28800_close,
    .reset         = NULL,
    { .available = ati28800k_available },
    .speed_changed = ati28800_speed_changed,
    .force_redraw  = ati28800_force_redraw,
    .config        = ati28800_config
};

const device_t ati28800k_spc4620p_device = {
    .name          = "ATI Korean VGA On-Board SPC-4620P",
    .internal_name = "ati28800k_spc4620p",
    .flags         = DEVICE_ISA,
    .local         = 1,
    .init          = ati28800k_init,
    .close         = ati28800_close,
    .reset         = NULL,
    { .available = NULL },
    .speed_changed = ati28800_speed_changed,
    .force_redraw  = ati28800_force_redraw,
    .config        = NULL
};

const device_t ati28800k_spc6033p_device = {
    .name          = "ATI Korean VGA On-Board SPC-6033P",
    .internal_name = "ati28800k_spc6033p",
    .flags         = DEVICE_ISA,
    .local         = 2,
    .init          = ati28800k_init,
    .close         = ati28800_close,
    .reset         = NULL,
    { .available = NULL },
    .speed_changed = ati28800_speed_changed,
    .force_redraw  = ati28800_force_redraw,
    .config        = NULL
};

const device_t compaq_ati28800_device = {
    .name          = "ATI 28800-5 (ATI VGA Wonder XL)",
    .internal_name = "compaq_ati28800",
    .flags         = DEVICE_ISA,
    .local         = VGAWONDERXL,
    .init          = ati28800_init,
    .close         = ati28800_close,
    .reset         = NULL,
    { .available = compaq_ati28800_available },
    .speed_changed = ati28800_speed_changed,
    .force_redraw  = ati28800_force_redraw,
    .config        = ati28800_config
};

#if defined(DEV_BRANCH) && defined(USE_XL24)
const device_t ati28800_wonderxl24_device = {
    .name          = "ATI-28800 (VGA Wonder XL24)",
    .internal_name = "ati28800w",
    .flags         = DEVICE_ISA,
    .local         = VGAWONDERXL24,
    .init          = ati28800_init,
    .close         = ati28800_close,
    .reset         = NULL,
    { .available = ati28800_wonderxl24_available },
    .speed_changed = ati28800_speed_changed,
    .force_redraw  = ati28800_force_redraw,
    .config        = ati28800_wonderxl_config
};
#endif<|MERGE_RESOLUTION|>--- conflicted
+++ resolved
@@ -84,13 +84,8 @@
     int type, type_korean;
 } ati28800_t;
 
-<<<<<<< HEAD
-static video_timings_t timing_ati28800     = { VIDEO_ISA, 3, 3, 6, 5, 5, 10 };
-static video_timings_t timing_ati28800_spc = { VIDEO_ISA, 2, 2, 4, 4, 4, 8 };
-=======
 static video_timings_t timing_ati28800     = { .type = VIDEO_ISA, .write_b = 3, .write_w = 3, .write_l = 6, .read_b = 5, .read_w = 5, .read_l = 10 };
 static video_timings_t timing_ati28800_spc = { .type = VIDEO_ISA, .write_b = 2, .write_w = 2, .write_l = 4, .read_b = 4, .read_w = 4, .read_l = 8 };
->>>>>>> a20584fe
 
 #ifdef ENABLE_ATI28800_LOG
 int ati28800_do_log = ENABLE_ATI28800_LOG;
