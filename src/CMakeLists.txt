--- conflicted
+++ resolved
@@ -274,11 +274,10 @@
     add_subdirectory(unix)
 endif()
 
-<<<<<<< HEAD
 if(CLI)
     add_subdirectory(cli)
-=======
+endif()
+
 if(CMAKE_SYSTEM_NAME MATCHES "NetBSD")
     add_custom_command(TARGET 86Box POST_BUILD COMMAND paxctl ARGS +m $<TARGET_FILE:86Box> COMMENT "Disable PaX MPROTECT")
->>>>>>> 2007632e
 endif()