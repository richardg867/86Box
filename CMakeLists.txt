--- conflicted
+++ resolved
@@ -127,26 +127,6 @@
 
 # Optional features
 #
-<<<<<<< HEAD
-#      Option       Description                                                     Def.
-#      ------       -----------                                                     ----
-option(RELEASE      "Release build"                                                 OFF)
-option(DYNAREC      "Dynamic recompiler"                                            ON)
-option(OPENAL       "OpenAL"                                                        ON)
-option(RTMIDI       "RtMidi"                                                        ON)
-option(FLUIDSYNTH   "FluidSynth"                                                    ON)
-option(MUNT         "MUNT"                                                          ON)
-option(VNC          "VNC renderer"                                                  OFF)
-option(DINPUT       "DirectInput"                                                   OFF)
-option(CPPTHREADS   "C++11 threads"                                                 ON)
-option(NEW_DYNAREC  "Use the PCem v15 (\"new\") dynamic recompiler"                 OFF)
-option(MINITRACE    "Enable Chrome tracing using the modified minitrace library"    OFF)
-option(GDBSTUB      "Enable GDB stub server for debugging"                          OFF)
-option(DEV_BRANCH   "Development branch"                                            OFF)
-option(QT           "Qt GUI"                                                        ON)
-option(CLI          "Command line interface"                                        OFF)
-option(DISCORD      "Discord Rich Presence support"                                 ON)
-=======
 #      Option       Description                                                  Def.
 #      ------       -----------                                                  ----
 option(RELEASE      "Release build"                                              OFF)
@@ -161,6 +141,7 @@
 option(DEV_BRANCH   "Development branch"                                         OFF)
 option(DISCORD      "Discord Rich Presence support"                              ON)
 option(DEBUGREGS486 "Enable debug register opeartion on 486+ CPUs"               OFF)
+option(CLI          "Command line interface"                                     OFF)
 
 if((ARCH STREQUAL "arm64") OR (ARCH STREQUAL "arm"))
     set(NEW_DYNAREC ON)
@@ -191,7 +172,6 @@
 if(CMAKE_SYSTEM_NAME STREQUAL "OpenBSD")
     SET(CMAKE_EXE_LINKER_FLAGS "-Wl,-z,wxneeded")
 endif()
->>>>>>> 2007632e
 
 # Development branch features
 #
