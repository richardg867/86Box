--- conflicted
+++ resolved
@@ -146,11 +146,8 @@
 option(GDBSTUB      "Enable GDB stub server for debugging"                          OFF)
 option(DEV_BRANCH   "Development branch"                                            OFF)
 option(QT           "Qt GUI"                                                        ON)
-<<<<<<< HEAD
 option(CLI          "Command line interface"                                        OFF)
-=======
 option(DISCORD      "Discord Rich Presence support"                                 ON)
->>>>>>> 3b7c3381
 
 # Development branch features
 #
